#ifndef REALM_COLLECTION_HPP
#define REALM_COLLECTION_HPP

#include <realm/obj.hpp>
#include <realm/bplustree.hpp>
#include <realm/obj_list.hpp>
#include <realm/table.hpp>

#include <iosfwd>      // std::ostream
#include <type_traits> // std::void_t
#include <set>

namespace realm {

template <class L>
struct CollectionIterator;

// Used in Cluster when removing owning object
class DummyParent : public CollectionParent {
public:
    DummyParent(TableRef t, ref_type ref)
        : m_obj(t, MemRef(), ObjKey(), 0)
        , m_ref(ref)
    {
    }
    FullPath get_path() const noexcept final
    {
        return {};
    }
    Path get_short_path() const noexcept final
    {
        return {};
    }
    StablePath get_stable_path() const noexcept final
    {
        return {};
    }
    ColKey get_col_key() const noexcept final
    {
        return {};
    }
    void add_index(Path&, const Index&) const noexcept final {}
    size_t find_index(const Index&) const noexcept final
    {
        return realm::npos;
    }

    TableRef get_table() const noexcept final
    {
        return m_obj.get_table();
    }
    const Obj& get_object() const noexcept final
    {
        return m_obj;
    }

protected:
    Obj m_obj;
    ref_type m_ref;
    UpdateStatus update_if_needed_with_status() const final
    {
        return UpdateStatus::Updated;
    }
    bool update_if_needed() const final
    {
        return true;
    }
    ref_type get_collection_ref(Index, CollectionType) const final
    {
        return m_ref;
    }
    void set_collection_ref(Index, ref_type, CollectionType) {}
};

class Collection {
public:
    virtual ~Collection();
    /// The size of the collection.
    virtual size_t size() const = 0;
    /// Get element at @a ndx as a `Mixed`.
    virtual Mixed get_any(size_t ndx) const = 0;
    /// True if `size()` returns 0.
    bool is_empty() const
    {
        return size() == 0;
    }
    virtual void to_json(std::ostream&, JSONOutputMode, util::FunctionRef<void(const Mixed&)>) const {}
    /// Get collection type (set, list, dictionary)
    virtual CollectionType get_collection_type() const noexcept = 0;

    virtual void insert_collection(const PathElement&, CollectionType)
    {
        throw IllegalOperation("insert_collection is not legal on this collection type");
    }
    virtual void set_collection(const PathElement&, CollectionType)
    {
        throw IllegalOperation("set_collection is not legal on this collection type");
    }
    // Returns the path to the collection. Uniquely identifies the collection within the Group.
    virtual FullPath get_path() const = 0;
    // Returns the path from the owning object. Starting with the column key. Identifies
    // the collection within the object
    virtual Path get_short_path() const = 0;
    // Return a path based on keys instead of indices
    virtual StablePath get_stable_path() const = 0;

    struct QueryCtrlBlock {
<<<<<<< HEAD
        QueryCtrlBlock(Path& p, const Table& table, bool is_from_list)
            : path(p)
            , from_list(is_from_list)
            , alloc(table.get_alloc())
            , group(table.get_parent_group())
        {
        }
        Path& path;
        std::set<Mixed> matches;
        bool from_list;
        Allocator& alloc;
        Group* group;
=======
        Path path;
        std::vector<std::vector<Mixed>> matches;
        bool path_only_unary_keys = false; // Not from list
        Allocator* alloc = nullptr;
        Group* group = nullptr;
>>>>>>> edf70641
    };
    static void get_any(QueryCtrlBlock&, Mixed, size_t);
};

using CollectionPtr = std::shared_ptr<Collection>;

/// Base class for all collection accessors.
///
/// Collections are bound to particular properties of an object. In a
/// collection's public interface, the implementation must take care to keep the
/// object consistent with the persisted state, mindful of the fact that the
/// state may have changed as a consequence of modifications from other instances
/// referencing the same persisted state.
class CollectionBase : public Collection {
public:
    /// True if the element at @a ndx is NULL.
    virtual bool is_null(size_t ndx) const = 0;

    /// Clear the collection.
    virtual void clear() = 0;

    /// Get the min element, according to whatever comparison function is
    /// meaningful for the collection, or none if min is not supported for this type.
    virtual util::Optional<Mixed> min(size_t* return_ndx = nullptr) const = 0;

    /// Get the max element, according to whatever comparison function is
    /// meaningful for the collection, or none if max is not supported for this type.
    virtual util::Optional<Mixed> max(size_t* return_ndx = nullptr) const = 0;

    /// For collections of arithmetic types, return the sum of all elements.
    /// For non arithmetic types, returns none.
    virtual util::Optional<Mixed> sum(size_t* return_cnt = nullptr) const = 0;

    /// For collections of arithmetic types, return the average of all elements.
    /// For non arithmetic types, returns none.
    virtual util::Optional<Mixed> avg(size_t* return_cnt = nullptr) const = 0;

    /// Produce a clone of the collection accessor referring to the same
    /// underlying memory.
    virtual CollectionBasePtr clone_collection() const = 0;

    /// Modifies a vector of indices so that they refer to values sorted
    /// according to the specified sort order.
    virtual void sort(std::vector<size_t>& indices, bool ascending = true) const = 0;

    /// Modifies a vector of indices so that they refer to distinct values. If
    /// @a sort_order is supplied, the indices will refer to values in sort
    /// order, otherwise the indices will be in the same order as they appear in
    /// the collection.
    virtual void distinct(std::vector<size_t>& indices, util::Optional<bool> sort_order = util::none) const = 0;

    // Return index of the first occurrence of 'value'
    virtual size_t find_any(Mixed value) const = 0;

    /// Get the object that owns this collection.
    virtual const Obj& get_obj() const noexcept = 0;

    /// Get the column key for this collection.
    virtual ColKey get_col_key() const noexcept = 0;

    virtual PathElement get_path_element(size_t ndx) const
    {
        return PathElement(ndx);
    }

    /// Return true if the collection has changed since the last call to
    /// `has_changed()`. Note that this function is not idempotent and updates
    /// the internal state of the accessor if it has changed.
    virtual bool has_changed() const noexcept = 0;

    /// Returns true if the accessor is in the attached state. By default, this
    /// checks if the owning object is still valid.
    virtual bool is_attached() const noexcept
    {
        return get_obj().is_valid();
    }

    // Note: virtual..final prevents static override.

    /// Get the key of the object that owns this collection.
    virtual ObjKey get_owner_key() const noexcept final
    {
        return get_obj().get_key();
    }

    /// Get the table of the object that owns this collection.
    ConstTableRef get_table() const noexcept
    {
        return get_obj().get_table();
    }

    /// If this is a collection of links, get the target table.
    virtual TableRef get_target_table() const final
    {
        return get_obj().get_target_table(get_col_key());
    }

    virtual size_t translate_index(size_t ndx) const noexcept
    {
        return ndx;
    }

    virtual DictionaryPtr get_dictionary(const PathElement&) const
    {
        throw IllegalOperation("get_dictionary for this collection is not allowed");
    }
    virtual ListMixedPtr get_list(const PathElement&) const
    {
        throw IllegalOperation("get_list for this collection is not allowed");
    }

    virtual void set_owner(const Obj& obj, ColKey) = 0;
    virtual void set_owner(std::shared_ptr<CollectionParent> parent, CollectionParent::Index index) = 0;


    StringData get_property_name() const
    {
        return get_table()->get_column_name(get_col_key());
    }

    bool operator==(const CollectionBase& other) const noexcept
    {
        return get_table() == other.get_table() && get_owner_key() == other.get_owner_key() &&
               get_col_key() == other.get_col_key();
    }

    bool operator!=(const CollectionBase& other) const noexcept
    {
        return !(*this == other);
    }

    // These are shadowed by typed versions in subclasses
    using value_type = Mixed;
    CollectionIterator<CollectionBase> begin() const;
    CollectionIterator<CollectionBase> end() const;

protected:
    friend class Transaction;
    CollectionBase() noexcept = default;
    CollectionBase(const CollectionBase&) noexcept = default;
    CollectionBase(CollectionBase&&) noexcept = default;
    CollectionBase& operator=(const CollectionBase&) noexcept = default;
    CollectionBase& operator=(CollectionBase&&) noexcept = default;

    void validate_index(const char* msg, size_t index, size_t size) const;
};

inline std::string_view collection_type_name(CollectionType col_type, bool uppercase = false)
{
    switch (col_type) {
        case CollectionType::List:
            return uppercase ? "List" : "list";
        case CollectionType::Set:
            return uppercase ? "Set" : "set";
        case CollectionType::Dictionary:
            return uppercase ? "Dictionary" : "dictionary";
    }
    return "";
}

inline void CollectionBase::validate_index(const char* msg, size_t index, size_t size) const
{
    if (index >= size) {
        throw OutOfBounds(util::format("%1 on %2 '%3.%4'", msg, collection_type_name(get_collection_type()),
                                       get_table()->get_class_name(), get_property_name()),
                          index, size);
    }
}


template <class T>
inline void check_column_type(ColKey col)
{
    if (col && col.get_type() != ColumnTypeTraits<T>::column_id) {
        throw InvalidColumnKey();
    }
}

template <>
inline void check_column_type<Int>(ColKey col)
{
    if (col && (col.get_type() != col_type_Int || col.get_attrs().test(col_attr_Nullable))) {
        throw InvalidColumnKey();
    }
}

template <>
inline void check_column_type<util::Optional<Int>>(ColKey col)
{
    if (col && (col.get_type() != col_type_Int || !col.get_attrs().test(col_attr_Nullable))) {
        throw InvalidColumnKey();
    }
}

template <>
inline void check_column_type<ObjKey>(ColKey col)
{
    if (col) {
        if (!((col.is_list() || col.is_set()) && col.get_type() == col_type_Link))
            throw InvalidArgument(ErrorCodes::TypeMismatch, "Property not a list or set");
    }
}

template <class T, class = void>
struct MinHelper {
    template <class U>
    static util::Optional<Mixed> eval(U&, size_t*) noexcept
    {
        return util::none;
    }
    static util::Optional<Mixed> not_found(size_t*) noexcept
    {
        return util::none;
    }
};

template <class T>
struct MinHelper<T, std::void_t<ColumnMinMaxType<T>>> {
    template <class U>
    static util::Optional<Mixed> eval(U& tree, size_t* return_ndx)
    {
        auto optional_min = bptree_minimum<T>(tree, return_ndx);
        if (optional_min) {
            return Mixed{*optional_min};
        }
        return Mixed{};
    }
    static util::Optional<Mixed> not_found(size_t* return_ndx) noexcept
    {
        if (return_ndx)
            *return_ndx = realm::not_found;
        return Mixed{};
    }
};

template <class T, class Enable = void>
struct MaxHelper {
    template <class U>
    static util::Optional<Mixed> eval(U&, size_t*) noexcept
    {
        return util::none;
    }
    static util::Optional<Mixed> not_found(size_t*) noexcept
    {
        return util::none;
    }
};

template <class T>
struct MaxHelper<T, std::void_t<ColumnMinMaxType<T>>> {
    template <class U>
    static util::Optional<Mixed> eval(U& tree, size_t* return_ndx)
    {
        auto optional_max = bptree_maximum<T>(tree, return_ndx);
        if (optional_max) {
            return Mixed{*optional_max};
        }
        return Mixed{};
    }
    static util::Optional<Mixed> not_found(size_t* return_ndx) noexcept
    {
        if (return_ndx)
            *return_ndx = realm::not_found;
        return Mixed{};
    }
};

template <class T, class Enable = void>
class SumHelper {
public:
    template <class U>
    static util::Optional<Mixed> eval(U&, size_t* return_cnt) noexcept
    {
        if (return_cnt)
            *return_cnt = 0;
        return util::none;
    }
    static util::Optional<Mixed> not_found(size_t*) noexcept
    {
        return util::none;
    }
};

template <class T>
class SumHelper<T, std::void_t<ColumnSumType<T>>> {
public:
    template <class U>
    static util::Optional<Mixed> eval(U& tree, size_t* return_cnt)
    {
        return Mixed{bptree_sum<T>(tree, return_cnt)};
    }
    static util::Optional<Mixed> not_found(size_t* return_cnt) noexcept
    {
        if (return_cnt)
            *return_cnt = 0;
        using ResultType = typename aggregate_operations::Sum<typename util::RemoveOptional<T>::type>::ResultType;
        return Mixed{ResultType{}};
    }
};

template <class T, class = void>
struct AverageHelper {
    template <class U>
    static util::Optional<Mixed> eval(U&, size_t* return_cnt) noexcept
    {
        if (return_cnt)
            *return_cnt = 0;
        return util::none;
    }
    static util::Optional<Mixed> not_found(size_t*) noexcept
    {
        return util::none;
    }
};

template <class T>
struct AverageHelper<T, std::void_t<ColumnSumType<T>>> {
    template <class U>
    static util::Optional<Mixed> eval(U& tree, size_t* return_cnt)
    {
        size_t count = 0;
        auto result = Mixed{bptree_average<T>(tree, &count)};
        if (return_cnt) {
            *return_cnt = count;
        }
        return count == 0 ? util::none : result;
    }
    static util::Optional<Mixed> not_found(size_t* return_cnt) noexcept
    {
        if (return_cnt)
            *return_cnt = 0;
        return Mixed{};
    }
};

/// Convenience base class for collections, which implements most of the
/// relevant interfaces for a collection that is bound to an object accessor and
/// representable as a BPlusTree<T>.
template <class Interface>
class CollectionBaseImpl : public Interface, protected ArrayParent {
public:
    static_assert(std::is_base_of_v<CollectionBase, Interface>);

    FullPath get_path() const override
    {
        auto path = m_parent->get_path();
        m_parent->add_index(path.path_from_top, m_index);
        return path;
    }

    Path get_short_path() const override
    {
        Path ret = m_parent->get_short_path();
        m_parent->add_index(ret, m_index);
        return ret;
    }

    StablePath get_stable_path() const override
    {
        auto ret = m_parent->get_stable_path();
        ret.push_back(m_index);
        return ret;
    }

    // Overriding members of CollectionBase:
    ColKey get_col_key() const noexcept override
    {
        return m_col_key;
    }

    const Obj& get_obj() const noexcept final
    {
        return m_obj_mem;
    }

    // The tricky thing here is that we should return true, even if the
    // collection has not yet been created.
    bool is_attached() const noexcept final
    {
        if (m_parent) {
            try {
                // Update the parent. Will throw if parent is not existing.
                switch (m_parent->update_if_needed_with_status()) {
                    case UpdateStatus::Updated:
                        // Make sure to update next time around
                        m_content_version = 0;
                        [[fallthrough]];
                    case UpdateStatus::NoChange:
                        // Check if it would be legal to try and get a ref from parent
                        // Will return true even if the current ref is 0.
                        return m_parent->check_collection_ref(m_index, Interface::s_collection_type);
                    case UpdateStatus::Detached:
                        break;
                }
            }
            catch (...) {
            }
        }
        return false;
    }

    /// Returns true if the accessor has changed since the last time
    /// `has_changed()` was called.
    ///
    /// Note: This method is not idempotent.
    ///
    /// Note: This involves a call to `update_if_needed()`.
    ///
    /// Note: This function returns false for an accessor that became
    /// detached since the last call
    bool has_changed() const noexcept final
    {
        try {
            // `has_changed()` sneakily modifies internal state.
            update_if_needed_with_status();
            if (m_last_content_version != m_content_version) {
                m_last_content_version = m_content_version;
                return true;
            }
        }
        catch (...) {
        }
        return false;
    }

    CollectionType get_collection_type() const noexcept override
    {
        return Interface::s_collection_type;
    }

    void set_owner(const Obj& obj, ColKey ck) override
    {
        m_obj_mem = obj;
        m_parent = &m_obj_mem;
        m_index = obj.build_index(ck);
        if (obj) {
            m_alloc = &obj.get_alloc();
        }
    }

    void set_owner(std::shared_ptr<CollectionParent> parent, CollectionParent::Index index) override
    {
        m_obj_mem = parent->get_object();
        m_col_parent = std::move(parent);
        m_parent = m_col_parent.get();
        m_index = index;
        if (m_obj_mem) {
            m_alloc = &m_obj_mem.get_alloc();
        }
        // Force update on next access
        m_content_version = 0;
    }

    void to_json(std::ostream&, JSONOutputMode, util::FunctionRef<void(const Mixed&)>) const override;

    using Interface::get_owner_key;
    using Interface::get_table;
    using Interface::get_target_table;

protected:
    Obj m_obj_mem;
    std::shared_ptr<CollectionParent> m_col_parent;
    CollectionParent::Index m_index;
    mutable size_t m_my_version = 0;
    ColKey m_col_key;
    bool m_nullable = false;

    mutable uint_fast64_t m_content_version = 0;

    // Content version used by `has_changed()`.
    mutable uint_fast64_t m_last_content_version = 0;

    CollectionBaseImpl() = default;
    CollectionBaseImpl(const CollectionBaseImpl& other)
        : Interface(static_cast<const Interface&>(other))
        , m_obj_mem(other.m_obj_mem)
        , m_col_parent(other.m_col_parent)
        , m_index(other.m_index)
        , m_col_key(other.m_col_key)
        , m_nullable(other.m_nullable)
        , m_parent(m_col_parent ? m_col_parent.get() : &m_obj_mem)
        , m_alloc(other.m_alloc)
    {
    }

    CollectionBaseImpl(const Obj& obj, ColKey col_key) noexcept
        : m_obj_mem(obj)
        , m_index(obj.build_index(col_key))
        , m_col_key(col_key)
        , m_nullable(col_key.is_nullable())
        , m_parent(&m_obj_mem)
    {
        if (obj) {
            m_alloc = &m_obj_mem.get_alloc();
        }
    }

    CollectionBaseImpl(ColKey col_key) noexcept
        : m_col_key(col_key)
        , m_nullable(col_key.is_nullable())
    {
    }

    CollectionBaseImpl(CollectionParent& parent, CollectionParent::Index index) noexcept
        : m_obj_mem(parent.get_object())
        , m_index(index)
        , m_col_key(parent.get_col_key())
        , m_parent(&parent)
        , m_alloc(&m_obj_mem.get_alloc())
<<<<<<< HEAD
    {
    }

    CollectionBaseImpl& operator=(const CollectionBaseImpl& other)
    {
        Interface::operator=(static_cast<const Interface&>(other));
        if (this != &other) {
            m_obj_mem = other.m_obj_mem;
            m_col_parent = other.m_col_parent;
            m_parent = m_col_parent ? m_col_parent.get() : &m_obj_mem;
            m_alloc = other.m_alloc;
            m_index = other.m_index;
            m_col_key = other.m_col_key;
            m_nullable = other.m_nullable;
        }

        return *this;
    }

    ref_type get_collection_ref() const
    {
        return m_parent->get_collection_ref(m_index, Interface::s_collection_type);
    }

    void set_collection_ref(ref_type ref)
    {
        m_parent->set_collection_ref(m_index, ref, Interface::s_collection_type);
    }

    UpdateStatus get_update_status() const
    {
=======
    {
    }

    CollectionBaseImpl& operator=(const CollectionBaseImpl& other)
    {
        Interface::operator=(static_cast<const Interface&>(other));
        if (this != &other) {
            m_obj_mem = other.m_obj_mem;
            m_col_parent = other.m_col_parent;
            m_parent = m_col_parent ? m_col_parent.get() : &m_obj_mem;
            m_alloc = other.m_alloc;
            m_index = other.m_index;
            m_col_key = other.m_col_key;
            m_nullable = other.m_nullable;
        }

        return *this;
    }

    ref_type get_collection_ref() const
    {
        return m_parent->get_collection_ref(m_index, Interface::s_collection_type);
    }

    void set_collection_ref(ref_type ref)
    {
        m_parent->set_collection_ref(m_index, ref, Interface::s_collection_type);
    }

    UpdateStatus get_update_status() const
    {
>>>>>>> edf70641
        UpdateStatus status = m_parent ? m_parent->update_if_needed_with_status() : UpdateStatus::Detached;

        if (status != UpdateStatus::Detached) {
            auto content_version = m_alloc->get_content_version();
            if (content_version != m_content_version || m_my_version != m_parent->m_parent_version) {
                m_content_version = content_version;
                m_my_version = m_parent->m_parent_version;
                status = UpdateStatus::Updated;
            }
        }

        return status;
    }

    /// Refresh the parent object (if needed) and compare version numbers.
    /// Return true if the collection should initialize from parent
    /// Throws if the owning object no longer exists.
    bool should_update()
    {
        check_parent();
        bool changed = m_parent->update_if_needed(); // Throws if the object does not exist.
        auto content_version = m_alloc->get_content_version();

        if (changed || content_version != m_content_version || m_my_version != m_parent->m_parent_version) {
            m_content_version = content_version;
            m_my_version = m_parent->m_parent_version;
            return true;
        }
        return false;
    }

    void bump_content_version()
    {
        REALM_ASSERT(m_alloc);
        m_content_version = m_alloc->bump_content_version();
    }

    void update_content_version() const
    {
        REALM_ASSERT(m_alloc);
        m_content_version = m_alloc->get_content_version();
    }

    void bump_both_versions()
    {
        REALM_ASSERT(m_alloc);
        m_alloc->bump_content_version();
        m_alloc->bump_storage_version();
    }

    Replication* get_replication() const
    {
        check_parent();
        return m_parent->get_table()->get_repl();
    }

    Table* get_table_unchecked() const
    {
        check_parent();
        auto t = m_parent->get_table();
        REALM_ASSERT(t);
        return t.unchecked_ptr();
    }

    Allocator& get_alloc() const
    {
        check_alloc();
        return *m_alloc;
    }

    void set_alloc(Allocator& alloc)
    {
        m_alloc = &alloc;
    }

    void set_backlink(ColKey col_key, ObjLink new_link) const
    {
        check_parent();
        m_parent->set_backlink(col_key, new_link);
    }
    // Used when replacing a link, return true if CascadeState contains objects to remove
    bool replace_backlink(ColKey col_key, ObjLink old_link, ObjLink new_link, CascadeState& state) const
    {
        check_parent();
        return m_parent->replace_backlink(col_key, old_link, new_link, state);
    }
    // Used when removing a backlink, return true if CascadeState contains objects to remove
    bool remove_backlink(ColKey col_key, ObjLink old_link, CascadeState& state) const
    {
        check_parent();
        return m_parent->remove_backlink(col_key, old_link, state);
    }

    /// Reset the accessor's tracking of the content version. Derived classes
    /// may choose to call this to force the accessor to become out of date,
    /// such that `update_if_needed()` returns `UpdateStatus::Updated` the next
    /// time it is called (or `UpdateStatus::Detached` if the data vanished in
    /// the meantime).
    void reset_content_version()
    {
        m_content_version = 0;
    }

    // Overriding ArrayParent interface:
    ref_type get_child_ref(size_t child_ndx) const noexcept final
    {
        static_cast<void>(child_ndx);
        return get_collection_ref();
    }

    void update_child_ref(size_t child_ndx, ref_type new_ref) final
    {
        static_cast<void>(child_ndx);
        set_collection_ref(new_ref);
    }

private:
    CollectionParent* m_parent = nullptr;
    Allocator* m_alloc = nullptr;

    void check_parent() const
    {
        if (!m_parent) {
            throw StaleAccessor("Collection has no owner");
        }
    }
    void check_alloc() const
    {
        if (!m_alloc) {
            throw StaleAccessor("Allocator not set");
        }
    }
    /// Refresh the associated `Obj` (if needed), and update the internal
    /// content version number. This is meant to be called from a derived class
    /// before accessing its data.
    ///
    /// If the `Obj` changed since the last call, or the content version was
    /// bumped, this returns `UpdateStatus::Updated`. In response, the caller
    /// must invoke `init_from_parent()` or similar on its internal state
    /// accessors to refresh its view of the data.
    ///
    /// If the owning object (or parent container) was deleted, an exception will
    /// be thrown and the caller should enter a degenerate state.
    ///
    /// If no change has happened to the data, this function returns
    /// `UpdateStatus::NoChange`, and the caller is allowed to not do anything.
    virtual UpdateStatus update_if_needed_with_status() const = 0;
};

namespace _impl {
/// Translate from condensed index to uncondensed index in collections that hide
/// tombstones.
size_t virtual2real(const std::vector<size_t>& vec, size_t ndx) noexcept;
size_t virtual2real(const BPlusTree<ObjKey>* tree, size_t ndx) noexcept;

/// Translate from uncondensed index to condensed into in collections that hide
/// tombstones.
size_t real2virtual(const std::vector<size_t>& vec, size_t ndx) noexcept;

/// Rebuild the list of unresolved keys for tombstone handling.
void update_unresolved(std::vector<size_t>& vec, const BPlusTree<ObjKey>* tree);

/// Clear the context flag on the tree if there are no more unresolved links.
void check_for_last_unresolved(BPlusTree<ObjKey>* tree);

/// Proxy class needed because the ObjList interface clobbers method names from
/// CollectionBase.
struct ObjListProxy : ObjList {
    virtual TableRef proxy_get_target_table() const = 0;

    TableRef get_target_table() const final
    {
        return proxy_get_target_table();
    }
};

} // namespace _impl

/// Base class for collections of objects, where unresolved links (tombstones)
/// can occur.
template <class Interface>
class ObjCollectionBase : public Interface, public _impl::ObjListProxy {
public:
    static_assert(std::is_base_of_v<CollectionBase, Interface>);

    using Interface::get_col_key;
    using Interface::get_obj;
    using Interface::get_table;
    using Interface::is_attached;
    using Interface::size;

    // Overriding methods in ObjList:

    void get_dependencies(TableVersions& versions) const final
    {
        if (is_attached()) {
            auto table = this->get_table();
            versions.emplace_back(table->get_key(), table->get_content_version());
        }
    }

    void sync_if_needed() const final
    {
        update_if_needed();
    }

    bool is_in_sync() const noexcept final
    {
        return true;
    }

    bool has_unresolved() const noexcept
    {
        update_if_needed();
        return m_unresolved.size() != 0;
    }

    using Interface::get_target_table;

protected:
    ObjCollectionBase() = default;
    ObjCollectionBase(const ObjCollectionBase&) = default;
    ObjCollectionBase(ObjCollectionBase&&) = default;
    ObjCollectionBase& operator=(const ObjCollectionBase&) = default;
    ObjCollectionBase& operator=(ObjCollectionBase&&) = default;

    /// Implementations should call `update_if_needed()` on their inner accessor
    /// (without `update_unresolved()`).
    virtual UpdateStatus do_update_if_needed() const = 0;

    /// Implementations should return a non-const reference to their internal
    /// `BPlusTree<T>`.
    virtual BPlusTree<ObjKey>* get_mutable_tree() const = 0;

    /// Implements update_if_needed() in a way that ensures the consistency of
    /// the unresolved list. Derived classes should call this instead of calling
    /// `update_if_needed()` on their inner accessor.
    UpdateStatus update_if_needed() const
    {
        auto status = do_update_if_needed();
        update_unresolved(status);
        return status;
    }

    /// Translate from condensed index to uncondensed.
    size_t virtual2real(size_t ndx) const noexcept
    {
        return _impl::virtual2real(m_unresolved, ndx);
    }

    /// Translate from uncondensed index to condensed.
    size_t real2virtual(size_t ndx) const noexcept
    {
        return _impl::real2virtual(m_unresolved, ndx);
    }

    bool real_is_unresolved(size_t ndx) const noexcept
    {
        return std::find(m_unresolved.begin(), m_unresolved.end(), ndx) != m_unresolved.end();
    }

    /// Rebuild the list of tombstones if there is a possibility that it has
    /// changed.
    ///
    /// If the accessor became detached, this clears the unresolved list.
    void update_unresolved(UpdateStatus status) const
    {
        switch (status) {
            case UpdateStatus::Detached: {
                clear_unresolved();
                break;
            }
            case UpdateStatus::Updated: {
                _impl::update_unresolved(m_unresolved, get_mutable_tree());
                break;
            }
            case UpdateStatus::NoChange:
                break;
        }
    }

    /// When a tombstone is removed from a list, call this to update internal
    /// flags that indicate the presence of tombstones.
    void check_for_last_unresolved()
    {
        _impl::check_for_last_unresolved(get_mutable_tree());
    }

    /// Clear the list of tombstones. It will be rebuilt the next time
    /// `update_if_needed()` is called.
    void clear_unresolved() const noexcept
    {
        m_unresolved.clear();
    }

    /// Return the number of tombstones.
    size_t num_unresolved() const noexcept
    {
        return m_unresolved.size();
    }

private:
    // Sorted set of indices containing unresolved links.
    mutable std::vector<size_t> m_unresolved;

    TableRef proxy_get_target_table() const final
    {
        return Interface::get_target_table();
    }
    bool matches(const ObjList& other) const final
    {
        return get_owning_obj().get_key() == other.get_owning_obj().get_key() &&
               get_owning_col_key() == other.get_owning_col_key();
    }
    Obj get_owning_obj() const final
    {
        return get_obj();
    }
    ColKey get_owning_col_key() const final
    {
        return get_col_key();
    }
};

/// Random-access iterator over elements of a collection.
///
/// Values are cached into a member variable in order to support `operator->`
/// and `operator*` returning a pointer and a reference, respectively.
template <class L>
struct CollectionIterator {
    using iterator_category = std::random_access_iterator_tag;
    using value_type = typename L::value_type;
    using difference_type = ptrdiff_t;
    using pointer = const value_type*;
    using reference = const value_type&;

    CollectionIterator() noexcept = default;
    CollectionIterator(const L* l, size_t ndx) noexcept
        : m_list(l)
        , m_ndx(ndx)
    {
    }

    pointer operator->() const
    {
        if constexpr (std::is_same_v<L, CollectionBase>) {
            m_val = m_list->get_any(m_ndx);
        }
        else {
            m_val = m_list->get(m_ndx);
        }
        return &m_val;
    }

    reference operator*() const
    {
        return *operator->();
    }

    CollectionIterator& operator++() noexcept
    {
        ++m_ndx;
        return *this;
    }

    CollectionIterator operator++(int) noexcept
    {
        auto tmp = *this;
        operator++();
        return tmp;
    }

    CollectionIterator& operator--() noexcept
    {
        --m_ndx;
        return *this;
    }

    CollectionIterator operator--(int) noexcept
    {
        auto tmp = *this;
        operator--();
        return tmp;
    }

    CollectionIterator& operator+=(ptrdiff_t n) noexcept
    {
        m_ndx += n;
        return *this;
    }

    CollectionIterator& operator-=(ptrdiff_t n) noexcept
    {
        m_ndx -= n;
        return *this;
    }

    friend ptrdiff_t operator-(const CollectionIterator& lhs, const CollectionIterator& rhs) noexcept
    {
        return ptrdiff_t(lhs.m_ndx) - ptrdiff_t(rhs.m_ndx);
    }

    friend CollectionIterator operator+(CollectionIterator lhs, ptrdiff_t rhs) noexcept
    {
        lhs.m_ndx += rhs;
        return lhs;
    }

    friend CollectionIterator operator+(ptrdiff_t lhs, CollectionIterator rhs) noexcept
    {
        return rhs + lhs;
    }

    bool operator!=(const CollectionIterator& rhs) const noexcept
    {
        REALM_ASSERT_DEBUG(m_list == rhs.m_list);
        return m_ndx != rhs.m_ndx;
    }

    bool operator==(const CollectionIterator& rhs) const noexcept
    {
        REALM_ASSERT_DEBUG(m_list == rhs.m_list);
        return m_ndx == rhs.m_ndx;
    }

    size_t index() const noexcept
    {
        return m_ndx;
    }

private:
    mutable value_type m_val;
    const L* m_list = nullptr;
    size_t m_ndx = size_t(-1);
};


inline CollectionIterator<CollectionBase> CollectionBase::begin() const
{
    return CollectionIterator<CollectionBase>(this, 0);
}
inline CollectionIterator<CollectionBase> CollectionBase::end() const
{
    return CollectionIterator<CollectionBase>(this, size());
}
template <class T>
class IteratorAdapter {
public:
    IteratorAdapter(T* keys)
        : m_list(keys)
    {
    }
    CollectionIterator<T> begin() const
    {
        return CollectionIterator<T>(m_list, 0);
    }
    CollectionIterator<T> end() const
    {
        return CollectionIterator<T>(m_list, m_list->size());
    }

private:
    T* m_list;
};

namespace _impl {
size_t get_collection_size_from_ref(ref_type, Allocator& alloc);
}

} // namespace realm

#endif // REALM_COLLECTION_HPP<|MERGE_RESOLUTION|>--- conflicted
+++ resolved
@@ -105,26 +105,11 @@
     virtual StablePath get_stable_path() const = 0;
 
     struct QueryCtrlBlock {
-<<<<<<< HEAD
-        QueryCtrlBlock(Path& p, const Table& table, bool is_from_list)
-            : path(p)
-            , from_list(is_from_list)
-            , alloc(table.get_alloc())
-            , group(table.get_parent_group())
-        {
-        }
-        Path& path;
-        std::set<Mixed> matches;
-        bool from_list;
-        Allocator& alloc;
-        Group* group;
-=======
         Path path;
         std::vector<std::vector<Mixed>> matches;
         bool path_only_unary_keys = false; // Not from list
         Allocator* alloc = nullptr;
         Group* group = nullptr;
->>>>>>> edf70641
     };
     static void get_any(QueryCtrlBlock&, Mixed, size_t);
 };
@@ -634,7 +619,6 @@
         , m_col_key(parent.get_col_key())
         , m_parent(&parent)
         , m_alloc(&m_obj_mem.get_alloc())
-<<<<<<< HEAD
     {
     }
 
@@ -666,39 +650,6 @@
 
     UpdateStatus get_update_status() const
     {
-=======
-    {
-    }
-
-    CollectionBaseImpl& operator=(const CollectionBaseImpl& other)
-    {
-        Interface::operator=(static_cast<const Interface&>(other));
-        if (this != &other) {
-            m_obj_mem = other.m_obj_mem;
-            m_col_parent = other.m_col_parent;
-            m_parent = m_col_parent ? m_col_parent.get() : &m_obj_mem;
-            m_alloc = other.m_alloc;
-            m_index = other.m_index;
-            m_col_key = other.m_col_key;
-            m_nullable = other.m_nullable;
-        }
-
-        return *this;
-    }
-
-    ref_type get_collection_ref() const
-    {
-        return m_parent->get_collection_ref(m_index, Interface::s_collection_type);
-    }
-
-    void set_collection_ref(ref_type ref)
-    {
-        m_parent->set_collection_ref(m_index, ref, Interface::s_collection_type);
-    }
-
-    UpdateStatus get_update_status() const
-    {
->>>>>>> edf70641
         UpdateStatus status = m_parent ? m_parent->update_if_needed_with_status() : UpdateStatus::Detached;
 
         if (status != UpdateStatus::Detached) {
