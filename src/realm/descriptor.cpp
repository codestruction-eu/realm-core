/*************************************************************************
 *
 * Copyright 2016 Realm Inc.
 *
 * Licensed under the Apache License, Version 2.0 (the "License");
 * you may not use this file except in compliance with the License.
 * You may obtain a copy of the License at
 *
 * http://www.apache.org/licenses/LICENSE-2.0
 *
 * Unless required by applicable law or agreed to in writing, software
 * distributed under the License is distributed on an "AS IS" BASIS,
 * WITHOUT WARRANTIES OR CONDITIONS OF ANY KIND, either express or implied.
 * See the License for the specific language governing permissions and
 * limitations under the License.
 *
 **************************************************************************/

#include <memory>
#include <realm/descriptor.hpp>
#include <realm/column_string.hpp>

#include <realm/util/miscellaneous.hpp>

using namespace realm;
using namespace realm::util;


DescriptorRef Descriptor::get_subdescriptor(size_t column_ndx)
{
    // Reuse the the descriptor accessor if it is already in the map
    DescriptorRef d = get_subdesc_accessor(column_ndx);
    if (bool(d)) {
        return d;
    }

    // Create a new descriptor accessor
    {
        DescriptorRef subdesc;
        SubspecRef subspec_ref = m_spec->get_subtable_spec(column_ndx);
        std::unique_ptr<Spec> subspec(new Spec(subspec_ref)); // Throws
        subdesc = std::make_shared<Descriptor>(Descriptor::PrivateTag()); // Throws
        m_subdesc_map.push_back(subdesc_entry(column_ndx, subdesc)); // Throws
        subdesc->attach(m_root_table.get(), shared_from_this(), subspec.get());
        subspec.release();
        return subdesc;
    }
<<<<<<< HEAD

out:
    return subdesc;
=======
>>>>>>> 607e084d
}


size_t Descriptor::get_num_unique_values(size_t column_ndx) const
{
    REALM_ASSERT(is_attached());
    ColumnType col_type = m_spec->get_column_type(column_ndx);
    if (col_type != col_type_StringEnum)
        return 0;
    ref_type ref = m_spec->get_enumkeys_ref(column_ndx);
    StringColumn col(m_spec->get_alloc(), ref); // Throws
    return col.size();
}


Descriptor::~Descriptor() noexcept
{
    if (!is_attached())
        return;
    if (m_parent) {
        delete m_spec;
        m_parent.reset();
    }
    m_root_table.reset();
}


void Descriptor::detach() noexcept
{
    REALM_ASSERT(is_attached());
    detach_subdesc_accessors();
    if (m_parent) {
        delete m_spec;
        m_parent.reset();
    }
    m_root_table.reset();
}


void Descriptor::detach_subdesc_accessors() noexcept
{
    if (!m_subdesc_map.empty()) {
        for (const auto& subdesc : m_subdesc_map) {
            // Must hold a reliable reference count while detaching
            DescriptorRef desc = subdesc.m_subdesc.lock();
            if (desc)
                desc->detach();
        }
        m_subdesc_map.clear();
    }
}


size_t* Descriptor::record_subdesc_path(size_t* begin, size_t* end) const noexcept
{
    size_t* begin_2 = end;
    ConstDescriptorRef desc = shared_from_this();
    for (;;) {
        if (desc->is_root())
            return begin_2;
        if (REALM_UNLIKELY(begin_2 == begin))
            return 0; // Not enough space in path buffer
        ConstDescriptorRef parent = desc->m_parent;
        size_t column_ndx = not_found;

        for (const auto& subdesc : parent->m_subdesc_map) {
            if (subdesc.m_subdesc.lock() == desc) {
                column_ndx = subdesc.m_column_ndx;
                break;
            }
        }

        REALM_ASSERT_3(column_ndx, !=, not_found);
        *--begin_2 = column_ndx;
        desc = parent;
    }
}


DescriptorRef Descriptor::get_subdesc_accessor(size_t column_ndx) noexcept
{
    REALM_ASSERT(is_attached());

    size_t i = 0;
    size_t limit = m_subdesc_map.size();
    while (i < limit) {
        subdesc_entry& sub = m_subdesc_map[i];
        auto res = sub.m_subdesc.lock();
        if (!bool(res)) {
            // expired weak_ptr, so move last over:
            m_subdesc_map[i] = m_subdesc_map.back();
            m_subdesc_map.pop_back();
            --limit;
        }
        else {
            // valid shared_ptr, so use it if applicable:
            if (sub.m_column_ndx == column_ndx) {
                return res;
            }
            ++i;
        }
    }
    return 0;
}


void Descriptor::adj_insert_column(size_t col_ndx) noexcept
{
    // Adjust the column indexes of subdescriptor accessors at higher
    // column indexes.
    for (auto& subdesc : m_subdesc_map) {
        if (subdesc.m_column_ndx >= col_ndx)
            ++subdesc.m_column_ndx;
    }
}


void Descriptor::adj_erase_column(size_t col_ndx) noexcept
{
    // If it exists, remove and detach the subdescriptor accessor
    // associated with the removed column. Also adjust the column
    // indexes of subdescriptor accessors at higher column indexes.
    typedef subdesc_map::iterator iter;
    iter end = m_subdesc_map.end();
    iter erase = end;
    for (iter i = m_subdesc_map.begin(); i != end; ++i) {
        if (i->m_column_ndx == col_ndx) {
            // Must hold a reliable reference count while detaching
            DescriptorRef desc(i->m_subdesc.lock());
            if (desc)
                desc->detach();
            erase = i;
        }
        else if (i->m_column_ndx > col_ndx) {
            --i->m_column_ndx; // Account for the removed column
        }
    }
    if (erase != end)
        m_subdesc_map.erase(erase);
}

void Descriptor::adj_move_column(size_t from, size_t to) noexcept
{
    for (auto& subdesc : m_subdesc_map) {
        if (subdesc.m_column_ndx == from) {
            subdesc.m_column_ndx = to;
        }
        else {
            if (from < to) {
                // Moving up:
                if (subdesc.m_column_ndx > from && subdesc.m_column_ndx <= to) {
                    --subdesc.m_column_ndx;
                }
            }
            else if (from > to) {
                // Moving down:
                if (subdesc.m_column_ndx < from && subdesc.m_column_ndx >= to) {
                    ++subdesc.m_column_ndx;
                }
            }
        }
    }
}<|MERGE_RESOLUTION|>--- conflicted
+++ resolved
@@ -45,12 +45,6 @@
         subspec.release();
         return subdesc;
     }
-<<<<<<< HEAD
-
-out:
-    return subdesc;
-=======
->>>>>>> 607e084d
 }
 
 
