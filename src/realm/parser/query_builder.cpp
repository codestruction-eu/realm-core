////////////////////////////////////////////////////////////////////////////
//
// Copyright 2015 Realm Inc.
//
// Licensed under the Apache License, Version 2.0 (the "License");
// you may not use this file except in compliance with the License.
// You may obtain a copy of the License at
//
// http://www.apache.org/licenses/LICENSE-2.0
//
// Unless required by applicable law or agreed to in writing, software
// distributed under the License is distributed on an "AS IS" BASIS,
// WITHOUT WARRANTIES OR CONDITIONS OF ANY KIND, either express or implied.
// See the License for the specific language governing permissions and
// limitations under the License.
//
////////////////////////////////////////////////////////////////////////////

#include "query_builder.hpp"

#include "parser.hpp"
#include "parser_utils.hpp"
#include "expression_container.hpp"

#include <realm.hpp>
#include <realm/query_expression.hpp>
#include <realm/column_type.hpp>
#include <realm/utilities.hpp>

#include <sstream>

using namespace realm;
using namespace parser;
using namespace query_builder;

namespace {
<<<<<<< HEAD
template<typename T>
T stot(std::string const& s) {
    std::istringstream iss(s);
    T value;
    iss >> value;
    if (iss.fail()) {
        throw std::invalid_argument(util::format("Cannot convert string '%1'", s));
    }
    return value;
}

Timestamp get_timestamp_if_valid(int64_t seconds, int32_t nanoseconds) {
    const bool both_non_negative = seconds >= 0 && nanoseconds >= 0;
    const bool both_non_positive = seconds <= 0 && nanoseconds <= 0;
    if (both_non_negative || both_non_positive) {
        return Timestamp(seconds, nanoseconds);
    }
    throw std::runtime_error("Invalid timestamp format");
}

Timestamp from_timestamp_values(std::vector<std::string> const& time_inputs) {

    if (time_inputs.size() == 2) {
        // internal format seconds, nanoseconds
        int64_t seconds = stot<int64_t>(time_inputs[0]);
        int32_t nanoseconds = stot<int32_t>(time_inputs[1]);
        return get_timestamp_if_valid(seconds, nanoseconds);
    }
    else if (time_inputs.size() == 6 || time_inputs.size() == 7) {
        // readable format YYYY-MM-DD-HH:MM:SS:NANOS nanos optional
        tm created;
        memset(&created, 0, sizeof(created));
        created.tm_year = stot<int>(time_inputs[0]) - 1900; // epoch offset (see man mktime)
        created.tm_mon = stot<int>(time_inputs[1]) - 1; // converts from 1-12 to 0-11
        created.tm_mday = stot<int>(time_inputs[2]);
        created.tm_hour = stot<int>(time_inputs[3]);
        created.tm_min = stot<int>(time_inputs[4]);
        created.tm_sec = stot<int>(time_inputs[5]);

        if (created.tm_year < 0) {
            // platform timegm functions do not throw errors, they return -1 which is also a valid time
            throw std::logic_error("Conversion of dates before 1900 is not supported.");
        }
=======
>>>>>>> a3fa731e


template<typename T, parser::Expression::KeyPathOp OpType>
void do_add_null_comparison_to_query(Query &, Predicate::Operator, const CollectionOperatorExpression<OpType> &)
{
    throw std::logic_error("Comparing a collection aggregate operation to 'null' is not supported.");
}

template<typename T>
void do_add_null_comparison_to_query(Query &, Predicate::Operator, const ValueExpression &)
{
    throw std::logic_error("Comparing a value to 'null' is not supported.");
}

<<<<<<< HEAD
struct PropertyExpression
{
    std::vector<ColKey> col_keys;
    std::function<Table *()> table_getter;
    ColKey col_key;
    DataType col_type;

    PropertyExpression(Query &query, const std::string &key_path_string)
    {
        KeyPath key_path = key_path_from_string(key_path_string);
        TableRef cur_table = query.get_table();;
        for (size_t index = 0; index < key_path.size(); index++) {
            ColKey cur_col_key = cur_table->get_column_key(key_path[index]);

            StringData object_name = get_printable_table_name(*cur_table);

            precondition(cur_table->valid_column(cur_col_key),
                         util::format("No property '%1' on object of type '%2'", key_path[index], object_name));

            DataType cur_col_type = cur_table->get_column_type(cur_col_key);
            if (index != key_path.size() - 1) {
                precondition(cur_col_type == type_Link || cur_col_type == type_LinkList,
                             util::format("Property '%1' is not a link in object of type '%2'", key_path[index], object_name));
                col_keys.push_back(cur_col_key);
                cur_table = cur_table->get_link_target(cur_col_key);
            }
            else {
                col_key = cur_col_key;
                col_type = cur_col_type;
            }
        }

        table_getter = [&] {
            auto& tbl = query.get_table();
            for (ColKey col : col_keys) {
                tbl->link(col); // mutates m_link_chain on table
            }
            return tbl;
        };
    }
};

const char* collection_operator_to_str(parser::Expression::KeyPathOp op)
=======
template<typename T>
void do_add_null_comparison_to_query(Query &query, Predicate::Operator op, const PropertyExpression &expr)
>>>>>>> a3fa731e
{
    Columns<T> column = expr.table_getter()->template column<T>(expr.col_ndx);
    switch (op) {
        case Predicate::Operator::NotEqual:
            query.and_query(column != realm::null());
            break;
        case Predicate::Operator::Equal:
            query.and_query(column == realm::null());
            break;
        default:
            throw std::logic_error("Only 'equal' and 'not equal' operators supported when comparing against 'null'.");
    }
}

template<>
void do_add_null_comparison_to_query<Link>(Query &query, Predicate::Operator op, const PropertyExpression &expr)
{
<<<<<<< HEAD
    std::function<Table *()> table_getter;
    PropertyExpression pe;
    parser::Expression::KeyPathOp op;
    ColKey post_link_col_key;
    DataType post_link_col_type;
    CollectionOperatorExpression(PropertyExpression exp, parser::Expression::KeyPathOp o, std::string suffix_path)
    : pe(exp)
    , op(o)
    {
        table_getter = pe.table_getter;

        const bool requires_suffix_path = !(op == parser::Expression::KeyPathOp::Size
                                            || op == parser::Expression::KeyPathOp::Count);

        if (requires_suffix_path) {
            Table* pre_link_table = pe.table_getter();
            REALM_ASSERT(pre_link_table);
            StringData list_property_name = pre_link_table->get_column_name(pe.col_key);
            precondition(pe.col_type == type_LinkList,
                         util::format("The '%1' operation must be used on a list property, but '%2' is not a list",
                                      collection_operator_to_str(op), list_property_name));

            TableRef post_link_table = pe.table_getter()->get_link_target(pe.col_key);
            REALM_ASSERT(post_link_table);
            StringData printable_post_link_table_name = get_printable_table_name(*post_link_table);

            KeyPath suffix_key_path = key_path_from_string(suffix_path);
            precondition(suffix_path.size() > 0 && suffix_key_path.size() > 0,
                         util::format("A property from object '%1' must be provided to perform operation '%2'",
                                      printable_post_link_table_name, collection_operator_to_str(op)));

            precondition(suffix_key_path.size() == 1,
                         util::format("Unable to use '%1' because collection aggreate operations are only supported "
                                      "for direct properties at this time", suffix_path));

            post_link_col_key = pe.table_getter()->get_link_target(pe.col_key)->get_column_key(suffix_key_path[0]);

            precondition(bool(post_link_col_key), util::format("No property '%1' on object of type '%2'", suffix_path,
                                                               printable_post_link_table_name));
            post_link_col_type = pe.table_getter()->get_link_target(pe.col_key)->get_column_type(post_link_col_key);
        }
        else {  // !requires_suffix_path
            post_link_col_type = pe.col_type;

            precondition(suffix_path.empty(),
                         util::format("An extraneous property '%1' was found for operation '%2'",
                                      suffix_path, collection_operator_to_str(op)));
        }
=======
    precondition(expr.indexes.empty(), "KeyPath queries not supported for object comparisons.");
    switch (op) {
        case Predicate::Operator::NotEqual:
            query.Not();
            REALM_FALLTHROUGH;
        case Predicate::Operator::Equal:
            query.and_query(query.get_table()->column<Link>(expr.col_ndx).is_null());
            break;
        default:
            throw std::logic_error("Only 'equal' and 'not equal' operators supported for object comparison.");
>>>>>>> a3fa731e
    }
}

// add a clause for numeric constraints based on operator type
template <typename A, typename B>
void add_numeric_constraint_to_query(Query& query,
                                     Predicate::Operator operatorType,
                                     A lhs,
                                     B rhs)
{
    switch (operatorType) {
        case Predicate::Operator::LessThan:
            query.and_query(lhs < rhs);
            break;
        case Predicate::Operator::LessThanOrEqual:
            query.and_query(lhs <= rhs);
            break;
        case Predicate::Operator::GreaterThan:
            query.and_query(lhs > rhs);
            break;
        case Predicate::Operator::GreaterThanOrEqual:
            query.and_query(lhs >= rhs);
            break;
        case Predicate::Operator::Equal:
            query.and_query(lhs == rhs);
            break;
        case Predicate::Operator::NotEqual:
            query.and_query(lhs != rhs);
            break;
        default:
            throw std::logic_error("Unsupported operator for numeric queries.");
    }
}

template <typename A, typename B>
void add_bool_constraint_to_query(Query &query, Predicate::Operator operatorType, A lhs, B rhs) {
    switch (operatorType) {
        case Predicate::Operator::Equal:
            query.and_query(lhs == rhs);
            break;
        case Predicate::Operator::NotEqual:
            query.and_query(lhs != rhs);
            break;
        default:
            throw std::logic_error("Unsupported operator for numeric queries.");
    }
}

void add_string_constraint_to_query(Query &query,
                                    Predicate::Comparison cmp,
                                    Columns<String> &&column,
                                    StringData &&value) {
    bool case_sensitive = (cmp.option != Predicate::OperatorOption::CaseInsensitive);
    switch (cmp.op) {
        case Predicate::Operator::BeginsWith:
            query.and_query(column.begins_with(value, case_sensitive));
            break;
        case Predicate::Operator::EndsWith:
            query.and_query(column.ends_with(value, case_sensitive));
            break;
        case Predicate::Operator::Contains:
            query.and_query(column.contains(value, case_sensitive));
            break;
        case Predicate::Operator::Equal:
            query.and_query(column.equal(value, case_sensitive));
            break;
        case Predicate::Operator::NotEqual:
            query.and_query(column.not_equal(value, case_sensitive));
            break;
        case Predicate::Operator::Like:
            query.and_query(column.like(value, case_sensitive));
            break;
        default:
            throw std::logic_error("Unsupported operator for string queries.");
    }
}

void add_string_constraint_to_query(realm::Query &query,
                                    Predicate::Comparison cmp,
                                    StringData &&value,
                                    Columns<String> &&column) {
    bool case_sensitive = (cmp.option != Predicate::OperatorOption::CaseInsensitive);
    switch (cmp.op) {
        case Predicate::Operator::Equal:
            query.and_query(column.equal(value, case_sensitive));
            break;
        case Predicate::Operator::NotEqual:
            query.and_query(column.not_equal(value, case_sensitive));
            break;
            // operators CONTAINS, BEGINSWITH, ENDSWITH, LIKE are not supported in this direction
            // These queries are not the same: "'asdf' CONTAINS string_property" vs "string_property CONTAINS 'asdf'"
        default:
            throw std::logic_error("Unsupported operator for keypath substring queries.");
    }
}

void add_string_constraint_to_query(realm::Query &query,
                                    Predicate::Comparison cmp,
                                    Columns<String> &&lhs_col,
                                    Columns<String> &&rhs_col) {
    bool case_sensitive = (cmp.option != Predicate::OperatorOption::CaseInsensitive);
    switch (cmp.op) {
        case Predicate::Operator::BeginsWith:
            query.and_query(lhs_col.begins_with(rhs_col, case_sensitive));
            break;
        case Predicate::Operator::EndsWith:
            query.and_query(lhs_col.ends_with(rhs_col, case_sensitive));
            break;
        case Predicate::Operator::Contains:
            query.and_query(lhs_col.contains(rhs_col, case_sensitive));
            break;
        case Predicate::Operator::Equal:
            query.and_query(lhs_col.equal(rhs_col, case_sensitive));
            break;
        case Predicate::Operator::NotEqual:
            query.and_query(lhs_col.not_equal(rhs_col, case_sensitive));
            break;
        case Predicate::Operator::Like:
            query.and_query(lhs_col.like(rhs_col, case_sensitive));
            break;
        default:
            throw std::logic_error("Unsupported operator for string queries.");
    }
}

void add_binary_constraint_to_query(Query &query,
                                    Predicate::Comparison cmp,
                                    Columns<Binary> &&column,
                                    BinaryData &&value) {
    bool case_sensitive = (cmp.option != Predicate::OperatorOption::CaseInsensitive);
    switch (cmp.op) {
        case Predicate::Operator::BeginsWith:
<<<<<<< HEAD
            query.begins_with(column.column_key(), BinaryData(value));
            break;
        case Predicate::Operator::EndsWith:
            query.ends_with(column.column_key(), BinaryData(value));
            break;
        case Predicate::Operator::Contains:
            query.contains(column.column_key(), BinaryData(value));
            break;
        case Predicate::Operator::Equal:
            query.equal(column.column_key(), BinaryData(value));
            break;
        case Predicate::Operator::NotEqual:
            query.not_equal(column.column_key(), BinaryData(value));
=======
            query.and_query(column.begins_with(value, case_sensitive));
            break;
        case Predicate::Operator::EndsWith:
            query.and_query(column.ends_with(value, case_sensitive));
            break;
        case Predicate::Operator::Contains:
            query.and_query(column.contains(value, case_sensitive));
            break;
        case Predicate::Operator::Equal:
            query.and_query(column.equal(value, case_sensitive));
            break;
        case Predicate::Operator::NotEqual:
            query.and_query(column.not_equal(value, case_sensitive));
            break;
        case Predicate::Operator::Like:
            query.and_query(column.like(value, case_sensitive));
>>>>>>> a3fa731e
            break;
        default:
            throw std::logic_error("Unsupported operator for binary queries.");
    }
}

void add_binary_constraint_to_query(realm::Query &query,
                                    Predicate::Comparison cmp,
                                    BinaryData &&value,
                                    Columns<Binary> &&column) {
    switch (cmp.op) {
        case Predicate::Operator::Equal:
<<<<<<< HEAD
            query.equal(column.column_key(), BinaryData(value));
            break;
        case Predicate::Operator::NotEqual:
            query.not_equal(column.column_key(), BinaryData(value));
=======
            query.and_query(column == value);
            break;
        case Predicate::Operator::NotEqual:
            query.and_query(column != value);
>>>>>>> a3fa731e
            break;
        default:
            throw std::logic_error("Substring comparison not supported for keypath substrings.");
    }
}

<<<<<<< HEAD
void add_link_constraint_to_query(realm::Query& query, Predicate::Operator op, const PropertyExpression& prop_expr,
                                  ObjKey target_key)
{
    precondition(prop_expr.col_keys.empty(), "KeyPath queries not supported for object comparisons.");
=======
void add_binary_constraint_to_query(Query &query,
                                    Predicate::Comparison cmp,
                                    Columns<Binary> &&lhs_col,
                                    Columns<Binary> &&rhs_col) {
    bool case_sensitive = (cmp.option != Predicate::OperatorOption::CaseInsensitive);
    switch (cmp.op) {
        case Predicate::Operator::BeginsWith:
            query.and_query(lhs_col.begins_with(rhs_col, case_sensitive));
            break;
        case Predicate::Operator::EndsWith:
            query.and_query(lhs_col.ends_with(rhs_col, case_sensitive));
            break;
        case Predicate::Operator::Contains:
            query.and_query(lhs_col.contains(rhs_col, case_sensitive));
            break;
        case Predicate::Operator::Equal:
            query.and_query(lhs_col.equal(rhs_col, case_sensitive));
            break;
        case Predicate::Operator::NotEqual:
            query.and_query(lhs_col.not_equal(rhs_col, case_sensitive));
            break;
        default:
            throw std::logic_error("Unsupported operator for binary queries.");
    }
}


template <typename LHS, typename RHS>
void add_link_constraint_to_query(realm::Query &,
                                  Predicate::Operator,
                                  const LHS &,
                                  const RHS &) {
    throw std::runtime_error("Object comparisons are currently only supported between a property and an argument.");
}

template <>
void add_link_constraint_to_query(realm::Query &query,
                                  Predicate::Operator op,
                                  const PropertyExpression &prop_expr,
                                  const ValueExpression &value_expr) {
    size_t row_index = value_expr.arguments->object_index_for_argument(stot<int>(value_expr.value->s));
    precondition(prop_expr.indexes.empty(), "KeyPath queries not supported for object comparisons.");
>>>>>>> a3fa731e
    switch (op) {
        case Predicate::Operator::NotEqual:
            query.Not();
            REALM_FALLTHROUGH;
        case Predicate::Operator::Equal: {
            auto col = prop_expr.col_key;
            query.links_to(col, target_key);
            break;
        }
        default:
            throw std::logic_error("Only 'equal' and 'not equal' operators supported for object comparison.");
    }
}

<<<<<<< HEAD
auto link_argument(const PropertyExpression&, const parser::Expression &argExpr, Arguments &args)
{
    return args.object_index_for_argument(stot<int>(argExpr.s));
}

auto link_argument(const parser::Expression &argExpr, const PropertyExpression&, Arguments &args)
{
    return args.object_index_for_argument(stot<int>(argExpr.s));
}


template <typename RetType, typename TableGetter>
struct ColumnGetter {
    static Columns<RetType> convert(TableGetter&& table, const PropertyExpression& expr, Arguments&)
    {
        return table()->template column<RetType>(expr.col_key);
    }
};

template <typename RetType, typename TableGetter, class AggOpType>
struct CollectionOperatorGetter {
    static SubColumnAggregate<RetType, AggOpType > convert(TableGetter&&, const CollectionOperatorExpression&, Arguments&) {
        throw std::runtime_error("Predicate error constructing collection aggregate operation");
    }
};

/*

FIXME: Template instantiation fails
*/
template <typename RetType, typename TableGetter>
struct CollectionOperatorGetter<RetType, TableGetter, aggregate_operations::Minimum<RetType> >{
    static SubColumnAggregate<RetType, aggregate_operations::Minimum<RetType> > convert(TableGetter&& table, const CollectionOperatorExpression& expr, Arguments&)
    {
        return table()->template column<Link>(expr.pe.col_key).template column<RetType>(expr.post_link_col_key).min();
    }
};

template <typename RetType, typename TableGetter>
struct CollectionOperatorGetter<RetType, TableGetter, aggregate_operations::Maximum<RetType> >{
    static SubColumnAggregate<RetType, aggregate_operations::Maximum<RetType> > convert(TableGetter&& table, const CollectionOperatorExpression& expr, Arguments&)
    {
        return table()->template column<Link>(expr.pe.col_key).template column<RetType>(expr.post_link_col_key).max();
    }
};

template <typename RetType, typename TableGetter>
struct CollectionOperatorGetter<RetType, TableGetter, aggregate_operations::Sum<RetType> >{
    static SubColumnAggregate<RetType, aggregate_operations::Sum<RetType> > convert(TableGetter&& table, const CollectionOperatorExpression& expr, Arguments&)
    {
        return table()->template column<Link>(expr.pe.col_key).template column<RetType>(expr.post_link_col_key).sum();
    }
};

template <typename RetType, typename TableGetter>
struct CollectionOperatorGetter<RetType, TableGetter, aggregate_operations::Average<RetType> >{
    static SubColumnAggregate<RetType, aggregate_operations::Average<RetType> > convert(TableGetter&& table, const CollectionOperatorExpression& expr, Arguments&)
    {
        return table()
            ->template column<Link>(expr.pe.col_key)
            .template column<RetType>(expr.post_link_col_key)
            .average();
    }
};

template <typename RetType, typename TableGetter>
struct CollectionOperatorGetter<RetType, TableGetter, LinkCount >{
    static LinkCount convert(TableGetter&& table, const CollectionOperatorExpression& expr, Arguments&)
    {
        return table()->template column<Link>(expr.pe.col_key).count();
    }
};

template <typename RetType, typename TableGetter>
struct CollectionOperatorGetter<RetType, TableGetter, SizeOperator<RetType> >{
    static SizeOperator<RetType> convert(TableGetter&& table, const CollectionOperatorExpression& expr, Arguments&)
    {
        return table()->template column<RetType>(expr.pe.col_key).size();
    }
};


template <typename RequestedType, typename TableGetter>
struct ValueGetter;



template <typename TableGetter>
struct ValueGetter<Timestamp, TableGetter> {
    static Timestamp convert(TableGetter&&, const parser::Expression & value, Arguments &args)
    {
        if (value.type == parser::Expression::Type::Argument) {
            return args.timestamp_for_argument(stot<int>(value.s));
        } else if (value.type == parser::Expression::Type::Timestamp) {
            return from_timestamp_values(value.time_inputs);
        } else if (value.type == parser::Expression::Type::Null) {
            return Timestamp(realm::null());
        }
        throw std::logic_error("Attempting to compare Timestamp property to a non-Timestamp value");
    }
};

template <typename TableGetter>
struct ValueGetter<bool, TableGetter> {
    static bool convert(TableGetter&&, const parser::Expression & value, Arguments &args)
    {
        if (value.type == parser::Expression::Type::Argument) {
            return args.bool_for_argument(stot<int>(value.s));
        }
        if (value.type != parser::Expression::Type::True && value.type != parser::Expression::Type::False) {
            if (value.type == parser::Expression::Type::Number) {
                // As a special exception we can handle 0 and 1.
                // Our bool values are actually stored as integers {0, 1}
                int64_t number_value = stot<int64_t>(value.s);
                if (number_value == 0) {
                    return false;
                }
                else if (number_value == 1) {
                    return true;
                }
            }
            throw std::logic_error("Attempting to compare bool property to a non-bool value");
        }
        return value.type == parser::Expression::Type::True;
    }
};

template <typename TableGetter>
struct ValueGetter<Double, TableGetter> {
    static Double convert(TableGetter&&, const parser::Expression & value, Arguments &args)
    {
        if (value.type == parser::Expression::Type::Argument) {
            return args.double_for_argument(stot<int>(value.s));
        }
        return stot<double>(value.s);
    }
};

template <typename TableGetter>
struct ValueGetter<Float, TableGetter> {
    static Float convert(TableGetter&&, const parser::Expression & value, Arguments &args)
    {
        if (value.type == parser::Expression::Type::Argument) {
            return args.float_for_argument(stot<int>(value.s));
        }
        return stot<float>(value.s);
    }
};

template <typename TableGetter>
struct ValueGetter<Int, TableGetter> {
    static Int convert(TableGetter&&, const parser::Expression & value, Arguments &args)
    {
        if (value.type == parser::Expression::Type::Argument) {
            return args.long_for_argument(stot<int>(value.s));
        }
        return stot<long long>(value.s);
    }
};

template <typename TableGetter>
struct ValueGetter<String, TableGetter> {
    static StringData convert(TableGetter&&, const parser::Expression & value, Arguments &args)
    {
        if (value.type == parser::Expression::Type::Argument) {
            return args.string_for_argument(stot<int>(value.s));
        }
        else if (value.type == parser::Expression::Type::String) {
            return value.s;
        }
        else if (value.type == parser::Expression::Type::Base64) {
            // the return value points to data in the lifetime of args
            return from_base64(value.s, args.buffer_space);
        }
        throw std::logic_error("Attempting to compare String property to a non-String value");
    }
};

template <typename TableGetter>
struct ValueGetter<Binary, TableGetter> {
    static BinaryData convert(TableGetter&&, const parser::Expression & value, Arguments &args)
    {
        if (value.type == parser::Expression::Type::Argument) {
            return args.binary_for_argument(stot<int>(value.s));
        }
        else if (value.type == parser::Expression::Type::String) {
            return BinaryData(value.s);
        }
        else if (value.type == parser::Expression::Type::Base64) {
            StringData converted = from_base64(value.s, args.buffer_space);
            // returning a pointer to data in the lifetime of args
            return BinaryData(converted.data(), converted.size());
        }
        throw std::logic_error("Binary properties must be compared against a binary argument.");
    }
};

template <typename RetType, typename Value, typename TableGetter>
auto value_of_type_for_query(TableGetter&& tables, Value&& value, Arguments &args)
{
    const bool isColumn = std::is_same<PropertyExpression, typename std::remove_reference<Value>::type>::value;
    using helper = std::conditional_t<isColumn, ColumnGetter<RetType, TableGetter>, ValueGetter<RetType, TableGetter> >;
    return helper::convert(tables, value, args);
}

template <typename RetType, typename OpType, typename ValueType, typename Value, typename TableGetter>
auto value_of_agg_type_for_query(TableGetter&& tables, Value&& value, Arguments &args)
{
    const bool is_collection_operator = std::is_same<CollectionOperatorExpression, typename std::remove_reference<Value>::type>::value;
    using helper = std::conditional_t<is_collection_operator, CollectionOperatorGetter<RetType, TableGetter, OpType>, ValueGetter<ValueType, TableGetter> >;
    return helper::convert(tables, value, args);
}

const char* data_type_to_str(DataType type)
{
    switch (type) {
        case type_Int:
            return "Int";
        case type_Bool:
            return "Bool";
        case type_Float:
            return "Float";
        case type_Double:
            return "Double";
        case type_String:
            return "String";
        case type_Binary:
            return "Binary";
        case type_OldDateTime:
            return "DateTime";
        case type_Timestamp:
            return "Timestamp";
        case type_OldTable:
            return "Table";
        case type_OldMixed:
            return "Mixed";
        case type_Link:
            return "Link";
        case type_LinkList:
            return "LinkList";
    }
    return "type_Unknown"; // LCOV_EXCL_LINE
}
=======
template <>
void add_link_constraint_to_query(realm::Query &query,
                                  Predicate::Operator op,
                                  const ValueExpression &value_expr,
                                  const PropertyExpression &prop_expr) {
    // since equality is commutative we can just call the above function to the same effect
    add_link_constraint_to_query(query, op, prop_expr, value_expr);
}

>>>>>>> a3fa731e

template <typename A, typename B>
void do_add_comparison_to_query(Query &query, Predicate::Comparison cmp, A &lhs, B &rhs, DataType type)
{
<<<<<<< HEAD
    DataType type = expr.post_link_col_type;
    using OpType = parser::Expression::KeyPathOp;

#define ENABLE_SUPPORT_WITH_VALUE(TYPE, OP, VALUE_T) \
    if (type == type_##TYPE) { \
        add_numeric_constraint_to_query(query, cmp.op,  \
            value_of_agg_type_for_query< realm::TYPE, OP, VALUE_T >(expr.table_getter, lhs, args), \
            value_of_agg_type_for_query< realm::TYPE, OP, VALUE_T >(expr.table_getter, rhs, args)); \
        return; \
    }
#define ENABLE_SUPPORT_OF(TYPE, OP) ENABLE_SUPPORT_WITH_VALUE(TYPE, OP, TYPE)

    switch (expr.op) {
        case OpType::Min:
            ENABLE_SUPPORT_OF(Double, aggregate_operations::Minimum<Double>)
            ENABLE_SUPPORT_OF(Float, aggregate_operations::Minimum<Float>)
            ENABLE_SUPPORT_OF(Int, aggregate_operations::Minimum<Int>)
            break;
        case OpType::Max:
            ENABLE_SUPPORT_OF(Double, aggregate_operations::Maximum<Double>)
            ENABLE_SUPPORT_OF(Float, aggregate_operations::Maximum<Float>)
            ENABLE_SUPPORT_OF(Int, aggregate_operations::Maximum<Int>)
            break;
        case OpType::Avg:
            ENABLE_SUPPORT_OF(Double, aggregate_operations::Average<Double>)
            ENABLE_SUPPORT_OF(Float, aggregate_operations::Average<Float>)
            ENABLE_SUPPORT_OF(Int, aggregate_operations::Average<Int>)
            break;
        case OpType::Sum:
            ENABLE_SUPPORT_OF(Double, aggregate_operations::Sum<Double>)
            ENABLE_SUPPORT_OF(Float, aggregate_operations::Sum<Float>)
            ENABLE_SUPPORT_OF(Int, aggregate_operations::Sum<Int>)
            break;
        case OpType::Count:  // count and size mean the same thing for users
        case OpType::Size:
            ENABLE_SUPPORT_WITH_VALUE(LinkList, LinkCount, Int)
            ENABLE_SUPPORT_WITH_VALUE(String, SizeOperator<StringData>, Int)
            ENABLE_SUPPORT_WITH_VALUE(Binary, SizeOperator<BinaryData>, Int)
            // FIXME: Subtable support ?
            break;
        case OpType::None:
            break;
    }
    throw std::runtime_error(util::format("Aggregate '%1' not supported on type '%2'",
                                          collection_operator_to_str(expr.op),
                                          data_type_to_str(expr.post_link_col_type)));
}
=======
>>>>>>> a3fa731e

    switch (type) {
        case type_Bool:
            add_bool_constraint_to_query(query, cmp.op,
                                         lhs. template value_of_type_for_query<bool>(),
                                         rhs. template value_of_type_for_query<bool>());
            break;
        case type_Timestamp:
            add_numeric_constraint_to_query(query, cmp.op,
                                            lhs. template value_of_type_for_query<Timestamp>(),
                                            rhs. template value_of_type_for_query<Timestamp>());
            break;
        case type_Double:
            add_numeric_constraint_to_query(query, cmp.op,
                                            lhs. template value_of_type_for_query<Double>(),
                                            rhs. template value_of_type_for_query<Double>());
            break;
        case type_Float:
            add_numeric_constraint_to_query(query, cmp.op,
                                            lhs. template value_of_type_for_query<Float>(),
                                            rhs. template value_of_type_for_query<Float>());
            break;
        case type_Int:
            add_numeric_constraint_to_query(query, cmp.op,
                                            lhs. template value_of_type_for_query<Int>(),
                                            rhs. template value_of_type_for_query<Int>());
            break;
        case type_String:
            add_string_constraint_to_query(query, cmp,
                                           lhs. template value_of_type_for_query<String>(),
                                           rhs. template value_of_type_for_query<String>());
            break;
        case type_Binary:
            add_binary_constraint_to_query(query, cmp,
                                           lhs. template value_of_type_for_query<Binary>(),
                                           rhs. template value_of_type_for_query<Binary>());
            break;
        case type_Link:
            add_link_constraint_to_query(query, cmp.op, lhs, rhs);
            break;
        default:
            throw std::logic_error(util::format("Object type '%1' not supported", data_type_to_str(type)));
    }
}

template <>
void do_add_comparison_to_query(Query&, Predicate::Comparison, ValueExpression&, ValueExpression&, DataType)
{
<<<<<<< HEAD
    Columns<T> column = expr.table_getter()->template column<T>(expr.col_key);
    switch (op) {
        case Predicate::Operator::NotEqual:
            query.and_query(column != realm::null());
            break;
        case Predicate::Operator::Equal:
            query.and_query(column == realm::null());
            break;
        default:
            throw std::logic_error("Only 'equal' and 'not equal' operators supported when comparing against 'null'.");
    }
}

template<>
void do_add_null_comparison_to_query<Binary>(Query &query, Predicate::Operator op, const PropertyExpression &expr)
{
    precondition(expr.col_keys.empty(), "KeyPath queries not supported for data comparisons.");
    Columns<Binary> column = expr.table_getter()->template column<Binary>(expr.col_key);
    switch (op) {
        case Predicate::Operator::NotEqual:
            query.not_equal(expr.col_key, realm::null());
            break;
        case Predicate::Operator::Equal:
            query.equal(expr.col_key, realm::null());
            break;
        default:
            throw std::logic_error("Only 'equal' and 'not equal' operators supported when comparing against 'null'.");
    }
}

template<>
void do_add_null_comparison_to_query<Link>(Query &query, Predicate::Operator op, const PropertyExpression &expr)
{
    precondition(expr.col_keys.empty(), "KeyPath queries not supported for object comparisons.");
    switch (op) {
        case Predicate::Operator::NotEqual:
            query.Not();
            REALM_FALLTHROUGH;
        case Predicate::Operator::Equal:
            query.and_query(query.get_table()->column<Link>(expr.col_key).is_null());
            break;
        default:
            throw std::logic_error("Only 'equal' and 'not equal' operators supported for object comparison.");
    }
}
=======
    throw std::runtime_error("Invalid predicate: comparison between two literals is not supported.");
}

enum class NullLocation {
    NullOnLHS,
    NullOnRHS
};
>>>>>>> a3fa731e

template <class T>
void do_add_null_comparison_to_query(Query &query, Predicate::Comparison cmp, const T &expr, DataType type, NullLocation location)
{
    if (type == type_LinkList) { // when backlinks are supported, this should check those as well
        throw std::logic_error("Comparing Lists to 'null' is not supported");
    }
    switch (type) {
        case realm::type_Bool:
            do_add_null_comparison_to_query<bool>(query, cmp.op, expr);
            break;
        case realm::type_Timestamp:
            do_add_null_comparison_to_query<Timestamp>(query, cmp.op, expr);
            break;
        case realm::type_Double:
            do_add_null_comparison_to_query<Double>(query, cmp.op, expr);
            break;
        case realm::type_Float:
            do_add_null_comparison_to_query<Float>(query, cmp.op, expr);
            break;
        case realm::type_Int:
            do_add_null_comparison_to_query<Int>(query, cmp.op, expr);
            break;
        case realm::type_String: {
            if (location == NullLocation::NullOnLHS) {
                add_string_constraint_to_query(query, cmp, StringData(), expr. template value_of_type_for_query<String>());
            }
            else {
                add_string_constraint_to_query(query, cmp, expr. template value_of_type_for_query<String>(), StringData());
            }
            break;
        }
        case realm::type_Binary: {
            if (location == NullLocation::NullOnLHS) {
                add_binary_constraint_to_query(query, cmp, BinaryData(), expr. template value_of_type_for_query<Binary>());
            }
            else {
                add_binary_constraint_to_query(query, cmp, expr. template value_of_type_for_query<Binary>(), BinaryData());
            }
            break;
        }
        case realm::type_Link:
            do_add_null_comparison_to_query<Link>(query, cmp.op, expr);
            break;
        default:
            throw std::logic_error(util::format("Object type '%1' not supported", util::data_type_to_str(type)));
    }
}

void add_null_comparison_to_query(Query &query, Predicate::Comparison cmp, ExpressionContainer& exp, NullLocation location)
{
    switch (exp.type) {
        case ExpressionContainer::ExpressionInternal::exp_Value:
            throw std::runtime_error("Unsupported query comparing 'null' and a literal. A comparison must include at least one keypath.");
        case ExpressionContainer::ExpressionInternal::exp_Property:
            do_add_null_comparison_to_query(query, cmp, exp.get_property(), exp.get_property().col_type, location);
            break;
        case ExpressionContainer::ExpressionInternal::exp_OpMin:
            do_add_null_comparison_to_query(query, cmp, exp.get_min(), exp.get_min().post_link_col_type, location);
            break;
        case ExpressionContainer::ExpressionInternal::exp_OpMax:
            do_add_null_comparison_to_query(query, cmp, exp.get_max(), exp.get_max().post_link_col_type, location);
            break;
        case ExpressionContainer::ExpressionInternal::exp_OpSum:
            do_add_null_comparison_to_query(query, cmp, exp.get_sum(), exp.get_sum().post_link_col_type, location);
            break;
        case ExpressionContainer::ExpressionInternal::exp_OpAvg:
            do_add_null_comparison_to_query(query, cmp, exp.get_avg(), exp.get_avg().post_link_col_type, location);
            break;
        case ExpressionContainer::ExpressionInternal::exp_OpCount:
            REALM_FALLTHROUGH;
        case ExpressionContainer::ExpressionInternal::exp_OpSizeString:
            REALM_FALLTHROUGH;
        case ExpressionContainer::ExpressionInternal::exp_OpSizeBinary:
            throw std::runtime_error("Invalid predicate: comparison between 'null' and @size or @count");
    }
}

template <typename LHS_T>
void internal_add_comparison_to_query(Query& query, LHS_T& lhs, Predicate::Comparison cmp, ExpressionContainer& rhs, DataType comparison_type)
{
    switch (rhs.type) {
        case ExpressionContainer::ExpressionInternal::exp_Value:
            do_add_comparison_to_query(query, cmp, lhs, rhs.get_value(), comparison_type);
            return;
        case ExpressionContainer::ExpressionInternal::exp_Property:
            do_add_comparison_to_query(query, cmp, lhs, rhs.get_property(), comparison_type);
            return;
        case ExpressionContainer::ExpressionInternal::exp_OpMin:
            do_add_comparison_to_query(query, cmp, lhs, rhs.get_min(), comparison_type);
            return;
        case ExpressionContainer::ExpressionInternal::exp_OpMax:
            do_add_comparison_to_query(query, cmp, lhs, rhs.get_max(), comparison_type);
            return;
        case ExpressionContainer::ExpressionInternal::exp_OpSum:
            do_add_comparison_to_query(query, cmp, lhs, rhs.get_sum(), comparison_type);
            return;
        case ExpressionContainer::ExpressionInternal::exp_OpAvg:
            do_add_comparison_to_query(query, cmp, lhs, rhs.get_avg(), comparison_type);
            return;
        case ExpressionContainer::ExpressionInternal::exp_OpCount:
            do_add_comparison_to_query(query, cmp, lhs, rhs.get_count(), comparison_type);
            return;
        case ExpressionContainer::ExpressionInternal::exp_OpSizeString:
            do_add_comparison_to_query(query, cmp, lhs, rhs.get_size_string(), comparison_type);
            return;
        case ExpressionContainer::ExpressionInternal::exp_OpSizeBinary:
            do_add_comparison_to_query(query, cmp, lhs, rhs.get_size_binary(), comparison_type);
            return;
    }
}

void add_comparison_to_query(Query &query, ExpressionContainer& lhs, Predicate::Comparison cmp, ExpressionContainer& rhs)
{
    DataType comparison_type = lhs.get_comparison_type(rhs);
    switch (lhs.type) {
        case ExpressionContainer::ExpressionInternal::exp_Value:
            internal_add_comparison_to_query(query, lhs.get_value(), cmp, rhs, comparison_type);
            return;
        case ExpressionContainer::ExpressionInternal::exp_Property:
            internal_add_comparison_to_query(query, lhs.get_property(), cmp, rhs, comparison_type);
            return;
        case ExpressionContainer::ExpressionInternal::exp_OpMin:
            internal_add_comparison_to_query(query, lhs.get_min(), cmp, rhs, comparison_type);
            return;
        case ExpressionContainer::ExpressionInternal::exp_OpMax:
            internal_add_comparison_to_query(query, lhs.get_max(), cmp, rhs, comparison_type);
            return;
        case ExpressionContainer::ExpressionInternal::exp_OpSum:
            internal_add_comparison_to_query(query, lhs.get_sum(), cmp, rhs, comparison_type);
            return;
        case ExpressionContainer::ExpressionInternal::exp_OpAvg:
            internal_add_comparison_to_query(query, lhs.get_avg(), cmp, rhs, comparison_type);
            return;
        case ExpressionContainer::ExpressionInternal::exp_OpCount:
            internal_add_comparison_to_query(query, lhs.get_count(), cmp, rhs, comparison_type);
            return;
        case ExpressionContainer::ExpressionInternal::exp_OpSizeString:
            internal_add_comparison_to_query(query, lhs.get_size_string(), cmp, rhs, comparison_type);
            return;
        case ExpressionContainer::ExpressionInternal::exp_OpSizeBinary:
            internal_add_comparison_to_query(query, lhs.get_size_binary(), cmp, rhs, comparison_type);
            return;
    }
}

void add_comparison_to_query(Query &query, const Predicate &pred, Arguments &args)
{
    const Predicate::Comparison &cmpr = pred.cmpr;
    auto lhs_type = cmpr.expr[0].type, rhs_type = cmpr.expr[1].type;

    if (lhs_type != parser::Expression::Type::KeyPath && rhs_type != parser::Expression::Type::KeyPath) {
        // value vs value expressions are not supported (ex: 2 < 3 or null != null)
        throw std::logic_error("Predicate expressions must compare a keypath and another keypath or a constant value");
    }

    ExpressionContainer lhs(query, cmpr.expr[0], args);
    ExpressionContainer rhs(query, cmpr.expr[1], args);

    if (lhs.is_null()) {
        add_null_comparison_to_query(query, cmpr, rhs, NullLocation::NullOnLHS);
    }
    else if (rhs.is_null()) {
        add_null_comparison_to_query(query, cmpr, lhs, NullLocation::NullOnRHS);
    }
    else {
        add_comparison_to_query(query, lhs, cmpr, rhs);
    }
}

void update_query_with_predicate(Query &query, const Predicate &pred, Arguments &arguments)
{
    if (pred.negate) {
        query.Not();
    }

    switch (pred.type) {
        case Predicate::Type::And:
            query.group();
            for (auto &sub : pred.cpnd.sub_predicates) {
                update_query_with_predicate(query, sub, arguments);
            }
            if (!pred.cpnd.sub_predicates.size()) {
                query.and_query(std::unique_ptr<realm::Expression>(new TrueExpression));
            }
            query.end_group();
            break;

        case Predicate::Type::Or:
            query.group();
            for (auto &sub : pred.cpnd.sub_predicates) {
                query.Or();
                update_query_with_predicate(query, sub, arguments);
            }
            if (!pred.cpnd.sub_predicates.size()) {
                query.and_query(std::unique_ptr<realm::Expression>(new FalseExpression));
            }
            query.end_group();
            break;

        case Predicate::Type::Comparison: {
            add_comparison_to_query(query, pred, arguments);
            break;
        }
        case Predicate::Type::True:
            query.and_query(std::unique_ptr<realm::Expression>(new TrueExpression));
            break;

        case Predicate::Type::False:
            query.and_query(std::unique_ptr<realm::Expression>(new FalseExpression));
            break;

        default:
            throw std::logic_error("Invalid predicate type");
    }
}
} // anonymous namespace

namespace realm {
namespace query_builder {

void apply_predicate(Query &query, const Predicate &predicate, Arguments &arguments)
{

    if (predicate.type == Predicate::Type::True && !predicate.negate) {
        // early out for a predicate which should return all results
        return;
    }

    update_query_with_predicate(query, predicate, arguments);

    // Test the constructed query in core
    std::string validateMessage = query.validate();
    precondition(validateMessage.empty(), validateMessage.c_str());
}

struct EmptyArgContext
{
    template<typename T>
    T unbox(std::string) {
        return T{}; //dummy
    }
    bool is_null(std::string) {
        return false;
    }
};

void apply_predicate(Query &query, const Predicate &predicate)
{
    EmptyArgContext ctx;
    std::string empty_string;
    realm::query_builder::ArgumentConverter<std::string, EmptyArgContext> args(ctx, &empty_string, 0);

    apply_predicate(query, predicate, args);
}

void apply_ordering(DescriptorOrdering& ordering, TableRef target, const parser::DescriptorOrderingState& state, Arguments&)
{
    for (const DescriptorOrderingState::SingleOrderingState& cur_ordering : state.orderings) {
        std::vector<std::vector<size_t>> property_indices;
        std::vector<bool> ascendings;
        for (const DescriptorOrderingState::PropertyState& cur_property : cur_ordering.properties) {
            KeyPath path = key_path_from_string(cur_property.key_path);
            std::vector<size_t> indices;
            TableRef cur_table = target;
            for (size_t ndx_in_path = 0; ndx_in_path < path.size(); ++ndx_in_path) {
                size_t col_ndx = cur_table->get_column_index(path[ndx_in_path]);
                if (col_ndx == realm::not_found) {
                    throw std::runtime_error(
                        util::format("No property '%1' found on object type '%2' specified in '%3' clause",
                            path[ndx_in_path], cur_table->get_name(), cur_ordering.is_distinct ? "distinct" : "sort"));
                }
                indices.push_back(col_ndx);
                if (ndx_in_path < path.size() - 1) {
                    cur_table = cur_table->get_link_target(col_ndx);
                }
            }
            property_indices.push_back(indices);
            ascendings.push_back(cur_property.ascending);
        }

        if (cur_ordering.is_distinct) {
            ordering.append_distinct(DistinctDescriptor{*target.get(), property_indices});
        } else {
            ordering.append_sort(SortDescriptor{*target.get(), property_indices, ascendings});
        }
    }
}

void apply_ordering(DescriptorOrdering& ordering, TableRef target, const parser::DescriptorOrderingState& state)
{
    EmptyArgContext ctx;
    std::string empty_string;
    realm::query_builder::ArgumentConverter<std::string, EmptyArgContext> args(ctx, &empty_string, 0);

    apply_ordering(ordering, target, state, args);
}

} // namespace query_builder
} // namespace realm<|MERGE_RESOLUTION|>--- conflicted
+++ resolved
@@ -34,52 +34,6 @@
 using namespace query_builder;
 
 namespace {
-<<<<<<< HEAD
-template<typename T>
-T stot(std::string const& s) {
-    std::istringstream iss(s);
-    T value;
-    iss >> value;
-    if (iss.fail()) {
-        throw std::invalid_argument(util::format("Cannot convert string '%1'", s));
-    }
-    return value;
-}
-
-Timestamp get_timestamp_if_valid(int64_t seconds, int32_t nanoseconds) {
-    const bool both_non_negative = seconds >= 0 && nanoseconds >= 0;
-    const bool both_non_positive = seconds <= 0 && nanoseconds <= 0;
-    if (both_non_negative || both_non_positive) {
-        return Timestamp(seconds, nanoseconds);
-    }
-    throw std::runtime_error("Invalid timestamp format");
-}
-
-Timestamp from_timestamp_values(std::vector<std::string> const& time_inputs) {
-
-    if (time_inputs.size() == 2) {
-        // internal format seconds, nanoseconds
-        int64_t seconds = stot<int64_t>(time_inputs[0]);
-        int32_t nanoseconds = stot<int32_t>(time_inputs[1]);
-        return get_timestamp_if_valid(seconds, nanoseconds);
-    }
-    else if (time_inputs.size() == 6 || time_inputs.size() == 7) {
-        // readable format YYYY-MM-DD-HH:MM:SS:NANOS nanos optional
-        tm created;
-        memset(&created, 0, sizeof(created));
-        created.tm_year = stot<int>(time_inputs[0]) - 1900; // epoch offset (see man mktime)
-        created.tm_mon = stot<int>(time_inputs[1]) - 1; // converts from 1-12 to 0-11
-        created.tm_mday = stot<int>(time_inputs[2]);
-        created.tm_hour = stot<int>(time_inputs[3]);
-        created.tm_min = stot<int>(time_inputs[4]);
-        created.tm_sec = stot<int>(time_inputs[5]);
-
-        if (created.tm_year < 0) {
-            // platform timegm functions do not throw errors, they return -1 which is also a valid time
-            throw std::logic_error("Conversion of dates before 1900 is not supported.");
-        }
-=======
->>>>>>> a3fa731e
 
 
 template<typename T, parser::Expression::KeyPathOp OpType>
@@ -94,56 +48,10 @@
     throw std::logic_error("Comparing a value to 'null' is not supported.");
 }
 
-<<<<<<< HEAD
-struct PropertyExpression
-{
-    std::vector<ColKey> col_keys;
-    std::function<Table *()> table_getter;
-    ColKey col_key;
-    DataType col_type;
-
-    PropertyExpression(Query &query, const std::string &key_path_string)
-    {
-        KeyPath key_path = key_path_from_string(key_path_string);
-        TableRef cur_table = query.get_table();;
-        for (size_t index = 0; index < key_path.size(); index++) {
-            ColKey cur_col_key = cur_table->get_column_key(key_path[index]);
-
-            StringData object_name = get_printable_table_name(*cur_table);
-
-            precondition(cur_table->valid_column(cur_col_key),
-                         util::format("No property '%1' on object of type '%2'", key_path[index], object_name));
-
-            DataType cur_col_type = cur_table->get_column_type(cur_col_key);
-            if (index != key_path.size() - 1) {
-                precondition(cur_col_type == type_Link || cur_col_type == type_LinkList,
-                             util::format("Property '%1' is not a link in object of type '%2'", key_path[index], object_name));
-                col_keys.push_back(cur_col_key);
-                cur_table = cur_table->get_link_target(cur_col_key);
-            }
-            else {
-                col_key = cur_col_key;
-                col_type = cur_col_type;
-            }
-        }
-
-        table_getter = [&] {
-            auto& tbl = query.get_table();
-            for (ColKey col : col_keys) {
-                tbl->link(col); // mutates m_link_chain on table
-            }
-            return tbl;
-        };
-    }
-};
-
-const char* collection_operator_to_str(parser::Expression::KeyPathOp op)
-=======
 template<typename T>
 void do_add_null_comparison_to_query(Query &query, Predicate::Operator op, const PropertyExpression &expr)
->>>>>>> a3fa731e
-{
-    Columns<T> column = expr.table_getter()->template column<T>(expr.col_ndx);
+{
+    Columns<T> column = expr.table_getter()->template column<T>(expr.col_key);
     switch (op) {
         case Predicate::Operator::NotEqual:
             query.and_query(column != realm::null());
@@ -159,67 +67,16 @@
 template<>
 void do_add_null_comparison_to_query<Link>(Query &query, Predicate::Operator op, const PropertyExpression &expr)
 {
-<<<<<<< HEAD
-    std::function<Table *()> table_getter;
-    PropertyExpression pe;
-    parser::Expression::KeyPathOp op;
-    ColKey post_link_col_key;
-    DataType post_link_col_type;
-    CollectionOperatorExpression(PropertyExpression exp, parser::Expression::KeyPathOp o, std::string suffix_path)
-    : pe(exp)
-    , op(o)
-    {
-        table_getter = pe.table_getter;
-
-        const bool requires_suffix_path = !(op == parser::Expression::KeyPathOp::Size
-                                            || op == parser::Expression::KeyPathOp::Count);
-
-        if (requires_suffix_path) {
-            Table* pre_link_table = pe.table_getter();
-            REALM_ASSERT(pre_link_table);
-            StringData list_property_name = pre_link_table->get_column_name(pe.col_key);
-            precondition(pe.col_type == type_LinkList,
-                         util::format("The '%1' operation must be used on a list property, but '%2' is not a list",
-                                      collection_operator_to_str(op), list_property_name));
-
-            TableRef post_link_table = pe.table_getter()->get_link_target(pe.col_key);
-            REALM_ASSERT(post_link_table);
-            StringData printable_post_link_table_name = get_printable_table_name(*post_link_table);
-
-            KeyPath suffix_key_path = key_path_from_string(suffix_path);
-            precondition(suffix_path.size() > 0 && suffix_key_path.size() > 0,
-                         util::format("A property from object '%1' must be provided to perform operation '%2'",
-                                      printable_post_link_table_name, collection_operator_to_str(op)));
-
-            precondition(suffix_key_path.size() == 1,
-                         util::format("Unable to use '%1' because collection aggreate operations are only supported "
-                                      "for direct properties at this time", suffix_path));
-
-            post_link_col_key = pe.table_getter()->get_link_target(pe.col_key)->get_column_key(suffix_key_path[0]);
-
-            precondition(bool(post_link_col_key), util::format("No property '%1' on object of type '%2'", suffix_path,
-                                                               printable_post_link_table_name));
-            post_link_col_type = pe.table_getter()->get_link_target(pe.col_key)->get_column_type(post_link_col_key);
-        }
-        else {  // !requires_suffix_path
-            post_link_col_type = pe.col_type;
-
-            precondition(suffix_path.empty(),
-                         util::format("An extraneous property '%1' was found for operation '%2'",
-                                      suffix_path, collection_operator_to_str(op)));
-        }
-=======
     precondition(expr.indexes.empty(), "KeyPath queries not supported for object comparisons.");
     switch (op) {
         case Predicate::Operator::NotEqual:
             query.Not();
             REALM_FALLTHROUGH;
         case Predicate::Operator::Equal:
-            query.and_query(query.get_table()->column<Link>(expr.col_ndx).is_null());
+            query.and_query(query.get_table()->column<Link>(expr.col_key).is_null());
             break;
         default:
             throw std::logic_error("Only 'equal' and 'not equal' operators supported for object comparison.");
->>>>>>> a3fa731e
     }
 }
 
@@ -352,21 +209,6 @@
     bool case_sensitive = (cmp.option != Predicate::OperatorOption::CaseInsensitive);
     switch (cmp.op) {
         case Predicate::Operator::BeginsWith:
-<<<<<<< HEAD
-            query.begins_with(column.column_key(), BinaryData(value));
-            break;
-        case Predicate::Operator::EndsWith:
-            query.ends_with(column.column_key(), BinaryData(value));
-            break;
-        case Predicate::Operator::Contains:
-            query.contains(column.column_key(), BinaryData(value));
-            break;
-        case Predicate::Operator::Equal:
-            query.equal(column.column_key(), BinaryData(value));
-            break;
-        case Predicate::Operator::NotEqual:
-            query.not_equal(column.column_key(), BinaryData(value));
-=======
             query.and_query(column.begins_with(value, case_sensitive));
             break;
         case Predicate::Operator::EndsWith:
@@ -383,7 +225,6 @@
             break;
         case Predicate::Operator::Like:
             query.and_query(column.like(value, case_sensitive));
->>>>>>> a3fa731e
             break;
         default:
             throw std::logic_error("Unsupported operator for binary queries.");
@@ -396,29 +237,16 @@
                                     Columns<Binary> &&column) {
     switch (cmp.op) {
         case Predicate::Operator::Equal:
-<<<<<<< HEAD
-            query.equal(column.column_key(), BinaryData(value));
-            break;
-        case Predicate::Operator::NotEqual:
-            query.not_equal(column.column_key(), BinaryData(value));
-=======
             query.and_query(column == value);
             break;
         case Predicate::Operator::NotEqual:
             query.and_query(column != value);
->>>>>>> a3fa731e
             break;
         default:
             throw std::logic_error("Substring comparison not supported for keypath substrings.");
     }
 }
 
-<<<<<<< HEAD
-void add_link_constraint_to_query(realm::Query& query, Predicate::Operator op, const PropertyExpression& prop_expr,
-                                  ObjKey target_key)
-{
-    precondition(prop_expr.col_keys.empty(), "KeyPath queries not supported for object comparisons.");
-=======
 void add_binary_constraint_to_query(Query &query,
                                     Predicate::Comparison cmp,
                                     Columns<Binary> &&lhs_col,
@@ -459,16 +287,15 @@
                                   Predicate::Operator op,
                                   const PropertyExpression &prop_expr,
                                   const ValueExpression &value_expr) {
-    size_t row_index = value_expr.arguments->object_index_for_argument(stot<int>(value_expr.value->s));
+    ObjKey obj_key = value_expr.arguments->object_index_for_argument(stot<int>(value_expr.value->s));
     precondition(prop_expr.indexes.empty(), "KeyPath queries not supported for object comparisons.");
->>>>>>> a3fa731e
     switch (op) {
         case Predicate::Operator::NotEqual:
             query.Not();
             REALM_FALLTHROUGH;
         case Predicate::Operator::Equal: {
-            auto col = prop_expr.col_key;
-            query.links_to(col, target_key);
+            ColKey col = prop_expr.col_key;
+            query.links_to(col, obj_key);
             break;
         }
         default:
@@ -476,251 +303,6 @@
     }
 }
 
-<<<<<<< HEAD
-auto link_argument(const PropertyExpression&, const parser::Expression &argExpr, Arguments &args)
-{
-    return args.object_index_for_argument(stot<int>(argExpr.s));
-}
-
-auto link_argument(const parser::Expression &argExpr, const PropertyExpression&, Arguments &args)
-{
-    return args.object_index_for_argument(stot<int>(argExpr.s));
-}
-
-
-template <typename RetType, typename TableGetter>
-struct ColumnGetter {
-    static Columns<RetType> convert(TableGetter&& table, const PropertyExpression& expr, Arguments&)
-    {
-        return table()->template column<RetType>(expr.col_key);
-    }
-};
-
-template <typename RetType, typename TableGetter, class AggOpType>
-struct CollectionOperatorGetter {
-    static SubColumnAggregate<RetType, AggOpType > convert(TableGetter&&, const CollectionOperatorExpression&, Arguments&) {
-        throw std::runtime_error("Predicate error constructing collection aggregate operation");
-    }
-};
-
-/*
-
-FIXME: Template instantiation fails
-*/
-template <typename RetType, typename TableGetter>
-struct CollectionOperatorGetter<RetType, TableGetter, aggregate_operations::Minimum<RetType> >{
-    static SubColumnAggregate<RetType, aggregate_operations::Minimum<RetType> > convert(TableGetter&& table, const CollectionOperatorExpression& expr, Arguments&)
-    {
-        return table()->template column<Link>(expr.pe.col_key).template column<RetType>(expr.post_link_col_key).min();
-    }
-};
-
-template <typename RetType, typename TableGetter>
-struct CollectionOperatorGetter<RetType, TableGetter, aggregate_operations::Maximum<RetType> >{
-    static SubColumnAggregate<RetType, aggregate_operations::Maximum<RetType> > convert(TableGetter&& table, const CollectionOperatorExpression& expr, Arguments&)
-    {
-        return table()->template column<Link>(expr.pe.col_key).template column<RetType>(expr.post_link_col_key).max();
-    }
-};
-
-template <typename RetType, typename TableGetter>
-struct CollectionOperatorGetter<RetType, TableGetter, aggregate_operations::Sum<RetType> >{
-    static SubColumnAggregate<RetType, aggregate_operations::Sum<RetType> > convert(TableGetter&& table, const CollectionOperatorExpression& expr, Arguments&)
-    {
-        return table()->template column<Link>(expr.pe.col_key).template column<RetType>(expr.post_link_col_key).sum();
-    }
-};
-
-template <typename RetType, typename TableGetter>
-struct CollectionOperatorGetter<RetType, TableGetter, aggregate_operations::Average<RetType> >{
-    static SubColumnAggregate<RetType, aggregate_operations::Average<RetType> > convert(TableGetter&& table, const CollectionOperatorExpression& expr, Arguments&)
-    {
-        return table()
-            ->template column<Link>(expr.pe.col_key)
-            .template column<RetType>(expr.post_link_col_key)
-            .average();
-    }
-};
-
-template <typename RetType, typename TableGetter>
-struct CollectionOperatorGetter<RetType, TableGetter, LinkCount >{
-    static LinkCount convert(TableGetter&& table, const CollectionOperatorExpression& expr, Arguments&)
-    {
-        return table()->template column<Link>(expr.pe.col_key).count();
-    }
-};
-
-template <typename RetType, typename TableGetter>
-struct CollectionOperatorGetter<RetType, TableGetter, SizeOperator<RetType> >{
-    static SizeOperator<RetType> convert(TableGetter&& table, const CollectionOperatorExpression& expr, Arguments&)
-    {
-        return table()->template column<RetType>(expr.pe.col_key).size();
-    }
-};
-
-
-template <typename RequestedType, typename TableGetter>
-struct ValueGetter;
-
-
-
-template <typename TableGetter>
-struct ValueGetter<Timestamp, TableGetter> {
-    static Timestamp convert(TableGetter&&, const parser::Expression & value, Arguments &args)
-    {
-        if (value.type == parser::Expression::Type::Argument) {
-            return args.timestamp_for_argument(stot<int>(value.s));
-        } else if (value.type == parser::Expression::Type::Timestamp) {
-            return from_timestamp_values(value.time_inputs);
-        } else if (value.type == parser::Expression::Type::Null) {
-            return Timestamp(realm::null());
-        }
-        throw std::logic_error("Attempting to compare Timestamp property to a non-Timestamp value");
-    }
-};
-
-template <typename TableGetter>
-struct ValueGetter<bool, TableGetter> {
-    static bool convert(TableGetter&&, const parser::Expression & value, Arguments &args)
-    {
-        if (value.type == parser::Expression::Type::Argument) {
-            return args.bool_for_argument(stot<int>(value.s));
-        }
-        if (value.type != parser::Expression::Type::True && value.type != parser::Expression::Type::False) {
-            if (value.type == parser::Expression::Type::Number) {
-                // As a special exception we can handle 0 and 1.
-                // Our bool values are actually stored as integers {0, 1}
-                int64_t number_value = stot<int64_t>(value.s);
-                if (number_value == 0) {
-                    return false;
-                }
-                else if (number_value == 1) {
-                    return true;
-                }
-            }
-            throw std::logic_error("Attempting to compare bool property to a non-bool value");
-        }
-        return value.type == parser::Expression::Type::True;
-    }
-};
-
-template <typename TableGetter>
-struct ValueGetter<Double, TableGetter> {
-    static Double convert(TableGetter&&, const parser::Expression & value, Arguments &args)
-    {
-        if (value.type == parser::Expression::Type::Argument) {
-            return args.double_for_argument(stot<int>(value.s));
-        }
-        return stot<double>(value.s);
-    }
-};
-
-template <typename TableGetter>
-struct ValueGetter<Float, TableGetter> {
-    static Float convert(TableGetter&&, const parser::Expression & value, Arguments &args)
-    {
-        if (value.type == parser::Expression::Type::Argument) {
-            return args.float_for_argument(stot<int>(value.s));
-        }
-        return stot<float>(value.s);
-    }
-};
-
-template <typename TableGetter>
-struct ValueGetter<Int, TableGetter> {
-    static Int convert(TableGetter&&, const parser::Expression & value, Arguments &args)
-    {
-        if (value.type == parser::Expression::Type::Argument) {
-            return args.long_for_argument(stot<int>(value.s));
-        }
-        return stot<long long>(value.s);
-    }
-};
-
-template <typename TableGetter>
-struct ValueGetter<String, TableGetter> {
-    static StringData convert(TableGetter&&, const parser::Expression & value, Arguments &args)
-    {
-        if (value.type == parser::Expression::Type::Argument) {
-            return args.string_for_argument(stot<int>(value.s));
-        }
-        else if (value.type == parser::Expression::Type::String) {
-            return value.s;
-        }
-        else if (value.type == parser::Expression::Type::Base64) {
-            // the return value points to data in the lifetime of args
-            return from_base64(value.s, args.buffer_space);
-        }
-        throw std::logic_error("Attempting to compare String property to a non-String value");
-    }
-};
-
-template <typename TableGetter>
-struct ValueGetter<Binary, TableGetter> {
-    static BinaryData convert(TableGetter&&, const parser::Expression & value, Arguments &args)
-    {
-        if (value.type == parser::Expression::Type::Argument) {
-            return args.binary_for_argument(stot<int>(value.s));
-        }
-        else if (value.type == parser::Expression::Type::String) {
-            return BinaryData(value.s);
-        }
-        else if (value.type == parser::Expression::Type::Base64) {
-            StringData converted = from_base64(value.s, args.buffer_space);
-            // returning a pointer to data in the lifetime of args
-            return BinaryData(converted.data(), converted.size());
-        }
-        throw std::logic_error("Binary properties must be compared against a binary argument.");
-    }
-};
-
-template <typename RetType, typename Value, typename TableGetter>
-auto value_of_type_for_query(TableGetter&& tables, Value&& value, Arguments &args)
-{
-    const bool isColumn = std::is_same<PropertyExpression, typename std::remove_reference<Value>::type>::value;
-    using helper = std::conditional_t<isColumn, ColumnGetter<RetType, TableGetter>, ValueGetter<RetType, TableGetter> >;
-    return helper::convert(tables, value, args);
-}
-
-template <typename RetType, typename OpType, typename ValueType, typename Value, typename TableGetter>
-auto value_of_agg_type_for_query(TableGetter&& tables, Value&& value, Arguments &args)
-{
-    const bool is_collection_operator = std::is_same<CollectionOperatorExpression, typename std::remove_reference<Value>::type>::value;
-    using helper = std::conditional_t<is_collection_operator, CollectionOperatorGetter<RetType, TableGetter, OpType>, ValueGetter<ValueType, TableGetter> >;
-    return helper::convert(tables, value, args);
-}
-
-const char* data_type_to_str(DataType type)
-{
-    switch (type) {
-        case type_Int:
-            return "Int";
-        case type_Bool:
-            return "Bool";
-        case type_Float:
-            return "Float";
-        case type_Double:
-            return "Double";
-        case type_String:
-            return "String";
-        case type_Binary:
-            return "Binary";
-        case type_OldDateTime:
-            return "DateTime";
-        case type_Timestamp:
-            return "Timestamp";
-        case type_OldTable:
-            return "Table";
-        case type_OldMixed:
-            return "Mixed";
-        case type_Link:
-            return "Link";
-        case type_LinkList:
-            return "LinkList";
-    }
-    return "type_Unknown"; // LCOV_EXCL_LINE
-}
-=======
 template <>
 void add_link_constraint_to_query(realm::Query &query,
                                   Predicate::Operator op,
@@ -730,61 +312,10 @@
     add_link_constraint_to_query(query, op, prop_expr, value_expr);
 }
 
->>>>>>> a3fa731e
 
 template <typename A, typename B>
 void do_add_comparison_to_query(Query &query, Predicate::Comparison cmp, A &lhs, B &rhs, DataType type)
 {
-<<<<<<< HEAD
-    DataType type = expr.post_link_col_type;
-    using OpType = parser::Expression::KeyPathOp;
-
-#define ENABLE_SUPPORT_WITH_VALUE(TYPE, OP, VALUE_T) \
-    if (type == type_##TYPE) { \
-        add_numeric_constraint_to_query(query, cmp.op,  \
-            value_of_agg_type_for_query< realm::TYPE, OP, VALUE_T >(expr.table_getter, lhs, args), \
-            value_of_agg_type_for_query< realm::TYPE, OP, VALUE_T >(expr.table_getter, rhs, args)); \
-        return; \
-    }
-#define ENABLE_SUPPORT_OF(TYPE, OP) ENABLE_SUPPORT_WITH_VALUE(TYPE, OP, TYPE)
-
-    switch (expr.op) {
-        case OpType::Min:
-            ENABLE_SUPPORT_OF(Double, aggregate_operations::Minimum<Double>)
-            ENABLE_SUPPORT_OF(Float, aggregate_operations::Minimum<Float>)
-            ENABLE_SUPPORT_OF(Int, aggregate_operations::Minimum<Int>)
-            break;
-        case OpType::Max:
-            ENABLE_SUPPORT_OF(Double, aggregate_operations::Maximum<Double>)
-            ENABLE_SUPPORT_OF(Float, aggregate_operations::Maximum<Float>)
-            ENABLE_SUPPORT_OF(Int, aggregate_operations::Maximum<Int>)
-            break;
-        case OpType::Avg:
-            ENABLE_SUPPORT_OF(Double, aggregate_operations::Average<Double>)
-            ENABLE_SUPPORT_OF(Float, aggregate_operations::Average<Float>)
-            ENABLE_SUPPORT_OF(Int, aggregate_operations::Average<Int>)
-            break;
-        case OpType::Sum:
-            ENABLE_SUPPORT_OF(Double, aggregate_operations::Sum<Double>)
-            ENABLE_SUPPORT_OF(Float, aggregate_operations::Sum<Float>)
-            ENABLE_SUPPORT_OF(Int, aggregate_operations::Sum<Int>)
-            break;
-        case OpType::Count:  // count and size mean the same thing for users
-        case OpType::Size:
-            ENABLE_SUPPORT_WITH_VALUE(LinkList, LinkCount, Int)
-            ENABLE_SUPPORT_WITH_VALUE(String, SizeOperator<StringData>, Int)
-            ENABLE_SUPPORT_WITH_VALUE(Binary, SizeOperator<BinaryData>, Int)
-            // FIXME: Subtable support ?
-            break;
-        case OpType::None:
-            break;
-    }
-    throw std::runtime_error(util::format("Aggregate '%1' not supported on type '%2'",
-                                          collection_operator_to_str(expr.op),
-                                          data_type_to_str(expr.post_link_col_type)));
-}
-=======
->>>>>>> a3fa731e
 
     switch (type) {
         case type_Bool:
@@ -833,53 +364,6 @@
 template <>
 void do_add_comparison_to_query(Query&, Predicate::Comparison, ValueExpression&, ValueExpression&, DataType)
 {
-<<<<<<< HEAD
-    Columns<T> column = expr.table_getter()->template column<T>(expr.col_key);
-    switch (op) {
-        case Predicate::Operator::NotEqual:
-            query.and_query(column != realm::null());
-            break;
-        case Predicate::Operator::Equal:
-            query.and_query(column == realm::null());
-            break;
-        default:
-            throw std::logic_error("Only 'equal' and 'not equal' operators supported when comparing against 'null'.");
-    }
-}
-
-template<>
-void do_add_null_comparison_to_query<Binary>(Query &query, Predicate::Operator op, const PropertyExpression &expr)
-{
-    precondition(expr.col_keys.empty(), "KeyPath queries not supported for data comparisons.");
-    Columns<Binary> column = expr.table_getter()->template column<Binary>(expr.col_key);
-    switch (op) {
-        case Predicate::Operator::NotEqual:
-            query.not_equal(expr.col_key, realm::null());
-            break;
-        case Predicate::Operator::Equal:
-            query.equal(expr.col_key, realm::null());
-            break;
-        default:
-            throw std::logic_error("Only 'equal' and 'not equal' operators supported when comparing against 'null'.");
-    }
-}
-
-template<>
-void do_add_null_comparison_to_query<Link>(Query &query, Predicate::Operator op, const PropertyExpression &expr)
-{
-    precondition(expr.col_keys.empty(), "KeyPath queries not supported for object comparisons.");
-    switch (op) {
-        case Predicate::Operator::NotEqual:
-            query.Not();
-            REALM_FALLTHROUGH;
-        case Predicate::Operator::Equal:
-            query.and_query(query.get_table()->column<Link>(expr.col_key).is_null());
-            break;
-        default:
-            throw std::logic_error("Only 'equal' and 'not equal' operators supported for object comparison.");
-    }
-}
-=======
     throw std::runtime_error("Invalid predicate: comparison between two literals is not supported.");
 }
 
@@ -887,7 +371,6 @@
     NullOnLHS,
     NullOnRHS
 };
->>>>>>> a3fa731e
 
 template <class T>
 void do_add_null_comparison_to_query(Query &query, Predicate::Comparison cmp, const T &expr, DataType type, NullLocation location)
@@ -1147,22 +630,22 @@
 void apply_ordering(DescriptorOrdering& ordering, TableRef target, const parser::DescriptorOrderingState& state, Arguments&)
 {
     for (const DescriptorOrderingState::SingleOrderingState& cur_ordering : state.orderings) {
-        std::vector<std::vector<size_t>> property_indices;
+        std::vector<std::vector<ColKey>> property_indices;
         std::vector<bool> ascendings;
         for (const DescriptorOrderingState::PropertyState& cur_property : cur_ordering.properties) {
             KeyPath path = key_path_from_string(cur_property.key_path);
-            std::vector<size_t> indices;
+            std::vector<ColKey> indices;
             TableRef cur_table = target;
             for (size_t ndx_in_path = 0; ndx_in_path < path.size(); ++ndx_in_path) {
-                size_t col_ndx = cur_table->get_column_index(path[ndx_in_path]);
-                if (col_ndx == realm::not_found) {
+                ColKey col_key = cur_table->get_column_key(path[ndx_in_path]);
+                if (!col_key) {
                     throw std::runtime_error(
                         util::format("No property '%1' found on object type '%2' specified in '%3' clause",
                             path[ndx_in_path], cur_table->get_name(), cur_ordering.is_distinct ? "distinct" : "sort"));
                 }
-                indices.push_back(col_ndx);
+                indices.push_back(col_key);
                 if (ndx_in_path < path.size() - 1) {
-                    cur_table = cur_table->get_link_target(col_ndx);
+                    cur_table = cur_table->get_link_target(col_key);
                 }
             }
             property_indices.push_back(indices);
@@ -1170,9 +653,9 @@
         }
 
         if (cur_ordering.is_distinct) {
-            ordering.append_distinct(DistinctDescriptor{*target.get(), property_indices});
+            ordering.append_distinct(DistinctDescriptor(*target, property_indices));
         } else {
-            ordering.append_sort(SortDescriptor{*target.get(), property_indices, ascendings});
+            ordering.append_sort(SortDescriptor(*target, property_indices, ascendings));
         }
     }
 }
