////////////////////////////////////////////////////////////////////////////
//
// Copyright 2016 Realm Inc.
//
// Licensed under the Apache License, Version 2.0 (the "License");
// you may not use this file except in compliance with the License.
// You may obtain a copy of the License at
//
// http://www.apache.org/licenses/LICENSE-2.0
//
// Unless required by applicable law or agreed to in writing, software
// distributed under the License is distributed on an "AS IS" BASIS,
// WITHOUT WARRANTIES OR CONDITIONS OF ANY KIND, either express or implied.
// See the License for the specific language governing permissions and
// limitations under the License.
//
////////////////////////////////////////////////////////////////////////////

#include <realm/object-store/sync/sync_manager.hpp>

#include <realm/object-store/sync/impl/sync_client.hpp>
#include <realm/object-store/sync/impl/sync_file.hpp>
#include <realm/object-store/sync/impl/sync_metadata.hpp>
#include <realm/object-store/sync/sync_session.hpp>
#include <realm/object-store/sync/sync_user.hpp>
#include <realm/object-store/sync/app.hpp>
#include <realm/object-store/util/uuid.hpp>

#include <realm/util/sha_crypto.hpp>
#include <realm/util/hex_dump.hpp>

#include <realm/exceptions.hpp>

using namespace realm;
using namespace realm::_impl;

SyncClientTimeouts::SyncClientTimeouts()
    : connect_timeout(sync::Client::default_connect_timeout)
    , connection_linger_time(sync::Client::default_connection_linger_time)
    , ping_keepalive_period(sync::Client::default_ping_keepalive_period)
    , pong_keepalive_timeout(sync::Client::default_pong_keepalive_timeout)
    , fast_reconnect_limit(sync::Client::default_fast_reconnect_limit)
{
}

std::shared_ptr<SyncManager> SyncManager::create(std::shared_ptr<app::App> app, std::optional<std::string> sync_route,
                                                 const SyncClientConfig& config, const std::string& app_id)
{
<<<<<<< HEAD
    std::vector<std::shared_ptr<SyncUser>> users_to_add;
    {
        // Locking the mutex here ensures that it is released before locking m_user_mutex
        util::CheckedLockGuard lock(m_mutex);
        m_app = app;
        m_sync_route = sync_route;
        m_config = std::move(config);
        do_reset_update_location();
        if (m_sync_client)
            return;

        // create a new logger - if the logger_factory is updated later, a new
        // logger will be created at that time.
        do_make_logger();

        {
            util::CheckedLockGuard lock(m_file_system_mutex);
=======
    return std::make_shared<SyncManager>(Private(), std::move(app), std::move(sync_route), config, app_id);
}
>>>>>>> b428e83b

SyncManager::SyncManager(Private, std::shared_ptr<app::App> app, std::optional<std::string> sync_route,
                         const SyncClientConfig& config, const std::string& app_id)
    : m_config(config)
    , m_file_manager(std::make_unique<SyncFileManager>(m_config.base_file_path, app_id))
    , m_sync_route(sync_route)
    , m_app(app)
    , m_app_id(app_id)
{
    // create the initial logger - if the logger_factory is updated later, a new
    // logger will be created at that time.
    do_make_logger();

    if (m_config.metadata_mode == MetadataMode::NoMetadata) {
        return;
    }

    bool encrypt = m_config.metadata_mode == MetadataMode::Encryption;
    m_metadata_manager = std::make_unique<SyncMetadataManager>(m_file_manager->metadata_path(), encrypt,
                                                               m_config.custom_encryption_key);

    m_metadata_manager->perform_launch_actions(*m_file_manager);

    // Load persisted users into the users map.
    for (auto user : m_metadata_manager->all_logged_in_users()) {
        m_users.push_back(std::make_shared<SyncUser>(SyncUser::Private(), user, this));
    }
}

bool SyncManager::immediately_run_file_actions(const std::string& realm_path)
{
    util::CheckedLockGuard lock(m_file_system_mutex);
    if (m_metadata_manager) {
        return m_metadata_manager->perform_file_actions(*m_file_manager, realm_path);
    }
    return false;
}

void SyncManager::tear_down_for_testing()
{
    close_all_sessions();

    {
        util::CheckedLockGuard lock(m_file_system_mutex);
        m_metadata_manager = nullptr;
    }

    {
        // Destroy all the users.
        util::CheckedLockGuard lock(m_user_mutex);
        for (auto& user : m_users) {
            user->detach_from_sync_manager();
        }
        m_users.clear();
        m_current_user = nullptr;
    }

    {
        util::CheckedLockGuard lock(m_mutex);
        // Stop the client. This will abort any uploads that inactive sessions are waiting for.
        if (m_sync_client)
            m_sync_client->stop();
    }

    {
        util::CheckedUniqueLock lock(m_session_mutex);

        bool no_sessions = !do_has_existing_sessions();
        // There's a race between this function and sessions tearing themselves down waiting for m_session_mutex.
        // So we give up to a 5 second grace period for any sessions being torn down to unregister themselves.
        auto since_poll_start = [start = std::chrono::steady_clock::now()] {
            return std::chrono::steady_clock::now() - start;
        };
        for (; !no_sessions && since_poll_start() < std::chrono::seconds(5);
             no_sessions = !do_has_existing_sessions()) {
            lock.unlock();
            std::this_thread::sleep_for(std::chrono::milliseconds(10));
            lock.lock();
        }
        // Callers of `SyncManager::tear_down_for_testing` should ensure there are no existing sessions
        // prior to calling `tear_down_for_testing`.
        if (!no_sessions) {
            util::CheckedLockGuard lock(m_mutex);
            for (auto session : m_sessions) {
                m_logger_ptr->error("open session at path '%1'", session.first);
            }
        }
        REALM_ASSERT_RELEASE(no_sessions);

        // Destroy any inactive sessions.
        // FIXME: We shouldn't have any inactive sessions at this point! Sessions are expected to
        // remain inactive until their final upload completes, at which point they are unregistered
        // and destroyed. Our call to `sync::Client::stop` above aborts all uploads, so all sessions
        // should have already been destroyed.
        m_sessions.clear();
    }

    {
        util::CheckedLockGuard lock(m_mutex);
        // Destroy the client now that we have no remaining sessions.
        m_sync_client = nullptr;
        m_logger_ptr.reset();
        m_sync_route.reset();
    }

    {
        util::CheckedLockGuard lock(m_file_system_mutex);
        if (m_file_manager)
            util::try_remove_dir_recursive(m_file_manager->base_path());
        m_file_manager = nullptr;
    }
}

void SyncManager::set_log_level(util::Logger::Level level) noexcept
{
    util::CheckedLockGuard lock(m_mutex);
    m_config.log_level = level;
    // Update the level threshold in the already created logger
    if (m_logger_ptr) {
        m_logger_ptr->set_level_threshold(level);
    }
}

void SyncManager::set_logger_factory(SyncClientConfig::LoggerFactory factory)
{
    util::CheckedLockGuard lock(m_mutex);
    m_config.logger_factory = std::move(factory);

    if (m_sync_client)
        throw LogicError(ErrorCodes::IllegalOperation,
                         "Cannot set the logger factory after creating the sync client");

    // Create a new logger using the new factory
    do_make_logger();
}

void SyncManager::do_make_logger()
{
    if (m_config.logger_factory) {
        m_logger_ptr = m_config.logger_factory(m_config.log_level);
    }
    else {
        m_logger_ptr = util::Logger::get_default_logger();
    }
}

const std::shared_ptr<util::Logger>& SyncManager::get_logger() const
{
    util::CheckedLockGuard lock(m_mutex);
    return m_logger_ptr;
}

void SyncManager::set_user_agent(std::string user_agent)
{
    util::CheckedLockGuard lock(m_mutex);
    m_config.user_agent_application_info = std::move(user_agent);
}

void SyncManager::set_timeouts(SyncClientTimeouts timeouts)
{
    util::CheckedLockGuard lock(m_mutex);
    m_config.timeouts = timeouts;
}

void SyncManager::reconnect() const
{
    util::CheckedLockGuard lock(m_session_mutex);
    for (auto& it : m_sessions) {
        it.second->handle_reconnect();
    }
}

util::Logger::Level SyncManager::log_level() const noexcept
{
    util::CheckedLockGuard lock(m_mutex);
    return m_config.log_level;
}

bool SyncManager::perform_metadata_update(util::FunctionRef<void(SyncMetadataManager&)> update_function) const
{
    util::CheckedLockGuard lock(m_file_system_mutex);
    if (!m_metadata_manager) {
        return false;
    }
    update_function(*m_metadata_manager);
    return true;
}

std::shared_ptr<SyncUser> SyncManager::get_user(const std::string& user_id, const std::string& refresh_token,
                                                const std::string& access_token, const std::string& device_id)
{
    std::shared_ptr<SyncUser> user;
    {
        util::CheckedLockGuard lock(m_user_mutex);
        auto it = std::find_if(m_users.begin(), m_users.end(), [&](const auto& user) {
            return user->identity() == user_id && user->state() != SyncUser::State::Removed;
        });
        if (it == m_users.end()) {
            // No existing user.
            auto new_user = std::make_shared<SyncUser>(SyncUser::Private(), refresh_token, user_id, access_token,
                                                       device_id, this);
            m_users.emplace(m_users.begin(), new_user);
            {
                util::CheckedLockGuard lock(m_file_system_mutex);
                // m_current_user is normally set very indirectly via the metadata manger
                if (!m_metadata_manager)
                    m_current_user = new_user;
            }
            return new_user;
        }

        // LoggedOut => LoggedIn
        user = *it;
        REALM_ASSERT(user->state() != SyncUser::State::Removed);
    }
    user->log_in(access_token, refresh_token);
    return user;
}

std::vector<std::shared_ptr<SyncUser>> SyncManager::all_users()
{
    util::CheckedLockGuard lock(m_user_mutex);
    m_users.erase(std::remove_if(m_users.begin(), m_users.end(),
                                 [](auto& user) {
                                     bool should_remove = (user->state() == SyncUser::State::Removed);
                                     if (should_remove) {
                                         user->detach_from_sync_manager();
                                     }
                                     return should_remove;
                                 }),
                  m_users.end());
    return m_users;
}

std::shared_ptr<SyncUser> SyncManager::get_user_for_identity(std::string const& identity) const noexcept
{
    auto is_active_user = [identity](auto& el) {
        return el->identity() == identity;
    };
    auto it = std::find_if(m_users.begin(), m_users.end(), is_active_user);
    return it == m_users.end() ? nullptr : *it;
}

std::shared_ptr<SyncUser> SyncManager::get_current_user() const
{
    util::CheckedLockGuard lock(m_user_mutex);

    if (m_current_user)
        return m_current_user;
    util::CheckedLockGuard fs_lock(m_file_system_mutex);
    if (!m_metadata_manager)
        return nullptr;

    auto cur_user_ident = m_metadata_manager->get_current_user_identity();
    return cur_user_ident ? get_user_for_identity(*cur_user_ident) : nullptr;
}

void SyncManager::log_out_user(const SyncUser& user)
{
    util::CheckedLockGuard lock(m_user_mutex);

    // Move this user to the end of the vector
    auto user_pos = std::partition(m_users.begin(), m_users.end(), [&](auto& u) {
        return u.get() != &user;
    });

    auto active_user = std::find_if(m_users.begin(), user_pos, [](auto& u) {
        return u->state() == SyncUser::State::LoggedIn;
    });

    util::CheckedLockGuard fs_lock(m_file_system_mutex);
    bool was_active = m_current_user.get() == &user ||
                      (m_metadata_manager && m_metadata_manager->get_current_user_identity() == user.identity());
    if (!was_active)
        return;

    // Set the current active user to the next logged in user, or null if none
    if (active_user != user_pos) {
        m_current_user = *active_user;
        if (m_metadata_manager)
            m_metadata_manager->set_current_user_identity((*active_user)->identity());
    }
    else {
        m_current_user = nullptr;
        if (m_metadata_manager)
            m_metadata_manager->set_current_user_identity("");
    }
}

void SyncManager::set_current_user(const std::string& user_id)
{
    util::CheckedLockGuard lock(m_user_mutex);

    m_current_user = get_user_for_identity(user_id);
    util::CheckedLockGuard fs_lock(m_file_system_mutex);
    if (m_metadata_manager)
        m_metadata_manager->set_current_user_identity(user_id);
}

void SyncManager::remove_user(const std::string& user_id)
{
    util::CheckedLockGuard lock(m_user_mutex);
    if (auto user = get_user_for_identity(user_id))
        user->invalidate();
}

void SyncManager::delete_user(const std::string& user_id)
{
    util::CheckedLockGuard lock(m_user_mutex);
    // Avoid iterating over m_users twice by not calling `get_user_for_identity`.
    auto it = std::find_if(m_users.begin(), m_users.end(), [&user_id](auto& user) {
        return user->identity() == user_id;
    });
    auto user = it == m_users.end() ? nullptr : *it;

    if (!user)
        return;

    // Deletion should happen immediately, not when we do the cleanup
    // task on next launch.
    m_users.erase(it);
    user->detach_from_sync_manager();

    if (m_current_user && m_current_user->identity() == user->identity())
        m_current_user = nullptr;

    util::CheckedLockGuard fs_lock(m_file_system_mutex);
    if (!m_metadata_manager)
        return;

    auto users = m_metadata_manager->all_unmarked_users();
    for (size_t i = 0; i < users.size(); i++) {
        auto metadata = users.get(i);
        if (user->identity() == metadata.identity()) {
            m_file_manager->remove_user_realms(metadata.identity(), metadata.realm_file_paths());
            metadata.remove();
            break;
        }
    }
}

SyncManager::~SyncManager() NO_THREAD_SAFETY_ANALYSIS
{
    // Grab the current sessions under a lock so we can shut them down. We have to
    // release the lock before calling them as shutdown_and_wait() will call
    // back into us.
    decltype(m_sessions) current_sessions;
    {
        util::CheckedLockGuard lk(m_session_mutex);
        m_sessions.swap(current_sessions);
    }

    for (auto& [_, session] : current_sessions) {
        session->detach_from_sync_manager();
    }

    {
        util::CheckedLockGuard lk(m_user_mutex);
        for (auto& user : m_users) {
            user->detach_from_sync_manager();
        }
    }

    {
        util::CheckedLockGuard lk(m_mutex);
        // Stop the client. This will abort any uploads that inactive sessions are waiting for.
        if (m_sync_client)
            m_sync_client->stop();
    }
}

std::shared_ptr<SyncUser> SyncManager::get_existing_logged_in_user(const std::string& user_id) const
{
    util::CheckedLockGuard lock(m_user_mutex);
    auto user = get_user_for_identity(user_id);
    return user && user->state() == SyncUser::State::LoggedIn ? user : nullptr;
}

struct UnsupportedBsonPartition : public std::logic_error {
    UnsupportedBsonPartition(std::string msg)
        : std::logic_error(msg)
    {
    }
};

static std::string string_from_partition(const std::string& partition)
{
    bson::Bson partition_value = bson::parse(partition);
    switch (partition_value.type()) {
        case bson::Bson::Type::Int32:
            return util::format("i_%1", static_cast<int32_t>(partition_value));
        case bson::Bson::Type::Int64:
            return util::format("l_%1", static_cast<int64_t>(partition_value));
        case bson::Bson::Type::String:
            return util::format("s_%1", static_cast<std::string>(partition_value));
        case bson::Bson::Type::ObjectId:
            return util::format("o_%1", static_cast<ObjectId>(partition_value).to_string());
        case bson::Bson::Type::Uuid:
            return util::format("u_%1", static_cast<UUID>(partition_value).to_string());
        case bson::Bson::Type::Null:
            return "null";
        default:
            throw UnsupportedBsonPartition(util::format("Unsupported partition key value: '%1'. Only int, string "
                                                        "UUID and ObjectId types are currently supported.",
                                                        partition_value.to_string()));
    }
}

std::string SyncManager::path_for_realm(const SyncConfig& config, util::Optional<std::string> custom_file_name) const
{
    auto user = config.user;
    REALM_ASSERT(user);
    std::string path;
    {
        util::CheckedLockGuard lock(m_file_system_mutex);
        REALM_ASSERT(m_file_manager);

        // Attempt to make a nicer filename which will ease debugging when
        // locating files in the filesystem.
        auto file_name = [&]() -> std::string {
            if (custom_file_name) {
                return *custom_file_name;
            }
            if (config.flx_sync_requested) {
                REALM_ASSERT_DEBUG(config.partition_value.empty());
                return "flx_sync_default";
            }
            return string_from_partition(config.partition_value);
        }();
        path = m_file_manager->realm_file_path(user->identity(), user->legacy_identities(), file_name,
                                               config.partition_value);
    }
    // Report the use of a Realm for this user, so the metadata can track it for clean up.
    perform_metadata_update([&](const auto& manager) {
        auto metadata = manager.get_or_make_user_metadata(user->identity());
        metadata->add_realm_file_path(path);
    });
    return path;
}

std::string SyncManager::recovery_directory_path(util::Optional<std::string> const& custom_dir_name) const
{
    util::CheckedLockGuard lock(m_file_system_mutex);
    REALM_ASSERT(m_file_manager);
    return m_file_manager->recovery_directory_path(custom_dir_name);
}

std::vector<std::shared_ptr<SyncSession>> SyncManager::get_all_sessions() const
{
    util::CheckedLockGuard lock(m_session_mutex);
    std::vector<std::shared_ptr<SyncSession>> sessions;
    for (auto& [_, session] : m_sessions) {
        if (auto external_reference = session->existing_external_reference())
            sessions.push_back(std::move(external_reference));
    }
    return sessions;
}

std::shared_ptr<SyncSession> SyncManager::get_existing_active_session(const std::string& path) const
{
    util::CheckedLockGuard lock(m_session_mutex);
    if (auto session = get_existing_session_locked(path)) {
        if (auto external_reference = session->existing_external_reference())
            return external_reference;
    }
    return nullptr;
}

std::shared_ptr<SyncSession> SyncManager::get_existing_session_locked(const std::string& path) const
{
    auto it = m_sessions.find(path);
    return it == m_sessions.end() ? nullptr : it->second;
}

std::shared_ptr<SyncSession> SyncManager::get_existing_session(const std::string& path) const
{
    util::CheckedLockGuard lock(m_session_mutex);
    if (auto session = get_existing_session_locked(path))
        return session->external_reference();

    return nullptr;
}

std::shared_ptr<SyncSession> SyncManager::get_session(std::shared_ptr<DB> db, const RealmConfig& config)
{
    auto& client = get_sync_client(); // Throws
#ifndef __EMSCRIPTEN__
    auto path = db->get_path();
    REALM_ASSERT_EX(path == config.path, path, config.path);
#else
    auto path = config.path;
#endif
    REALM_ASSERT(config.sync_config);

    util::CheckedUniqueLock lock(m_session_mutex);
    if (auto session = get_existing_session_locked(path)) {
        config.sync_config->user->register_session(session);
        return session->external_reference();
    }

    auto shared_session = SyncSession::create(client, std::move(db), config, this);
    m_sessions[path] = shared_session;

    // Create the external reference immediately to ensure that the session will become
    // inactive if an exception is thrown in the following code.
    auto external_reference = shared_session->external_reference();
    // unlocking m_session_mutex here prevents a deadlock for synchronous network
    // transports such as the unit test suite, in the case where the log in request is
    // denied by the server: Active -> WaitingForAccessToken -> handle_refresh(401
    // error) -> user.log_out() -> unregister_session (locks m_session_mutex again)
    lock.unlock();
    config.sync_config->user->register_session(std::move(shared_session));

    return external_reference;
}

bool SyncManager::has_existing_sessions()
{
    util::CheckedLockGuard lock(m_session_mutex);
    return do_has_existing_sessions();
}

bool SyncManager::do_has_existing_sessions()
{
    return std::any_of(m_sessions.begin(), m_sessions.end(), [](auto& element) {
        return element.second->existing_external_reference();
    });
}

void SyncManager::wait_for_sessions_to_terminate()
{
    auto& client = get_sync_client(); // Throws
    client.wait_for_session_terminations();
}

void SyncManager::unregister_session(const std::string& path)
{
    util::CheckedUniqueLock lock(m_session_mutex);
    auto it = m_sessions.find(path);
    if (it == m_sessions.end()) {
        // The session may already be unregistered. This always happens in the
        // SyncManager destructor, and can also happen due to multiple threads
        // tearing things down at once.
        return;
    }

    // Sync session teardown calls this function, so we need to be careful with
    // locking here. We need to unlock `m_session_mutex` before we do anything
    // which could result in a re-entrant call or we'll deadlock, which in this
    // function means unlocking before we destroy a `shared_ptr<SyncSession>`
    // (either the external reference or internal reference versions).
    // The external reference version will only be the final reference if
    // another thread drops a reference while we're in this function.
    // Dropping the final internal reference does not appear to ever actually
    // result in a recursive call to this function at the time this comment was
    // written, but releasing the lock in that case as well is still safer.

    if (auto existing_session = it->second->existing_external_reference()) {
        // We got here because the session entered the inactive state, but
        // there's still someone referencing it so we should leave it be. This
        // can happen if the user was logged out, or if all Realms using the
        // session were destroyed but the SDK user is holding onto the session.

        // Explicit unlock so that `existing_session`'s destructor runs after
        // the unlock for the reasons noted above
        lock.unlock();
        return;
    }

    // Remove the session from the map while holding the lock, but then defer
    // destroying it until after we unlock the mutex for the reasons noted above.
    auto session = m_sessions.extract(it);
    if (m_sessions.empty()) {
        // If there are no more active sessions, then cancel the pending location
        // request, if there is one
        util::CheckedLockGuard lk(m_mutex);
        do_reset_update_location();
    }
    lock.unlock();
}

void SyncManager::set_session_multiplexing(bool allowed)
{
    util::CheckedLockGuard lock(m_mutex);
    if (m_config.multiplex_sessions == allowed)
        return; // Already enabled, we can ignore

    if (m_sync_client)
        throw LogicError(ErrorCodes::IllegalOperation,
                         "Cannot enable session multiplexing after creating the sync client");

    m_config.multiplex_sessions = allowed;
}

SyncClient& SyncManager::get_sync_client() const
{
    util::CheckedLockGuard lock(m_mutex);
    return do_get_sync_client();
}

SyncClient& SyncManager::do_get_sync_client() const
{
    if (!m_sync_client)
        m_sync_client = std::make_unique<SyncClient>(m_logger_ptr, m_config, weak_from_this()); // Throws
    return *m_sync_client;
}

void SyncManager::set_sync_route(std::string sync_route)
{
    REALM_ASSERT(!sync_route.empty());
    {
        util::CheckedLockGuard lk(m_mutex);
        m_sync_route = std::move(sync_route);
    }
    // Inform the known sessions that the sync route has been updated
    util::CheckedLockGuard s_lk(m_session_mutex);
    for (auto& [_, session] : m_sessions) {
        session->handle_location_updated();
    }
}

void SyncManager::start_update_location(bool force_restart)
{
    util::CheckedLockGuard lk(m_mutex);
    // If forcing a restart, cancel the current timer and restart the delay interval
    if (force_restart) {
        do_reset_update_location();
    }
    // If the location update hasn't been started yet, then start it now
    if (!m_location_update_timer) {
        do_update_location();
    }
}

void SyncManager::do_reset_update_location()
{
    if (m_location_update_timer) {
        m_location_update_timer->cancel();
        m_location_update_timer.reset();
    }
    m_last_location_update_delay = 0;
}

void SyncManager::restart_location_update()
{
    util::CheckedLockGuard lk(m_mutex);
    auto timer = std::move(m_location_update_timer);
    do_update_location();
}

void SyncManager::do_update_location()
{
    constexpr time_t first_delay = 15;
    constexpr time_t max_location_update_interval = 8 * 60; // 8 minutes

    size_t delay = 1; // For first location update, just delay for 1 second

    // Simple x2 retry delay calculation: 1, 15, 30, 60 ... 8 mins max
    if (m_last_location_update_delay >= max_location_update_interval) {
        delay = max_location_update_interval;
    }
    else if (m_last_location_update_delay == 1) {
        delay = first_delay;
    }
    else if (m_last_location_update_delay > 0) {
        delay = m_last_location_update_delay * 2;
        if (delay > max_location_update_interval) {
            delay = max_location_update_interval;
        }
    }
    m_last_location_update_delay = delay;

    m_location_update_timer =
        do_get_sync_client().create_timer(std::chrono::seconds{delay}, [self = weak_from_this()](Status status) {
            if (status.code() == ErrorCodes::OperationAborted) {
                return;
            }
            // Timer failed (something bad happened)
            else if (!status.is_ok()) {
                throw RuntimeError(std::move(status));
            }

            std::shared_ptr<app::App> app;
            if (auto mgr = self.lock(); mgr) {
                app = mgr->app().lock();
            }
            if (!app) {
                return;
            }
            // Start an app request to update the location
            app->request_location([self = std::move(self)](util::Optional<app::AppError> error) {
                if (!error) {
                    // if the operation is successful, the updated sync route will be set by set_sync_route(),
                    // which will restart any SyncSessions waiting for a location update
                    return;
                }
                // Since it's unclear if the errors are fatal or not, just retry the location update
                if (auto mgr = self.lock(); mgr) {
                    mgr->restart_location_update();
                }
            });
        });
}

void SyncManager::close_all_sessions()
{
    // log_out() will call unregister_session(), which requires m_session_mutex,
    // so we need to iterate over them without holding the lock.
    decltype(m_sessions) sessions;
    {
        util::CheckedLockGuard lk(m_session_mutex);
        m_sessions.swap(sessions);
    }

    for (auto& [_, session] : sessions) {
        session->force_close();
    }

    get_sync_client().wait_for_session_terminations();
}

void SyncManager::OnlyForTesting::voluntary_disconnect_all_connections(SyncManager& mgr)
{
    mgr.get_sync_client().voluntary_disconnect_all_connections();
}<|MERGE_RESOLUTION|>--- conflicted
+++ resolved
@@ -46,28 +46,8 @@
 std::shared_ptr<SyncManager> SyncManager::create(std::shared_ptr<app::App> app, std::optional<std::string> sync_route,
                                                  const SyncClientConfig& config, const std::string& app_id)
 {
-<<<<<<< HEAD
-    std::vector<std::shared_ptr<SyncUser>> users_to_add;
-    {
-        // Locking the mutex here ensures that it is released before locking m_user_mutex
-        util::CheckedLockGuard lock(m_mutex);
-        m_app = app;
-        m_sync_route = sync_route;
-        m_config = std::move(config);
-        do_reset_update_location();
-        if (m_sync_client)
-            return;
-
-        // create a new logger - if the logger_factory is updated later, a new
-        // logger will be created at that time.
-        do_make_logger();
-
-        {
-            util::CheckedLockGuard lock(m_file_system_mutex);
-=======
     return std::make_shared<SyncManager>(Private(), std::move(app), std::move(sync_route), config, app_id);
 }
->>>>>>> b428e83b
 
 SyncManager::SyncManager(Private, std::shared_ptr<app::App> app, std::optional<std::string> sync_route,
                          const SyncClientConfig& config, const std::string& app_id)
@@ -80,6 +60,8 @@
     // create the initial logger - if the logger_factory is updated later, a new
     // logger will be created at that time.
     do_make_logger();
+
+    do_reset_update_location();
 
     if (m_config.metadata_mode == MetadataMode::NoMetadata) {
         return;
