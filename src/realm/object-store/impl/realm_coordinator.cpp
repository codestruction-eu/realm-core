--- conflicted
+++ resolved
@@ -181,18 +181,12 @@
         }
 
         if (config.sync_config) {
-<<<<<<< HEAD
-            if (m_config.sync_config->user != config.sync_config->user) {
+            auto old_user = m_config.sync_config->user;
+            auto new_user = config.sync_config->user;
+            if (old_user && new_user && *old_user != *new_user) {
                 throw LogicError(
                     ErrorCodes::MismatchedConfig,
                     util::format("Realm at path '%1' already opened with different sync user.", config.path));
-=======
-            auto old_user = m_config.sync_config->user;
-            auto new_user = config.sync_config->user;
-            if (old_user && new_user && *old_user != *new_user) {
-                throw MismatchedConfigException("Realm at path '%1' already opened with different sync user.",
-                                                config.path);
->>>>>>> c0a0b5b8
             }
 
             if (m_config.sync_config->partition_value != config.sync_config->partition_value) {
