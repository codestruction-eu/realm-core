--- conflicted
+++ resolved
@@ -1173,7 +1173,6 @@
                                     cluster->do_remove_backlinks(origin_key, col_key, links.get_all(), state);
                                 }
                             }
-<<<<<<< HEAD
                             else if (col_type == col_type_Mixed) {
                                 BPlusTree<Mixed> mix_arr(alloc);
                                 mix_arr.init_from_ref(ref);
@@ -1200,46 +1199,11 @@
                             values.init_from_parent();
 
                             // Iterate through values and insert all link values
-                            values.traverse([&](BPlusTreeNode* node, size_t) {
-                                auto bplustree_leaf = static_cast<BPlusTree<Mixed>::LeafNode*>(node);
-                                auto sz = bplustree_leaf->size();
-                                for (size_t i = 0; i < sz; i++) {
-                                    auto mix = bplustree_leaf->get(i);
-                                    if (mix.is_type(type_TypedLink)) {
-                                        links.push_back(mix.get<ObjLink>());
-                                    }
+                            values.for_all([&](Mixed val) {
+                                if (val.is_type(type_TypedLink)) {
+                                    links.push_back(val.get<ObjLink>());
                                 }
-                                return IteratorControl::AdvanceToNext;
                             });
-=======
-                            if (links.size())
-                                cluster->remove_backlinks(cluster->get_real_key(i), col_key, links, state);
-                        }
-                    }
-                }
-            }
-            else if (col_key.is_dictionary()) {
-                ArrayInteger values(alloc);
-                cluster->init_leaf(col_key, &values);
-                size_t sz = values.size();
-                for (size_t i = 0; i < sz; i++) {
-                    if (values.get_as_ref(i)) {
-                        std::vector<ObjLink> links;
-
-                        Array top(alloc);
-                        top.set_parent(&values, i);
-                        top.init_from_parent();
-                        BPlusTree<Mixed> values(alloc);
-                        values.set_parent(&top, 1);
-                        values.init_from_parent();
-
-                        // Iterate through values and insert all link values
-                        values.for_all([&](Mixed val) {
-                            if (val.is_type(type_TypedLink)) {
-                                links.push_back(val.get<ObjLink>());
-                            }
-                        });
->>>>>>> 096d9ba1
 
                             if (links.size() > 0) {
                                 cluster->do_remove_backlinks(origin_key, col_key, links, state);
