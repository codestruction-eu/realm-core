/*************************************************************************
 *
 * Copyright 2016 Realm Inc.
 *
 * Licensed under the Apache License, Version 2.0 (the "License");
 * you may not use this file except in compliance with the License.
 * You may obtain a copy of the License at
 *
 * http://www.apache.org/licenses/LICENSE-2.0
 *
 * Unless required by applicable law or agreed to in writing, software
 * distributed under the License is distributed on an "AS IS" BASIS,
 * WITHOUT WARRANTIES OR CONDITIONS OF ANY KIND, either express or implied.
 * See the License for the specific language governing permissions and
 * limitations under the License.
 *
 **************************************************************************/

#ifndef REALM_ARRAY_DIRECT_HPP
#define REALM_ARRAY_DIRECT_HPP

#include <cstring>
#include <realm/utilities.hpp>
#include <realm/alloc.hpp>
#include <realm/array_encode.hpp>

// clang-format off
/* wid == 16/32 likely when accessing offsets in B tree */
#define REALM_TEMPEX(fun, wid, arg) \
    if (wid == 16) {fun<16> arg;} \
    else if (wid == 32) {fun<32> arg;} \
    else if (wid == 0) {fun<0> arg;} \
    else if (wid == 1) {fun<1> arg;} \
    else if (wid == 2) {fun<2> arg;} \
    else if (wid == 4) {fun<4> arg;} \
    else if (wid == 8) {fun<8> arg;} \
    else if (wid == 64) {fun<64> arg;} \
    else {REALM_ASSERT_DEBUG(false); fun<0> arg;}

#define REALM_TEMPEX2(fun, targ, wid, arg) \
    if (wid == 16) {fun<targ, 16> arg;} \
    else if (wid == 32) {fun<targ, 32> arg;} \
    else if (wid == 0) {fun<targ, 0> arg;} \
    else if (wid == 1) {fun<targ, 1> arg;} \
    else if (wid == 2) {fun<targ, 2> arg;} \
    else if (wid == 4) {fun<targ, 4> arg;} \
    else if (wid == 8) {fun<targ, 8> arg;} \
    else if (wid == 64) {fun<targ, 64> arg;} \
    else {REALM_ASSERT_DEBUG(false); fun<targ, 0> arg;}

#define REALM_TEMPEX3(fun, targ1, wid, targ3, arg) \
    if (wid == 16) {fun<targ1, 16, targ3> arg;} \
    else if (wid == 32) {fun<targ1, 32, targ3> arg;} \
    else if (wid == 0) {fun<targ1, 0, targ3> arg;} \
    else if (wid == 1) {fun<targ1, 1, targ3> arg;} \
    else if (wid == 2) {fun<targ1, 2, targ3> arg;} \
    else if (wid == 4) {fun<targ1, 4, targ3> arg;} \
    else if (wid == 8) {fun<targ1, 8, targ3> arg;} \
    else if (wid == 64) {fun<targ1, 64, targ3> arg;} \
    else {REALM_ASSERT_DEBUG(false); fun<targ1, 0, targ3> arg;}

#define REALM_TEMPEX4(fun, targ1, targ3, targ4, wid, arg) \
    if (wid == 16) {fun<targ1, targ3, targ4, 16> arg;} \
    else if (wid == 32) {fun<targ1, targ3, targ4, 32> arg;} \
    else if (wid == 0) {fun<targ1, targ3, targ4, 0> arg;} \
    else if (wid == 1) {fun<targ1, targ3, targ4, 1> arg;} \
    else if (wid == 2) {fun<targ1, targ3, targ4, 2> arg;} \
    else if (wid == 4) {fun<targ1, targ3, targ4, 4> arg;} \
    else if (wid == 8) {fun<targ1, targ3, targ4, 8> arg;} \
    else if (wid == 64) {fun<targ1, targ3, targ4, 64> arg;} \
    else {REALM_ASSERT_DEBUG(false); fun<targ1, targ3, targ4, 0> arg;}
// clang-format on

namespace realm {

// Direct access methods

template <size_t width>
void set_direct(char* data, size_t ndx, int_fast64_t value) noexcept
{
    if (width == 0) {
        REALM_ASSERT_DEBUG(value == 0);
        return;
    }
    else if (width == 1) {
        REALM_ASSERT_DEBUG(0 <= value && value <= 0x01);
        size_t byte_ndx = ndx / 8;
        size_t bit_ndx = ndx % 8;
        typedef unsigned char uchar;
        uchar* p = reinterpret_cast<uchar*>(data) + byte_ndx;
        *p = uchar((*p & ~(0x01 << bit_ndx)) | (int(value) & 0x01) << bit_ndx);
    }
    else if (width == 2) {
        REALM_ASSERT_DEBUG(0 <= value && value <= 0x03);
        size_t byte_ndx = ndx / 4;
        size_t bit_ndx = ndx % 4 * 2;
        typedef unsigned char uchar;
        uchar* p = reinterpret_cast<uchar*>(data) + byte_ndx;
        *p = uchar((*p & ~(0x03 << bit_ndx)) | (int(value) & 0x03) << bit_ndx);
    }
    else if (width == 4) {
        REALM_ASSERT_DEBUG(0 <= value && value <= 0x0F);
        size_t byte_ndx = ndx / 2;
        size_t bit_ndx = ndx % 2 * 4;
        typedef unsigned char uchar;
        uchar* p = reinterpret_cast<uchar*>(data) + byte_ndx;
        *p = uchar((*p & ~(0x0F << bit_ndx)) | (int(value) & 0x0F) << bit_ndx);
    }
    else if (width == 8) {
        REALM_ASSERT_DEBUG(std::numeric_limits<int8_t>::min() <= value &&
                           value <= std::numeric_limits<int8_t>::max());
        *(reinterpret_cast<int8_t*>(data) + ndx) = int8_t(value);
    }
    else if (width == 16) {
        REALM_ASSERT_DEBUG(std::numeric_limits<int16_t>::min() <= value &&
                           value <= std::numeric_limits<int16_t>::max());
        *(reinterpret_cast<int16_t*>(data) + ndx) = int16_t(value);
    }
    else if (width == 32) {
        REALM_ASSERT_DEBUG(std::numeric_limits<int32_t>::min() <= value &&
                           value <= std::numeric_limits<int32_t>::max());
        *(reinterpret_cast<int32_t*>(data) + ndx) = int32_t(value);
    }
    else if (width == 64) {
        REALM_ASSERT_DEBUG(std::numeric_limits<int64_t>::min() <= value &&
                           value <= std::numeric_limits<int64_t>::max());
        *(reinterpret_cast<int64_t*>(data) + ndx) = int64_t(value);
    }
    else {
        REALM_ASSERT_DEBUG(false);
    }
}

inline void set_direct(char* data, size_t width, size_t ndx, int_fast64_t value) noexcept
{
    REALM_TEMPEX(set_direct, width, (data, ndx, value));
}

template <size_t width>
void fill_direct(char* data, size_t begin, size_t end, int_fast64_t value) noexcept
{
    for (size_t i = begin; i != end; ++i)
        set_direct<width>(data, i, value);
}

template <int w>
int64_t get_direct(const char* data, size_t ndx) noexcept
{
    if (w == 0) {
        return 0;
    }
    if (w == 1) {
        size_t offset = ndx >> 3;
        return (data[offset] >> (ndx & 7)) & 0x01;
    }
    if (w == 2) {
        size_t offset = ndx >> 2;
        return (data[offset] >> ((ndx & 3) << 1)) & 0x03;
    }
    if (w == 4) {
        size_t offset = ndx >> 1;
        return (data[offset] >> ((ndx & 1) << 2)) & 0x0F;
    }
    if (w == 8) {
        return *reinterpret_cast<const signed char*>(data + ndx);
    }
    if (w == 16) {
        size_t offset = ndx << 1;
        return *reinterpret_cast<const int16_t*>(data + offset);
    }
    if (w == 32) {
        size_t offset = ndx << 2;
        return *reinterpret_cast<const int32_t*>(data + offset);
    }
    if (w == 64) {
        size_t offset = ndx << 3;
        return *reinterpret_cast<const int64_t*>(data + offset);
    }
    REALM_ASSERT_DEBUG(false);
    return int64_t(-1);
}

inline int64_t get_direct(const char* data, size_t width, size_t ndx) noexcept
{
    REALM_TEMPEX(return get_direct, width, (data, ndx));
}

// An iterator for getting a 64 bit word from any (byte-address+bit-offset) address.
class unaligned_word_iter {
public:
    unaligned_word_iter(const uint64_t* data, size_t bit_offset)
        : m_word_ptr(data + (bit_offset >> 6))
        , m_in_word_offset(bit_offset & 0x3F)
    {
    }
    // 'num_bits' number of bits which must be read
    // WARNING returned word may be garbage above the first 'num_bits' bits.
    uint64_t get(unsigned num_bits)
    {
        auto first_word = m_word_ptr[0];
        uint64_t result = first_word >> m_in_word_offset;
        // note: above shifts in zeroes
        if (m_in_word_offset + num_bits <= 64)
            return result;
        // if we're here, in_word_offset > 0
        auto first_word_size = 64 - m_in_word_offset;
        auto second_word = m_word_ptr[1];
        result |= second_word << first_word_size;
        // note: above shifts in zeroes below the bits we want
        return result;
    }
    // bump the iterator the specified number of bits
    void bump(unsigned num_bits)
    {
        auto total_offset = m_in_word_offset + num_bits;
        m_word_ptr += total_offset >> 6;
        m_in_word_offset = total_offset & 0x3F;
    }

private:
    const uint64_t* m_word_ptr;
    unsigned m_in_word_offset;
};

// Read a bit field of up to 64 bits.
// - Any alignment and size is supported
// - The start of the 'data' area must be 64 bit aligned in all cases.
// - For fields of 64-bit or less, the first 64-bit word is filled with the zero-extended
//   value of the bitfield.
// iterator useful for scanning arrays faster than by indexing each element
// supports arrays of pairs by differentiating field size and step size.
class bf_ref;
class bf_iterator {
    uint64_t* data_area;
    uint64_t* first_word_ptr;
    size_t field_position;
    uint8_t field_size;
    uint8_t step_size; // may be different than field_size if used for arrays of pairs

public:
    bf_iterator(uint64_t* data_area, size_t initial_offset, size_t field_size, size_t step_size, size_t index)
        : data_area(data_area)
        , field_size(static_cast<uint8_t>(field_size))
        , step_size(static_cast<uint8_t>(step_size))
    {
        field_position = initial_offset + index * step_size;
        first_word_ptr = data_area + (field_position >> 6);
    }

    inline uint64_t get_full_word_with_value() const
    {
        auto in_word_position = field_position & 0x3F;
        auto first_word = first_word_ptr[0];
        uint64_t result = first_word >> in_word_position;
        // note: above shifts in zeroes above the bitfield
        if (in_word_position + field_size > 64) {
            // if we're here, in_word_position > 0
            auto first_word_size = 64 - in_word_position;
            auto second_word = first_word_ptr[1];
            result |= second_word << first_word_size;
            // note: above shifts in zeroes below the bits we want
        }
        return result;
    }

    inline uint64_t get_value() const
    {
        auto result = get_full_word_with_value();
        // discard any bits above the field we want
        if (field_size < 64)
            result &= (1ULL << field_size) - 1;
        return result;
    }

    // get unaligned word - this should not be called if the next word extends beyond
    // end of array. For that particular case, you must use get_last_unaligned_word instead.
    inline uint64_t get_unaligned_word() const
    {
        auto in_word_position = field_position & 0x3F;
        auto first_word = first_word_ptr[0];
        if (in_word_position == 0)
            return first_word;
        uint64_t result = first_word >> in_word_position;
        // note: above shifts in zeroes above the bitfield
        auto first_word_size = 64 - in_word_position;
        auto second_word = first_word_ptr[1];
        result |= second_word << first_word_size;
        // note: above shifts in zeroes below the bits we want
        return result;
    }

    inline uint64_t get_last_unaligned_word() const
    {
        auto in_word_position = field_position & 0x3F;
        auto first_word = first_word_ptr[0];
        uint64_t result = first_word >> in_word_position;
        // note: above shifts in zeroes above the bitfield
        return result;
    }
    void set_value(uint64_t value) const
    {
        auto in_word_position = field_position & 0x3F;
        auto first_word = first_word_ptr[0];
        size_t mask = -1;
        if (field_size < 64) {
            mask = static_cast<size_t>((1ULL << field_size) - 1);
            value &= mask;
        }
        // zero out field in first word:
        auto first_word_mask = ~(mask << in_word_position);
        first_word &= first_word_mask;
        // or in relevant part of value
        first_word |= value << in_word_position;
        first_word_ptr[0] = first_word;
        if (in_word_position + field_size > 64) {
            // bitfield crosses word boundary.
            // discard the lowest bits of value (it has been written to the first word)
            auto bits_written_to_first_word = 64 - in_word_position;
            // bit_written_to_first_word must be lower than 64, so shifts based on it are well defined
            value >>= bits_written_to_first_word;
            auto second_word_mask = mask >> bits_written_to_first_word;
            auto second_word = first_word_ptr[1];
            // zero out the field in second word, then or in the (high part of) value
            second_word &= ~second_word_mask;
            second_word |= value;
            first_word_ptr[1] = second_word;
        }
    }
    inline void operator++()
    {
        auto next_field_position = field_position + step_size;
        if ((next_field_position >> 6) > (field_position >> 6)) {
            first_word_ptr = data_area + (next_field_position >> 6);
        }
        field_position = next_field_position;
    }
    // The compiler should be able to generate code matching this
    // from operator* and the bf_ref declared below:
    //
    //    uint64_t operator*() const
    //    {
    //        return get_value();
    //    }
    bf_ref operator*();
    friend bool operator<(const bf_iterator&, const bf_iterator&);
};


inline bool operator<(const bf_iterator& a, const bf_iterator& b)
{
    REALM_ASSERT(a.data_area == b.data_area);
    return a.field_position < b.field_position;
}

class bf_ref {
    bf_iterator it;

public:
    inline bf_ref(bf_iterator& it)
        : it(it)
    {
    }
    inline operator uint64_t() const
    {
        return it.get_value();
    }
    uint64_t operator=(uint64_t value)
    {
        it.set_value(value);
        return value;
    }
};

inline bf_ref bf_iterator::operator*()
{
    return bf_ref(*this);
}


inline uint64_t read_bitfield(uint64_t* data_area, size_t field_position, size_t width)
{
    bf_iterator it(data_area, field_position, width, width, 0);
    return *it;
}

inline void write_bitfield(uint64_t* data_area, size_t field_position, size_t width, uint64_t value)
{
    bf_iterator it(data_area, field_position, width, width, 0);
    *it = value;
}

inline int64_t sign_extend_field_by_mask(size_t sign_mask, uint64_t value)
{
    uint64_t sign_extension = 0 - (value & sign_mask);
    return value | sign_extension;
}

inline int64_t sign_extend_value(size_t width, uint64_t value)
{
    uint64_t sign_mask = 1ULL << (width - 1);
    uint64_t sign_extension = 0 - (value & sign_mask);
    return value | sign_extension;
}

template <int width>
inline std::pair<int64_t, int64_t> get_two(const char* data, size_t ndx) noexcept
{
    return std::make_pair(to_size_t(get_direct<width>(data, ndx + 0)), to_size_t(get_direct<width>(data, ndx + 1)));
}

inline std::pair<int64_t, int64_t> get_two(const char* data, size_t width, size_t ndx) noexcept
{
    REALM_TEMPEX(return get_two, width, (data, ndx));
}

/* Subword parallel search

    The following provides facilities for subword parallel search for bitfields of any size.
    To simplify, the first bitfield must be aligned within the word: it must occupy the lowest
    bits of the word.

    In general the metods here return a vector with the most significant bit in each field
    marking that a condition was met when comparing the corresponding pair of fields in two
    vectors. Checking if any field meets a condition is as simple as comparing the return
    vector against 0. Finding the first to meet a condition is also supported.

    Vectors are "split" into fields according to a MSB vector, wich indicates the most
    significant bit of each field. The MSB must be passed in as an argument to most
    bit field comparison functions. It can be generated by the field_sign_bit<width> template.

    The simplest condition to test is any_field_NE(A,B), where A and B are words.
    This condition should be true if any bitfield in A is not equal to the corresponding
    field in B.

    This is almost as simple as a direct word compare, but needs to take into account that
    we may want to have part of the words undefined.
*/
constexpr int num_fields_table[65] = {-1, 64, 32, 21, 16, 12, 10, 9, // 0-7
                                      8,  7,  6,  5,  5,  4,  4,  4, // 8-15
                                      4,  3,  3,  3,  3,  3,  2,  2, // 16-23
                                      2,  2,  2,  2,  2,  2,  2,  2, // 24-31
                                      2,  1,  1,  1,  1,  1,  1,  1, // 32-39
                                      1,  1,  1,  1,  1,  1,  1,  1, // 40-47
                                      1,  1,  1,  1,  1,  1,  1,  1, // 48-55
                                      1,  1,  1,  1,  1,  1,  1,  1, // 56-63
                                      1};

constexpr int num_bits_table[65] = {-1, 64, 64, 63, 64, 60, 60, 63, // 0-7
                                    64, 63, 60, 55, 60, 52, 56, 60, // 8-15
                                    64, 51, 54, 57, 60, 63, 44, 46, // 16-23
                                    48, 50, 52, 54, 56, 58, 60, 64, // 24-31
                                    64, 33, 34, 35, 36, 37, 38, 39, // 32-39
                                    40, 41, 42, 43, 44, 45, 46, 47, // 40-47
                                    48, 49, 50, 51, 52, 53, 54, 55, // 48-55
                                    56, 57, 58, 59, 60, 61, 62, 63, // 56-63
                                    64};

inline int num_fields_for_width(int width)
{
    REALM_ASSERT(width <= 32); // it will not pay off to use this for fields larger
    REALM_ASSERT(width);
    return 64 / width;
}

inline uint64_t num_bits(int width)
{
    return num_fields_table[width];
}

inline int num_bits_for_width(int width)
{
    return num_bits_table[width];
}

inline uint64_t cares_about(int width)
{
    return 0xFFFFFFFFFFFFFFFFULL >> (64 - num_bits_table[width]);
}

// true if any field in A differs from corresponding field in B. If you also want
// to find which fields, use find_all_fields_NE instead.
bool inline any_field_NE(int width, uint64_t A, uint64_t B)
{
    return (A ^ B) & cares_about(width);
}

// Populate all fields in a vector with a given value. The value must have all
// bits outside of the field be zero.
constexpr uint64_t populate(int width, uint64_t value)
{
    if (width < 8) {
        value |= value << width;
        width <<= 1;
        value |= value << width;
        width <<= 1;
        value |= value << width;
        width <<= 1;
    }
    // width now in range 8..64
    if (width < 32) {
        value |= value << width;
        width <<= 1;
        value |= value << width;
        width <<= 1;
    }
    // width now in range 32..128
    if (width < 64) {
        value |= value << width;
    }
    return value;
}

// provides a set bit in pos 0 of each field, remaining bits zero
constexpr uint64_t field_bit0(int width)
{
    return populate(width, 1);
}

// provides a set sign-bit in each field, remaining bits zero
constexpr uint64_t field_sign_bit(int width)
{
    return populate(width, 1ULL << (width - 1));
}

/* Unsigned LT.

    This can be determined by trial subtaction. However, some care must be exercised
    since simply subtracting one vector from another will allow carries from one
    bitfield to flow into the next one. To avoid this, we isolate bitfields by clamping
    the MSBs to 1 in A and 0 in B before subtraction. After the subtraction the MSBs in
    the result indicate borrows from the MSB. We then compute overflow (borrow OUT of MSB)
    using boolean logic as described below.

    Unsigned LT is also used to find all zero fields or all non-zero fields, so it is
    the backbone of all comparisons returning vectors.
*/

// compute the overflows in unsigned trial subtraction A-B. The overflows
// will be marked by 1 in the sign bit of each field in the result. Other
// bits in the result are zero.
// Overflow are detected for each field pair where A is less than B.
inline uint64_t unsigned_LT_vector(uint64_t MSBs, uint64_t A, uint64_t B)
{
    // 1. compute borrow from most significant bit
    // Isolate bitfields inside A and B before subtraction (prevent carries from spilling over)
    // do this by clamping most significant bit in A to 1, and msb in B to 0
    auto A_isolated = A | MSBs;                              // 1 op
    auto B_isolated = B & ~MSBs;                             // 2 ops
    auto borrows_into_sign_bit = ~(A_isolated - B_isolated); // 2 ops (total latency 4)

    // 2. determine what subtraction against most significant bit would give:
    // A B borrow-in:   (A-B-borrow-in)
    // 0 0 0            (0-0-0) = 0
    // 0 0 1            (0-0-1) = 1 + borrow-out
    // 0 1 0            (0-1-0) = 1 + borrow-out
    // 0 1 1            (0-1-1) = 0 + borrow-out
    // 1 0 0            (1-0-0) = 1
    // 1 0 1            (1-0-1) = 0
    // 1 1 0            (1-1-0) = 0
    // 1 1 1            (1-1-1) = 1 + borrow-out
    // borrow-out = (~A & B) | (~A & borrow-in) | (A & B & borrow-in)
    // The overflows are simply the borrow-out, now encoded into the sign bits of each field.
    auto overflows = (~A & B) | (~A & borrows_into_sign_bit) | (A & B & borrows_into_sign_bit);
    // ^ 6 ops, total latency 6 (4+2)
    return overflows & MSBs; // 1 op, total latency 7
    // total of 12 ops and a latency of 7. On a beefy CPU 3-4 of those can run in parallel
    // and still reach a combined latency of 10 or less.
}

inline uint64_t find_all_fields_unsigned_LT(uint64_t MSBs, uint64_t A, uint64_t B)
{
    return unsigned_LT_vector(MSBs, A, B);
}

<<<<<<< HEAD
// find the first field which have MSB set (marks overflow after trial subtraction, or other
// requested condition).
// This may not be the most efficient method, but it is still much faster than reloading
// each bitfield individually and testing it. To be used after find_all_fields_XXX.
// TODO: Optimize this to log(N) time instead of linear.
inline int first_field_marked(int width, uint64_t vector)
{
    int result = 0;
    uint64_t msb = 1ULL << (width - 1);
    while (msb) {
        if (vector & msb)
            return result;
        msb <<= width;
        result++;
    }
    return -1;
}

inline uint64_t find_all_fields_EQ(uint64_t MSBs, uint64_t all_ones, uint64_t A, uint64_t B)
=======
inline uint64_t find_all_fields_NE(uint64_t MSBs, uint64_t A, uint64_t B)
>>>>>>> 5e25c566
{
    // 0 != A^B, same as asking 0 - (A^B) overflows.
    return unsigned_LT_vector(MSBs, 0, A ^ B);
}

inline uint64_t find_all_fields_EQ(uint64_t MSBs, uint64_t A, uint64_t B)
{
    // get the fields which are EQ and negate the result
    auto all_fields_NE = find_all_fields_EQ(MSBs, A, B);
    auto all_fields_NE_negated = ~all_fields_NE;
    // must filter the negated vector so only MSB are left.
    return MSBs & all_fields_NE_negated;
}

inline uint64_t find_all_fields_unsigned_LE(uint64_t MSBs, uint64_t A, uint64_t B)
{
    // Now A <= B is the same as !(A > B) so...
    // reverse A and B to turn (A>B) --> (B<A)
    auto GT = unsigned_LT_vector(MSBs, B, A);
    // Negate the matches
    auto GT_negated = ~GT;
    // and since this negates all bits, filter so we only have MSBs again
    return MSBs & GT_negated;
}

/*
    Handling signed values

    Trial subtraction only works as is for unsigned. We simply transform signed into unsigned
    by pusing all values up by 1<<(field_width-1). This makes all negative values positive and positive
    values remain positive, although larger. Any overflow during the push can be ignored.
    After that transformation Trial subtraction should correctly detect the LT condition.

*/
inline uint64_t find_all_fields_signed_LT(uint64_t MSBs, uint64_t A, uint64_t B)
{
    auto sign_bits = MSBs;
    return unsigned_LT_vector(MSBs, A ^ sign_bits, B ^ sign_bits);
}

inline uint64_t find_all_fields_signed_LE(uint64_t MSBs, uint64_t A, uint64_t B)
{
    auto sign_bits = MSBs;
    return find_all_fields_signed_LE(MSBs, A ^ sign_bits, B ^ sign_bits);
}

// find the first field which have MSB set (marks overflow after trial subtraction, or other
// requested condition).
// This may not be the most efficient method, but it is still much faster than reloading
// each bitfield individually and testing it. To be used after find_all_fields_XXX.
// TODO: Optimize this to log(N) time instead of linear.
inline int first_field_marked(int width, uint64_t vector)
{
    int result = 0;
    int msb = 1ULL << (width - 1);
    while (msb) {
        if (vector & msb)
            return result;
        msb <<= width;
        result++;
    }
    return -1;
}


namespace impl {

// Lower and Upper bound are mainly used in the B+tree implementation,
// but also for indexing, we can exploit these functions when the array
// is encoded, just providing a way for fetching the data.
// In this case the width is going to be ignored.

// Lower/upper bound in sorted sequence
// ------------------------------------
//
//   3 3 3 4 4 4 5 6 7 9 9 9
//   ^     ^     ^     ^     ^
//   |     |     |     |     |
//   |     |     |     |      -- Lower and upper bound of 15
//   |     |     |     |
//   |     |     |      -- Lower and upper bound of 8
//   |     |     |
//   |     |      -- Upper bound of 4
//   |     |
//   |      -- Lower bound of 4
//   |
//    -- Lower and upper bound of 1
//
// These functions are semantically identical to std::lower_bound() and
// std::upper_bound().
//
// We currently use binary search. See for example
// http://www.tbray.org/ongoing/When/200x/2003/03/22/Binary.
template <int width, class T = void*>
inline size_t lower_bound(const char* data, size_t start, size_t end, int64_t value, T enc = nullptr) noexcept
{
    auto fetcher = [](auto enc, auto data, size_t ndx) {
        if constexpr (std::is_same_v<T, ArrayEncode>) {
            return enc.get(data, ndx);
        }
        return get_direct<width>(data, ndx);
    };


    // The binary search used here is carefully optimized. Key trick is to use a single
    // loop controlling variable (size) instead of high/low pair, and to keep updates
    // to size done inside the loop independent of comparisons. Further key to speed
    // is to avoid branching inside the loop, using conditional moves instead. This
    // provides robust performance for random searches, though predictable searches
    // might be slightly faster if we used branches instead. The loop unrolling yields
    // a final 5-20% speedup depending on circumstances.

    // size_t low = 0;
    REALM_ASSERT_DEBUG(end >= start);
    size_t size = end - start;
    // size_t low = 0;
    size_t low = start;

    while (size >= 8) {
        // The following code (at X, Y and Z) is 3 times manually unrolled instances of (A) below.
        // These code blocks must be kept in sync. Meassurements indicate 3 times unrolling to give
        // the best performance. See (A) for comments on the loop body.
        // (X)
        size_t half = size / 2;
        size_t other_half = size - half;
        size_t probe = low + half;
        size_t other_low = low + other_half;
        int64_t v = fetcher(enc, data, probe);
        size = half;
        low = (v < value) ? other_low : low;

        // (Y)
        half = size / 2;
        other_half = size - half;
        probe = low + half;
        other_low = low + other_half;
        v = fetcher(enc, data, probe);
        size = half;
        low = (v < value) ? other_low : low;

        // (Z)
        half = size / 2;
        other_half = size - half;
        probe = low + half;
        other_low = low + other_half;
        v = fetcher(enc, data, probe);
        size = half;
        low = (v < value) ? other_low : low;
    }
    while (size > 0) {
        // (A)
        // To understand the idea in this code, please note that
        // for performance, computation of size for the next iteration
        // MUST be INDEPENDENT of the conditional. This allows the
        // processor to unroll the loop as fast as possible, and it
        // minimizes the length of dependence chains leading up to branches.
        // Making the unfolding of the loop independent of the data being
        // searched, also minimizes the delays incurred by branch
        // mispredictions, because they can be determined earlier
        // and the speculation corrected earlier.

        // Counterintuitive:
        // To make size independent of data, we cannot always split the
        // range at the theoretical optimal point. When we determine that
        // the key is larger than the probe at some index K, and prepare
        // to search the upper part of the range, you would normally start
        // the search at the next index, K+1, to get the shortest range.
        // We can only do this when splitting a range with odd number of entries.
        // If there is an even number of entries we search from K instead of K+1.
        // This potentially leads to redundant comparisons, but in practice we
        // gain more performance by making the changes to size predictable.

        // if size is even, half and other_half are the same.
        // if size is odd, half is one less than other_half.
        size_t half = size / 2;
        size_t other_half = size - half;
        size_t probe = low + half;
        size_t other_low = low + other_half;
        int64_t v = fetcher(enc, data, probe); // get_direct<width>(data, probe);
        size = half;
        // for max performance, the line below should compile into a conditional
        // move instruction. Not all compilers do this. To maximize chance
        // of succes, no computation should be done in the branches of the
        // conditional.
        low = (v < value) ? other_low : low;
    };

    return low;
}

// See lower_bound()
template <int width, class T = void*>
inline size_t upper_bound(const char* data, size_t start, size_t end, int64_t value, T enc = nullptr) noexcept
{
    REALM_ASSERT_DEBUG(end >= start);

    auto fetcher = [](auto enc, auto data, size_t ndx) {
        if constexpr (std::is_same_v<T, ArrayEncode>) {
            return enc.get(data, ndx);
        }
        return get_direct<width>(data, ndx);
    };

    size_t size = end - start;
    // size_t low = 0;
    size_t low = start;
    while (size >= 8) {
        size_t half = size / 2;
        size_t other_half = size - half;
        size_t probe = low + half;
        size_t other_low = low + other_half;
        int64_t v = fetcher(enc, data, probe);
        size = half;
        low = (value >= v) ? other_low : low;

        half = size / 2;
        other_half = size - half;
        probe = low + half;
        other_low = low + other_half;
        v = fetcher(enc, data, probe);
        size = half;
        low = (value >= v) ? other_low : low;

        half = size / 2;
        other_half = size - half;
        probe = low + half;
        other_low = low + other_half;
        v = fetcher(enc, data, probe);
        size = half;
        low = (value >= v) ? other_low : low;
    }

    while (size > 0) {
        size_t half = size / 2;
        size_t other_half = size - half;
        size_t probe = low + half;
        size_t other_low = low + other_half;
        int64_t v = fetcher(enc, data, probe);
        size = half;
        low = (value >= v) ? other_low : low;
    };

    return low;
}
} // namespace impl


template <int width, typename T = void*>
inline size_t lower_bound(const char* data, size_t size, int64_t value, T enc = nullptr) noexcept
{
    return impl::lower_bound<width>(data, 0, size, value, enc);
}

template <int width, typename T = void*>
inline size_t upper_bound(const char* data, size_t size, int64_t value, T enc = nullptr) noexcept
{
    return impl::upper_bound<width>(data, 0, size, value, enc);
}

} // namespace realm

#endif /* ARRAY_TPL_HPP_ */<|MERGE_RESOLUTION|>--- conflicted
+++ resolved
@@ -572,29 +572,7 @@
     return unsigned_LT_vector(MSBs, A, B);
 }
 
-<<<<<<< HEAD
-// find the first field which have MSB set (marks overflow after trial subtraction, or other
-// requested condition).
-// This may not be the most efficient method, but it is still much faster than reloading
-// each bitfield individually and testing it. To be used after find_all_fields_XXX.
-// TODO: Optimize this to log(N) time instead of linear.
-inline int first_field_marked(int width, uint64_t vector)
-{
-    int result = 0;
-    uint64_t msb = 1ULL << (width - 1);
-    while (msb) {
-        if (vector & msb)
-            return result;
-        msb <<= width;
-        result++;
-    }
-    return -1;
-}
-
-inline uint64_t find_all_fields_EQ(uint64_t MSBs, uint64_t all_ones, uint64_t A, uint64_t B)
-=======
 inline uint64_t find_all_fields_NE(uint64_t MSBs, uint64_t A, uint64_t B)
->>>>>>> 5e25c566
 {
     // 0 != A^B, same as asking 0 - (A^B) overflows.
     return unsigned_LT_vector(MSBs, 0, A ^ B);
@@ -603,7 +581,10 @@
 inline uint64_t find_all_fields_EQ(uint64_t MSBs, uint64_t A, uint64_t B)
 {
     // get the fields which are EQ and negate the result
-    auto all_fields_NE = find_all_fields_EQ(MSBs, A, B);
+    // auto sign_bits = MSBs;
+    // A ^ sign_bits, B ^ sign_bits
+    auto all_fields_NE = find_all_fields_NE(MSBs, A, B);
+    // auto all_fields_NE = find_all_fields_NE(MSBs, A ^ sign_bits, B ^ sign_bits);
     auto all_fields_NE_negated = ~all_fields_NE;
     // must filter the negated vector so only MSB are left.
     return MSBs & all_fields_NE_negated;
@@ -638,7 +619,7 @@
 inline uint64_t find_all_fields_signed_LE(uint64_t MSBs, uint64_t A, uint64_t B)
 {
     auto sign_bits = MSBs;
-    return find_all_fields_signed_LE(MSBs, A ^ sign_bits, B ^ sign_bits);
+    return !find_all_fields_unsigned_LE(MSBs, A ^ sign_bits, B ^ sign_bits);
 }
 
 // find the first field which have MSB set (marks overflow after trial subtraction, or other
@@ -649,7 +630,7 @@
 inline int first_field_marked(int width, uint64_t vector)
 {
     int result = 0;
-    int msb = 1ULL << (width - 1);
+    auto msb = 1ULL << (width - 1);
     while (msb) {
         if (vector & msb)
             return result;
