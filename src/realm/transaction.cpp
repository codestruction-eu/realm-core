--- conflicted
+++ resolved
@@ -861,13 +861,6 @@
     db.reset();
 }
 
-<<<<<<< HEAD
-void Transaction::close_read_with_lock()
-{
-    REALM_ASSERT(m_transact_stage == DB::transact_Reading);
-    util::CheckedLockGuard lck(m_async_mutex);
-    REALM_ASSERT_EX(m_async_stage == AsyncState::Idle, size_t(m_async_stage));
-=======
 // This is the same as do_end_read() above, but with the requirement that
 // 1) This is called with the db->mutex locked already
 // 2) No async commits outstanding
@@ -878,7 +871,6 @@
         util::CheckedLockGuard lck(m_async_mutex);
         REALM_ASSERT_EX(m_async_stage == AsyncState::Idle, size_t(m_async_stage));
     }
->>>>>>> f6059d68
 
     detach();
     REALM_ASSERT_EX(!m_oldest_version_not_persisted, m_oldest_version_not_persisted->m_type,
