--- conflicted
+++ resolved
@@ -52,11 +52,7 @@
     void erase(std::size_t row_ndx);
     void erase(std::size_t row_ndx, bool is_last);
     void move_last_over(std::size_t row_ndx);
-<<<<<<< HEAD
     void swap_rows(std::size_t row_ndx_1, std::size_t row_ndx_2) override;
-=======
-    void swap(std::size_t row_ndx_1, std::size_t row_ndx_2) override;
->>>>>>> a40dc1c4
     void clear();
     size_t find_first(BinaryData value) const;
 
