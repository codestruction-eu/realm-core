/*************************************************************************
 *
 * Copyright 2016 Realm Inc.
 *
 * Licensed under the Apache License, Version 2.0 (the "License");
 * you may not use this file except in compliance with the License.
 * You may obtain a copy of the License at
 *
 * http://www.apache.org/licenses/LICENSE-2.0
 *
 * Unless required by applicable law or agreed to in writing, software
 * distributed under the License is distributed on an "AS IS" BASIS,
 * WITHOUT WARRANTIES OR CONDITIONS OF ANY KIND, either express or implied.
 * See the License for the specific language governing permissions and
 * limitations under the License.
 *
 **************************************************************************/

#include <type_traits>
#include <exception>
#include <algorithm>
#include <memory>
#include <mutex>
#include <map>

#ifdef REALM_DEBUG
    #include <iostream>
#endif

#ifdef REALM_SLAB_ALLOC_DEBUG
    #include <cstdlib>
#endif

#include <realm/util/encrypted_file_mapping.hpp>
#include <realm/util/miscellaneous.hpp>
#include <realm/util/terminate.hpp>
#include <realm/util/thread.hpp>
#include <realm/array.hpp>
#include <realm/alloc_slab.hpp>

using namespace realm;
using namespace realm::util;


namespace {

#ifdef REALM_SLAB_ALLOC_DEBUG
    std::map<ref_type, void*> malloc_debug_map;
#endif

class InvalidFreeSpace: std::exception {
public:
    const char* what() const noexcept override
    {
        return "Free space tracking was lost due to out-of-memory";
    }
};

} // anonymous namespace


struct SlabAlloc::MappedFile {

    util::Mutex m_mutex;
    util::File m_file;
    util::File::Map<char> m_initial_mapping;
    // additional sections beyond those covered by the initial mapping, are
    // managed as separate mmap allocations, each covering one section.
    size_t m_first_additional_mapping = 0;
    size_t m_num_global_mappings = 0;
    size_t m_capacity_global_mappings = 0;
    std::unique_ptr<std::shared_ptr<const util::File::Map<char>>[]> m_global_mappings;

    /// Indicates if attaching to the file was succesfull
    bool m_success = false;

    ~MappedFile()
    {
        m_file.close();
    }
};


SlabAlloc::SlabAlloc()
{
    m_initial_section_size = page_size();
    m_section_shifts = log2(m_initial_section_size);
    size_t max = std::numeric_limits<size_t>::max();
    m_num_section_bases = 1 + get_section_index(max);
    m_section_bases.reset( new size_t[m_num_section_bases] );
    for (size_t i = 0; i < m_num_section_bases; ++i) {
        m_section_bases[i] = compute_section_base(i);
    }
}

util::File& SlabAlloc::get_file()
{
    return m_file_mappings->m_file;
}


const SlabAlloc::Header SlabAlloc::empty_file_header = {
    { 0, 0 }, // top-refs
    { 'T', '-', 'D', 'B' },
    { 0, 0 }, // undecided file format
    0, // reserved
    0  // flags (lsb is select bit)
};


void SlabAlloc::init_streaming_header(Header* streaming_header, int file_format_version)
{
    using storage_type = std::remove_reference<decltype(Header::m_file_format[0])>::type;
    REALM_ASSERT(!util::int_cast_has_overflow<storage_type>(file_format_version));
    *streaming_header = {
        { 0xFFFFFFFFFFFFFFFFULL, 0 }, // top-refs
        { 'T', '-', 'D', 'B' },
        { storage_type(file_format_version), 0 },
        0, // reserved
        0  // flags (lsb is select bit)
    };
}


class SlabAlloc::ChunkRefEq {
public:
    ChunkRefEq(ref_type ref) noexcept:
        m_ref(ref)
    {
    }
    bool operator()(const Chunk& chunk) const noexcept
    {
        return chunk.ref == m_ref;
    }
private:
    ref_type m_ref;
};


class SlabAlloc::ChunkRefEndEq {
public:
    ChunkRefEndEq(ref_type ref) noexcept:
        m_ref(ref)
    {
    }
    bool operator()(const Chunk& chunk) const noexcept
    {
        return chunk.ref + chunk.size == m_ref;
    }
private:
    ref_type m_ref;
};


class SlabAlloc::SlabRefEndEq {
public:
    SlabRefEndEq(ref_type ref) noexcept:
        m_ref(ref)
    {
    }
    bool operator()(const Slab& slab) const noexcept
    {
        return slab.ref_end == m_ref;
    }
private:
    ref_type m_ref;
};


void SlabAlloc::detach() noexcept
{
    switch (m_attach_mode) {
        case attach_None:
        case attach_UsersBuffer:
            break;
        case attach_OwnedBuffer:
            ::free(const_cast<char*>(m_data));
            break;
        case attach_SharedFile:
        case attach_UnsharedFile:
            m_data = 0;
            m_file_mappings.reset();
            m_local_mappings.reset();
            m_num_local_mappings = 0;
            break;
        default:
            REALM_UNREACHABLE();
    }
    invalidate_cache();

    // Release all allocated memory - this forces us to create new
    // slabs after re-attaching thereby ensuring that the slabs are
    // placed correctly (logically) after the end of the file.
    for (auto& slab : m_slabs) {
        delete[] slab.addr;
    }
    m_slabs.clear();

    m_attach_mode = attach_None;
}


SlabAlloc::~SlabAlloc() noexcept
{
#ifdef REALM_DEBUG
    if (is_attached()) {
        // A shared group does not guarantee that all space is free
        if (m_attach_mode != attach_SharedFile) {
            // No point inchecking if free space info is invalid
            if (m_free_space_state != free_space_Invalid) {
                if (REALM_COVER_NEVER(!is_all_free())) {
                    print();
#  ifndef REALM_SLAB_ALLOC_DEBUG
                    std::cerr << "To get the stack-traces of the corresponding allocations,"
                              "first compile with REALM_SLAB_ALLOC_DEBUG defined,"
                              "then run under Valgrind with --leak-check=full\n";
                    REALM_TERMINATE("SlabAlloc detected a leak");
#  endif
                }
            }
        }
    }
#endif

    if (is_attached())
        detach();
}


MemRef SlabAlloc::do_alloc(const size_t size)
{
#ifdef REALM_SLAB_ALLOC_TUNE
    static int64_t memstat_requested = 0;
    static int64_t memstat_slab_size = 0;
    static int64_t memstat_slabs = 0;
    static int64_t memstat_rss = 0;
    static int64_t memstat_rss_ctr = 0;

    {
        double vm;
        double res;
        process_mem_usage(vm, res);
        memstat_rss += res;
        memstat_rss_ctr += 1;
        memstat_requested += size;
    }
#endif

    REALM_ASSERT_DEBUG(0 < size);
    REALM_ASSERT_DEBUG((size & 0x7) == 0); // only allow sizes that are multiples of 8
    REALM_ASSERT_DEBUG(is_attached());

    // If we failed to correctly record free space, new allocations cannot be
    // carried out until the free space record is reset.
    if (REALM_COVER_NEVER(m_free_space_state == free_space_Invalid))
        throw InvalidFreeSpace();

    m_free_space_state = free_space_Dirty;

    // Do we have a free space we can reuse?
    {
        typedef chunks::reverse_iterator iter;
        iter rend = m_free_space.rend();
        for (iter i = m_free_space.rbegin(); i != rend; ++i) {
            if (size <= i->size) {

#if REALM_ENABLE_MEMDEBUG
                // Pick a *random* match instead of just the first. This will increase the chance of catching
                // use-after-free bugs in Core. It's chosen such that the mathematical average of all picked
                // positions is the middle of the list.
                iter j = i;
                while (j != rend && (size > j->size || fastrand() % (m_free_space.size() / 2 + 1) != 0)) {
                    j++;
                }
                if (j != rend)
                    i = j;
#endif

                ref_type ref = i->ref;
                size_t rest = i->size - size;

                // Update free list
                if (rest == 0) {
                    // Erase by "move last over"
                    *i = m_free_space.back();
                    m_free_space.pop_back();
                }
                else {
                    i->size = rest;
                    i->ref += size;
                }

#ifdef REALM_DEBUG
                if (REALM_COVER_NEVER(m_debug_out))
                    std::cerr << "Alloc ref: " << ref << " size: " << size << "\n";
#endif

                char* addr = translate(ref);
#if REALM_ENABLE_ALLOC_SET_ZERO
                std::fill(addr, addr + size, 0);
#endif
#ifdef REALM_SLAB_ALLOC_DEBUG
                malloc_debug_map[ref] = malloc(1);
#endif
                return MemRef(addr, ref, *this);
            }
        }
    }


    // Allocate new slab. To avoid wasting physical memory, we allocate a page
    size_t new_size = size > page_size() ? size : page_size();
    ref_type ref;
    if (m_slabs.empty()) {
        ref = m_baseline;
    }
    else {
        // Find size of memory that has been modified (through copy-on-write) in current write transaction
        ref_type curr_ref_end = to_size_t(m_slabs.back().ref_end);
        size_t copy_on_write = curr_ref_end - m_baseline;

        // Allocate 20% of that (for the first few number of slabs the math below will just result in 1 page each)
        size_t min_size = static_cast<size_t>(0.2 * copy_on_write);

        if (new_size < min_size)
            new_size = min_size;

        ref = curr_ref_end;
    }

    // Round upwards to nearest page size
    new_size = ((new_size - 1) | (page_size() - 1)) + 1;

#ifdef REALM_SLAB_ALLOC_TUNE
    {
        const size_t update = 5000000;
        if ((memstat_slab_size + new_size) / update > memstat_slab_size / update) {
            std::cerr << "Size of all allocated slabs:    " << (memstat_slab_size + new_size) / 1024 << " KB\n" <<
                      "Sum of size for do_alloc(size): " << memstat_requested / 1024 << " KB\n" <<
                      "Average physical memory usage:  " << memstat_rss / memstat_rss_ctr / 1024 << " KB\n" <<
                      "Page size:                      " << page_size() / 1024 << " KB\n" <<
                      "Number of all allocated slabs:  " << memstat_slabs << "\n\n";
        }
        memstat_slab_size += new_size;
        memstat_slabs += 1;
    }
#endif

    REALM_ASSERT_DEBUG(0 < new_size);
    std::unique_ptr<char[]> mem(new char[new_size]); // Throws
    std::fill(mem.get(), mem.get() + new_size, 0);

    // Add to list of slabs
    Slab slab;
    slab.addr = mem.get();
    slab.ref_end = ref + new_size;
    m_slabs.push_back(slab); // Throws
    mem.release();

    // Update free list
    size_t unused = new_size - size;
    if (0 < unused) {
        Chunk chunk;
        chunk.ref = ref + size;
        chunk.size = unused;
        m_free_space.push_back(chunk); // Throws
    }

#ifdef REALM_DEBUG
    if (REALM_COVER_NEVER(m_debug_out))
        std::cerr << "Alloc ref: " << ref << " size: " << size << "\n";
#endif

#if REALM_ENABLE_ALLOC_SET_ZERO
    std::fill(slab.addr, slab.addr + size, 0);
#endif
#ifdef REALM_SLAB_ALLOC_DEBUG
    malloc_debug_map[ref] = malloc(1);
#endif

    return MemRef(slab.addr, ref, *this);
}


void SlabAlloc::do_free(ref_type ref, const char* addr) noexcept
{
    REALM_ASSERT_3(translate(ref), ==, addr);

    // Free space in read only segment is tracked separately
    bool read_only = is_read_only(ref);
    chunks& free_space = read_only ? m_free_read_only : m_free_space;

#ifdef REALM_SLAB_ALLOC_DEBUG
    free(malloc_debug_map[ref]);
#endif

    // Get size from segment
    size_t size = read_only ? Array::get_byte_size_from_header(addr) :
                  Array::get_capacity_from_header(addr);
    ref_type ref_end = ref + size;

#ifdef REALM_DEBUG
    if (REALM_COVER_NEVER(m_debug_out))
        std::cerr << "Free ref: " << ref << " size: " << size << "\n";
#endif

    if (REALM_COVER_NEVER(m_free_space_state == free_space_Invalid))
        return;

    // Mutable memory cannot be freed unless it has first been allocated, and
    // any allocation puts free space tracking into the "dirty" state.
    REALM_ASSERT_3(read_only, ||, m_free_space_state == free_space_Dirty);

    m_free_space_state = free_space_Dirty;

    // Check if we can merge with adjacent succeeding free block
    typedef chunks::iterator iter;
    iter merged_with = free_space.end();
    {
        iter i = find_if(free_space.begin(), free_space.end(), ChunkRefEq(ref_end));
        if (i != free_space.end()) {
            // No consolidation over slab borders
            if (find_if(m_slabs.begin(), m_slabs.end(), SlabRefEndEq(ref_end)) == m_slabs.end()) {
                i->ref = ref;
                i->size += size;
                merged_with = i;
            }
        }
    }

    // Check if we can merge with adjacent preceeding free block (not if that
    // would cross slab boundary)
    if (find_if(m_slabs.begin(), m_slabs.end(), SlabRefEndEq(ref)) == m_slabs.end()) {
        iter i = find_if(free_space.begin(), free_space.end(), ChunkRefEndEq(ref));
        if (i != free_space.end()) {
            if (merged_with != free_space.end()) {
                i->size += merged_with->size;
                // Erase by "move last over"
                *merged_with = free_space.back();
                free_space.pop_back();
            }
            else {
                i->size += size;
            }
            return;
        }
    }

    // Else just add to freelist
    if (merged_with == free_space.end()) {
        try {
            Chunk chunk;
            chunk.ref  = ref;
            chunk.size = size;
            free_space.push_back(chunk); // Throws
        }
        catch (...) {
            m_free_space_state = free_space_Invalid;
        }
    }
}


MemRef SlabAlloc::do_realloc(size_t ref, const char* addr, size_t old_size, size_t new_size)
{
    REALM_ASSERT_DEBUG(translate(ref) == addr);
    REALM_ASSERT_DEBUG(0 < new_size);
    REALM_ASSERT_DEBUG((new_size & 0x7) == 0); // only allow sizes that are multiples of 8

    // FIXME: Check if we can extend current space. In that case, remember to
    // check whether m_free_space_state == free_state_Invalid. Also remember to
    // fill with zero if REALM_ENABLE_ALLOC_SET_ZERO is non-zero.

    // Allocate new space
    MemRef new_mem = do_alloc(new_size); // Throws

    // Copy existing segment
    char* new_addr = new_mem.get_addr();
    std::copy(addr, addr + old_size, new_addr);

    // Add old segment to freelist
    do_free(ref, addr);

#ifdef REALM_DEBUG
    if (REALM_COVER_NEVER(m_debug_out)) {
        std::cerr << "Realloc orig_ref: " << ref << " old_size: " << old_size << " "
                  "new_ref: " << new_mem.get_ref() << " new_size: " << new_size << "\n";
    }
#endif // REALM_DEBUG

    return new_mem;
}


char* SlabAlloc::do_translate(ref_type ref) const noexcept
{
    REALM_ASSERT_DEBUG(is_attached());

    const char* addr = nullptr;

    size_t cache_index = ref ^ ((ref >> 16) >> 16);
    // we shift by 16 two times. On 32-bitters it's undefined to shift by
    // 32. Shifting twice x16 however, is defined and gives zero. On 64-bitters
    // the compiler should reduce it to a single 32 bit shift.
    cache_index = cache_index ^ (cache_index >> 16);
    cache_index = (cache_index ^ (cache_index >> 8)) & 0xFF;
    if (cache[cache_index].ref == ref && cache[cache_index].version == version)
        return const_cast<char*>(cache[cache_index].addr);

    if (ref < m_baseline) {

        const util::File::Map<char>* map;

        // fast path if reference is inside the initial mapping (or buffer):
        if (ref < m_initial_chunk_size) {
            addr = m_data + ref;
            if (m_file_mappings) {
                // Once established, the initial mapping is immutable, so we
                // don't need to grab a lock for access.
                map = &m_file_mappings->m_initial_mapping;
                realm::util::encryption_read_barrier(addr, Array::header_size,
                                                     map->get_encrypted_mapping(),
                                                     Array::get_byte_size_from_header);
            }
        }
        else {
            // reference must be inside a section mapped later
            size_t section_index = get_section_index(ref);
            REALM_ASSERT_DEBUG(m_file_mappings);

            size_t mapping_index = section_index - m_file_mappings->m_first_additional_mapping;
            size_t section_offset = ref - get_section_base(section_index);
            REALM_ASSERT_DEBUG(m_local_mappings);
            REALM_ASSERT_DEBUG(mapping_index < m_num_local_mappings);
            map = m_local_mappings[mapping_index].get();
            REALM_ASSERT_DEBUG(map->get_addr() != nullptr);
            addr = map->get_addr() + section_offset;
            realm::util::encryption_read_barrier(addr, Array::header_size,
                                                 map->get_encrypted_mapping(),
                                                 Array::get_byte_size_from_header);
        }
    }
    else {
        typedef slabs::const_iterator iter;
        iter i = upper_bound(m_slabs.begin(), m_slabs.end(), ref, &ref_less_than_slab_ref_end);
        REALM_ASSERT_DEBUG(i != m_slabs.end());

        ref_type slab_ref = i == m_slabs.begin() ? m_baseline : (i - 1)->ref_end;
        addr = i->addr + (ref - slab_ref);
    }
    cache[cache_index].addr = addr;
    cache[cache_index].ref = ref;
    cache[cache_index].version = version;
    REALM_ASSERT_DEBUG(addr != nullptr);
    return const_cast<char*>(addr);
}


int SlabAlloc::get_committed_file_format_version() const noexcept
{
    const Header& header = *reinterpret_cast<const Header*>(m_data);
    int slot_selector = ((header.m_flags & SlabAlloc::flags_SelectBit) != 0 ? 1 : 0);
    int file_format_version = int(header.m_file_format[slot_selector]);
    return file_format_version;
}

ref_type SlabAlloc::get_top_ref(const char* buffer, size_t len)
{
    const Header& header = reinterpret_cast<const Header&>(*buffer);
    int slot_selector = ((header.m_flags & SlabAlloc::flags_SelectBit) != 0 ? 1 : 0);
    m_file_format_version = header.m_file_format[slot_selector];
    uint_fast64_t ref = uint_fast64_t(header.m_top_ref[slot_selector]);
    m_file_on_streaming_form = (slot_selector == 0 && ref == 0xFFFFFFFFFFFFFFFFULL);
    if (m_file_on_streaming_form) {
        const StreamingFooter& footer = *(reinterpret_cast<const StreamingFooter*>(buffer + len) - 1);
        return ref_type(footer.m_top_ref);
    }
    else {
        return ref_type(ref);
    }
}

namespace {

std::map<std::string, std::weak_ptr<SlabAlloc::MappedFile>> all_files;
util::Mutex all_files_mutex;

}


ref_type SlabAlloc::attach_file(const std::string& path, Config& cfg)
{
    // ExceptionSafety: If this function throws, it must leave the allocator in
    // the detached state.

    REALM_ASSERT(!is_attached());

    // When 'read_only' is true, this function will throw InvalidDatabase if the
    // file exists already but is empty. This can happen if another process is
    // currently creating it. Note however, that it is only legal for multiple
    // processes to access a database file concurrently if it is done via a
    // SharedGroup, and in that case 'read_only' can never be true.
    REALM_ASSERT(!(cfg.is_shared && cfg.read_only));
    // session_initiator can be set *only* if we're shared.
    REALM_ASSERT(cfg.is_shared || !cfg.session_initiator);
    // clear_file can be set *only* if we're the first session.
    REALM_ASSERT(cfg.session_initiator || !cfg.clear_file);

    using namespace realm::util;
    File::AccessMode access = cfg.read_only ? File::access_ReadOnly : File::access_ReadWrite;
    File::CreateMode create = cfg.read_only || cfg.no_create ? File::create_Never : File::create_Auto;
    {
        std::lock_guard<Mutex> lock(all_files_mutex);
        std::shared_ptr<SlabAlloc::MappedFile> p = all_files[path].lock();
        // In case we're the session initiator, we'll need a new mapping in any case.
        // NOTE: normally, it should not be possible to find an old mapping while being
        // the session initiator, since by definition the session initiator is the first
        // to attach the file. If, however, the user is deleting the .lock file while he
        // has one or more shared groups attached to the database, a session initiator
        // *will* see a stale mapping. From versions 0.99 to 1.1.0 we asserted when detecting
        // this situation, and this lead to many bug reports. It is likely that many of these
        // would otherwise *not* have lead to observable bugs, because the user would not
        // actually touch the stale database anymore, it was just a case of delayed deallocation
        // of a shared group.
        if (cfg.session_initiator || !bool(p)) {
            p = std::make_shared<MappedFile>();
            all_files[path] = p;
        }
        m_file_mappings = p;
    }
    std::unique_lock<Mutex> lock(m_file_mappings->m_mutex);

    // If the file has already been mapped by another thread, reuse all relevant data
    // from the earlier mapping.
    if (m_file_mappings->m_success) {
        m_data = m_file_mappings->m_initial_mapping.get_addr();
        m_file_format_version = get_committed_file_format_version();
        m_initial_chunk_size = m_file_mappings->m_initial_mapping.get_size();
        m_attach_mode = cfg.is_shared ? attach_SharedFile : attach_UnsharedFile;
        m_free_space_state = free_space_Invalid;
        m_file_on_streaming_form = false;
        if (m_file_mappings->m_num_global_mappings > 0) {
            size_t mapping_index = m_file_mappings->m_num_global_mappings;
            size_t section_index = mapping_index + m_file_mappings->m_first_additional_mapping;
            m_baseline = get_section_base(section_index);
            m_num_local_mappings = m_file_mappings->m_num_global_mappings;
            m_local_mappings.reset(new std::shared_ptr<const util::File::Map<char>>[m_num_local_mappings]);
            for (size_t k = 0; k < m_num_local_mappings; ++k) {
                m_local_mappings[k] = m_file_mappings->m_global_mappings[k];
            }
        }
        else {
            m_baseline = m_file_mappings->m_initial_mapping.get_size();
        }
        ref_type top_ref = 0;
        if (cfg.read_only)
            top_ref = get_top_ref(m_data, m_file_mappings->m_file.get_size());
        return top_ref;
    }
    // Even though we're the first to map the file, we cannot assume that we're
    // the session initiator. Another process may have the session initiator.

    m_file_mappings->m_file.open(path.c_str(), access, create, 0); // Throws
    if (cfg.encryption_key)
        m_file_mappings->m_file.set_encryption_key(cfg.encryption_key);
    File::CloseGuard fcg(m_file_mappings->m_file);

    size_t size;
    // The size of a database file must not exceed what can be encoded in
    // size_t.
    if (REALM_UNLIKELY(int_cast_with_overflow_detect(m_file_mappings->m_file.get_size(), size)))
        throw InvalidDatabase("Realm file too large", path);

    // FIXME: This initialization procedure does not provide sufficient
    // robustness given that processes may be abruptly terminated at any point
    // in time. In unshared mode, we must be able to reliably detect any invalid
    // file as long as its invalidity is due to a terminated serialization
    // process (e.g. due to a power failure). In shared mode we can guarantee
    // that if the database file was ever valid, then it will remain valid,
    // however, there is no way we can ensure that initialization of an empty
    // database file succeeds. Thus, in shared mode we must be able to reliably
    // distiguish between three cases when opening a database file: A) It was
    // never properly initialized. In this case we should simply reinitialize
    // it. B) It looks corrupt. In this case we throw an exception. C) It looks
    // good. In this case we proceede as normal.
    if (size == 0 || cfg.clear_file) {
        if (REALM_UNLIKELY(cfg.read_only))
            throw InvalidDatabase("Read-only access to empty Realm file", path);

        const char* data = reinterpret_cast<const char*>(&empty_file_header);
        m_file_mappings->m_file.write(data, sizeof empty_file_header); // Throws

        // Pre-alloc initial space
        size_t initial_size = m_initial_section_size;
        m_file_mappings->m_file.prealloc(0, initial_size); // Throws

        bool disable_sync = get_disable_sync_to_disk();
        if (!disable_sync)
            m_file_mappings->m_file.sync(); // Throws

        size = initial_size;
    }
    ref_type top_ref;
    try {
        File::Map<char> map(m_file_mappings->m_file, File::access_ReadOnly, size); // Throws
        // we'll read header and (potentially) footer
        realm::util::encryption_read_barrier(map, 0, sizeof(Header));
        realm::util::encryption_read_barrier(map, size - sizeof(Header), sizeof(Header));

        if (!cfg.skip_validate) {
            // Verify the data structures
            validate_buffer(map.get_addr(), size, path, cfg.is_shared); // Throws
        }

        top_ref = get_top_ref(map.get_addr(), size);

        m_data = map.get_addr();
        m_file_mappings->m_initial_mapping = std::move(map);
        m_baseline = size;
        m_initial_chunk_size = size;
        m_file_mappings->m_first_additional_mapping = get_section_index(m_initial_chunk_size);
        m_attach_mode = cfg.is_shared ? attach_SharedFile : attach_UnsharedFile;
    }
    catch (DecryptionFailed) {
        throw InvalidDatabase("Realm file decryption failed", path);
    }
    // make sure that any call to begin_read cause any slab to be placed in free
    // lists correctly
    m_free_space_state = free_space_Invalid;

    // Ensure clean up, if we need to back out:
    DetachGuard dg(*this);
    // ensure that the lock is released before destruction of the mutex, in case
    // an exception is thrown. Since lock2 is constructed after the detach guard,
    // it will be destructed first, releasing the lock before the detach guard
    // releases the MappedFile structure containing the mutex.
    std::unique_lock<Mutex> lock2(move(lock));

    // make sure the database is not on streaming format. If we did not do this,
    // a later commit would have to do it. That would require coordination with
    // anybody concurrently joining the session, so it seems easier to do it at
    // session initialization, even if it means writing the database during open.
    if (cfg.session_initiator && m_file_on_streaming_form) {
<<<<<<< HEAD
        const Header& header = *reinterpret_cast<Header*>(m_data);
        const StreamingFooter& footer = *(reinterpret_cast<StreamingFooter*>(m_data + size) - 1);
=======
        const Header& header = *reinterpret_cast<const Header*>(m_data);
        const StreamingFooter& footer =
            *(reinterpret_cast<const StreamingFooter*>(m_data+size) - 1);
>>>>>>> 607e084d
        // Don't compare file format version fields as they are allowed to differ.
        // Also don't compare reserved fields (todo, is it correct to ignore?)
        static_cast<void>(header);
        REALM_ASSERT_3(header.m_flags, == , 0);
        REALM_ASSERT_3(header.m_mnemonic[0], == , uint8_t('T'));
        REALM_ASSERT_3(header.m_mnemonic[1], == , uint8_t('-'));
        REALM_ASSERT_3(header.m_mnemonic[2], == , uint8_t('D'));
        REALM_ASSERT_3(header.m_mnemonic[3], == , uint8_t('B'));
        REALM_ASSERT_3(header.m_top_ref[0], == , 0xFFFFFFFFFFFFFFFFULL);
        REALM_ASSERT_3(header.m_top_ref[1], == , 0);

        REALM_ASSERT_3(footer.m_magic_cookie, ==, footer_magic_cookie);
        {
            File::Map<Header> writable_map(m_file_mappings->m_file, File::access_ReadWrite,
                                           sizeof (Header)); // Throws
            Header& writable_header = *writable_map.get_addr();
            realm::util::encryption_read_barrier(writable_map, 0);
            writable_header.m_top_ref[1] = footer.m_top_ref;
            writable_header.m_file_format[1] = writable_header.m_file_format[0];
            realm::util::encryption_write_barrier(writable_map, 0);
            writable_map.sync();
            realm::util::encryption_read_barrier(writable_map, 0);
            writable_header.m_flags |= flags_SelectBit;
            realm::util::encryption_write_barrier(writable_map, 0);
            m_file_on_streaming_form = false;
            writable_map.sync();
        }
    }

    // We can only safely mmap the file, if its size matches a section. If not,
    // we must change the size to match before mmaping it.
    // This can fail due to a race with a concurrent commmit, in which case we
    // must throw allowing the caller to retry, but the common case is to succeed
    // at first attempt

    if (!matches_section_boundary(size)) {
        // The file size did not match a section boundary.
        // We must extend the file to a section boundary (unless already there)
        // The file must be extended to match in size prior to being mmapped,
        // as extending it after mmap has undefined behavior.

        // The mapping of the first part of the file *must* be contiguous, because
        // we do not know if the file was created by a version of the code, that took
        // the section boundaries into account. If it wasn't we cannot map it in sections
        // without risking datastructures that cross a mapping boundary.

        if (cfg.read_only) {

            // If the file is opened read-only, we cannot extend it. This is not a problem,
            // because for a read-only file we assume that it will not change while we use it.
            // This assumption obviously will not hold, if the file is shared by multiple
            // processes or threads with different opening modes.
            // Currently, there is no way to detect if this assumption is violated.
            ;
        }
        else {

            if (cfg.session_initiator || !cfg.is_shared) {

                // We can only safely extend the file if we're the session initiator, or if
                // the file isn't shared at all.

                // resizing the file (as we do here) without actually changing any internal
                // datastructures to reflect the additional free space will work, because the
                // free space management relies on the logical filesize and disregards the
                // actual size of the file.
                size = get_upper_section_boundary(size);
                m_file_mappings->m_file.prealloc(0, size);
                m_file_mappings->m_initial_mapping.remap(m_file_mappings->m_file,
                                                         File::access_ReadOnly, size);
                m_data = m_file_mappings->m_initial_mapping.get_addr();
                m_baseline = size;
                m_initial_chunk_size = size;
                m_file_mappings->m_first_additional_mapping = get_section_index(m_initial_chunk_size);
            }
            else {
                // Getting here, we have a file of a size that will not work, and without being
                // allowed to extend it.
                // This can happen in the case where a concurrent commit is extending the file,
                // and we observe it part-way (file extension is not atomic). If so, we
                // need to start all over. The alternative would be to synchronize with commit,
                // and we generally try to avoid this when possible.
                throw Retry();
            }
        }
    }
    dg.release(); // Do not detach
    fcg.release(); // Do not close
    m_file_mappings->m_success = true;
    return top_ref;
}

ref_type SlabAlloc::attach_buffer(const char* data, size_t size)
{
    // ExceptionSafety: If this function throws, it must leave the allocator in
    // the detached state.

    REALM_ASSERT(!is_attached());

    // Verify the data structures
    std::string path; // No path
    bool is_shared = false;
    validate_buffer(data, size, path, is_shared); // Throws

    ref_type top_ref = get_top_ref(data, size);

    m_data        = data;
    m_baseline    = size;
    m_initial_chunk_size = size;
    m_attach_mode = attach_UsersBuffer;

    // Below this point (assignment to `m_attach_mode`), nothing must throw.

    return top_ref;
}


void SlabAlloc::attach_empty()
{
    // ExceptionSafety: If this function throws, it must leave the allocator in
    // the detached state.

    REALM_ASSERT(!is_attached());

    m_file_format_version = 0; // Not yet decided
    m_attach_mode = attach_OwnedBuffer;
    m_data = nullptr; // Empty buffer

    // Below this point (assignment to `m_attach_mode`), nothing must throw.

    // No ref must ever be less that the header size, so we will use that as the
    // baseline here.
    m_baseline = sizeof (Header);
    m_initial_chunk_size = m_baseline;
}


void SlabAlloc::validate_buffer(const char* data, size_t size, const std::string& path,
                                bool is_shared)
{
    // Verify that size is sane and 8-byte aligned
    if (REALM_UNLIKELY(size < sizeof (Header) || size % 8 != 0))
        throw InvalidDatabase("Realm file has bad size", path);

    const Header& header = *reinterpret_cast<const Header*>(data);

    // First four bytes of info block is file format id
    if (REALM_UNLIKELY(!(char(header.m_mnemonic[0]) == 'T' &&
                         char(header.m_mnemonic[1]) == '-' &&
                         char(header.m_mnemonic[2]) == 'D' &&
                         char(header.m_mnemonic[3]) == 'B')))
        throw InvalidDatabase("Not a Realm file", path);

    // Last bit in info block indicates which top_ref block is valid
    int slot_selector = ((header.m_flags & SlabAlloc::flags_SelectBit) != 0 ? 1 : 0);

    // Top-ref must always point within buffer
    uint_fast64_t top_ref = uint_fast64_t(header.m_top_ref[slot_selector]);
    if (slot_selector == 0 && top_ref == 0xFFFFFFFFFFFFFFFFULL) {
        if (REALM_UNLIKELY(size < sizeof (Header) + sizeof (StreamingFooter)))
            throw InvalidDatabase("Realm file in streaming form has bad size", path);
        const StreamingFooter& footer = *(reinterpret_cast<const StreamingFooter*>(data + size) - 1);
        top_ref = footer.m_top_ref;
        if (REALM_UNLIKELY(footer.m_magic_cookie != footer_magic_cookie))
            throw InvalidDatabase("Bad Realm file header (#1)", path);
    }
    if (REALM_UNLIKELY(top_ref % 8 != 0))
        throw InvalidDatabase("Bad Realm file header (#2)", path);
    if (REALM_UNLIKELY(top_ref >= size))
        throw InvalidDatabase("Bad Realm file header (#3)", path);

    // Check file format version. For information about the differences between
    // particular file format versions, refer to the documentation for
    // get_file_format_version().
    bool bad_file_format = true;
    int file_format_version = int(header.m_file_format[slot_selector]);
    if (file_format_version == 0) { // Not yet decided
        if (top_ref == 0)
            bad_file_format = false;
    }
    else if (is_shared) {
        // In shared mode (Realm file opened via a SharedGroup instance) this
        // version of the core library is able to open Realms using file format
        // versions 2, 3, 4, and 5. Version 2, 3, and 4 files need to be
        // upgraded.
        switch (file_format_version) {
            case 2:
            case 3:
            case 4:
            case 5:
                bad_file_format = false;
        }
    }
    else {
        // In non-shared mode (Realm file opened via a Group instance) this
        // version of the core library is only able to open Realms using file
        // format version 5. Since a Realm file cannot be upgraded when opened
        // in this mode (we may be unable to write to the file), no earlier
        // versions can be opened.
        switch (file_format_version) {
            case 5:
                bad_file_format = false;
        }
    }
    if (REALM_UNLIKELY(bad_file_format))
        throw InvalidDatabase("Unsupported Realm file format version", path);
}


size_t SlabAlloc::get_total_size() const noexcept
{
    return m_slabs.empty() ? m_baseline : m_slabs.back().ref_end;
}


void SlabAlloc::reset_free_space_tracking()
{
    invalidate_cache();
    if (is_free_space_clean())
        return;

    // Free all scratch space (done after all data has
    // been commited to persistent space)
    m_free_read_only.clear();
    m_free_space.clear();

    // Rebuild free list to include all slabs
    Chunk chunk;
    chunk.ref = m_baseline;

    for (const auto& slab : m_slabs) {
        chunk.size = slab.ref_end - chunk.ref;
        m_free_space.push_back(chunk); // Throws
        chunk.ref = slab.ref_end;
    }

#ifdef REALM_DEBUG
    REALM_ASSERT_DEBUG(is_all_free());
#endif

    m_free_space_state = free_space_Clean;
}


void SlabAlloc::remap(size_t file_size)
{
    REALM_ASSERT_DEBUG(file_size % 8 == 0); // 8-byte alignment required
    REALM_ASSERT_DEBUG(m_attach_mode == attach_SharedFile || m_attach_mode == attach_UnsharedFile);
    REALM_ASSERT_DEBUG(is_free_space_clean());
    REALM_ASSERT_DEBUG(m_baseline <= file_size);

    // Extend mapping by adding sections
    REALM_ASSERT_DEBUG(matches_section_boundary(file_size));
    m_baseline = file_size;
    {
        // Serialize manipulations of the shared mappings:
        std::lock_guard<util::Mutex> lock(m_file_mappings->m_mutex);

        // figure out how many mappings we need to match the requested size
        size_t num_sections = get_section_index(file_size);
        size_t num_additional_mappings = num_sections - m_file_mappings->m_first_additional_mapping;

        // If the mapping array is filled to capacity, create a new one and copy over
        // the references to the existing mappings.
        if (num_additional_mappings > m_file_mappings->m_capacity_global_mappings) {
            // FIXME: No harcoded constants here
            m_file_mappings->m_capacity_global_mappings = num_additional_mappings + 128;
            std::unique_ptr<std::shared_ptr<const util::File::Map<char>>[]> new_mappings;
            new_mappings.reset(new std::shared_ptr<const util::File::Map<char>>[m_file_mappings->m_capacity_global_mappings]);
            for (size_t j = 0; j < m_file_mappings->m_num_global_mappings; ++j)
                new_mappings[j] = m_file_mappings->m_global_mappings[j];
            m_file_mappings->m_global_mappings = std::move(new_mappings);
        }

        // Add any additional mappings needed to fully map the larger file
        for (size_t k = m_file_mappings->m_num_global_mappings; k < num_additional_mappings; ++k) {
            size_t section_start_offset = get_section_base(k + m_file_mappings->m_first_additional_mapping);
            size_t section_size = get_section_base(1 + k + m_file_mappings->m_first_additional_mapping) - section_start_offset;
            m_file_mappings->m_global_mappings[k] =
                std::make_shared<const util::File::Map<char>>(m_file_mappings->m_file, section_start_offset, File::access_ReadOnly, section_size);
        }

        // Share the increased number of mappings. This *must* be a conditional update to ensure
        // that the number of mappings is ever only increased. Multiple threads may want to grow
        // to different file sizes. While the actual growth process is serialized, the target size
        // is determined earlier and without serialization. The largest target size must "win" the race.
        if (num_additional_mappings > m_file_mappings->m_num_global_mappings)
            m_file_mappings->m_num_global_mappings = num_additional_mappings;

        // update local cache of mappings, if global mappings have been extended beyond local
        if (num_additional_mappings > m_num_local_mappings) {
            m_num_local_mappings = num_additional_mappings;
            m_local_mappings.reset(new std::shared_ptr<const util::File::Map<char>>[m_num_local_mappings]);
            for (size_t k = 0; k < m_num_local_mappings; ++k) {
                m_local_mappings[k] = m_file_mappings->m_global_mappings[k];
            }
        }
    }
    // Rebase slabs and free list (assumes exactly one entry in m_free_space for
    // each entire slab in m_slabs)
    size_t slab_ref = file_size;
    size_t n = m_free_space.size();
    REALM_ASSERT_DEBUG(m_slabs.size() == n);
    for (size_t i = 0; i < n; ++i) {
        Chunk& free_chunk = m_free_space[i];
        free_chunk.ref = slab_ref;
        ref_type slab_ref_end = slab_ref + free_chunk.size;
        m_slabs[i].ref_end = slab_ref_end;
        slab_ref = slab_ref_end;
    }
}

const SlabAlloc::chunks& SlabAlloc::get_free_read_only() const
{
    if (REALM_COVER_NEVER(m_free_space_state == free_space_Invalid))
        throw InvalidFreeSpace();
    return m_free_read_only;
}



// A database file is viewed as a number of sections of exponentially growing size.
// The first 16 sections are 1 x page size, the next 8 sections are 2 x page size,
// then follows 8 sections of 4 x page size, 8 sections of 8 x page size and so forth.
// This layout makes it possible to determine the section number for a given offset
// into the file in constant time using a bit scan intrinsic and a few bit manipulations.
// The get_section_index() method determines the section number from the offset, while
// the get_section_base() does the opposite, giving the starting offset for a given
// section number.
//
// Please note that the file is not necessarily mmapped with a separate mapping
// for each section, multiple sections may be mmapped with a single mmap.

size_t SlabAlloc::get_section_index(size_t pos) const noexcept
{
    // size_t section_base_number = pos/m_initial_section_size;
    size_t section_base_number = pos >> m_section_shifts;
    size_t section_group_number = section_base_number / 16;
    size_t index;
    if (section_group_number == 0) {
        // first 16 entries aligns 1:1
        index = section_base_number;
    }
    else {
        // remaning entries are exponential
        size_t log_index = log2(section_group_number);
        size_t section_index_in_group = (section_base_number >> (1 + log_index)) & 0x7;
        index = (16 + (log_index * 8)) + section_index_in_group;
    }
    return index;
}

size_t SlabAlloc::compute_section_base(size_t index) const noexcept
{
    size_t base;
    if (index < 16) {
        // base = index * m_initial_section_size;
        base = index << m_section_shifts;
    }
    else {
        size_t section_index_in_group = index & 7;
        size_t log_index = (index - section_index_in_group) / 8 - 2;
        size_t section_base_number = (8 + section_index_in_group) << (1 + log_index);
        // base = m_initial_section_size * section_base_number;
        base = section_base_number << m_section_shifts;
    }
    return base;
}

size_t SlabAlloc::find_section_in_range(size_t start_pos,
                                        size_t free_chunk_size,
                                        size_t request_size) const noexcept
{
    size_t end_of_block = start_pos + free_chunk_size;
    size_t alloc_pos = start_pos;
    while (alloc_pos + request_size <= end_of_block) {
        size_t next_section_boundary = get_upper_section_boundary(alloc_pos);
        if (alloc_pos + request_size <= next_section_boundary) {
            return alloc_pos;
        }
        alloc_pos = next_section_boundary;
    }
    return 0;
}


void SlabAlloc::resize_file(size_t new_file_size)
{
    std::lock_guard<Mutex> lock(m_file_mappings->m_mutex);
    REALM_ASSERT(matches_section_boundary(new_file_size));
    m_file_mappings->m_file.prealloc(0, new_file_size); // Throws

    bool disable_sync = get_disable_sync_to_disk();
    if (!disable_sync)
        m_file_mappings->m_file.sync(); // Throws
}

void SlabAlloc::reserve_disk_space(size_t size)
{
    std::lock_guard<Mutex> lock(m_file_mappings->m_mutex);
    if (!matches_section_boundary(size))
        size = get_upper_section_boundary(size);
    m_file_mappings->m_file.prealloc_if_supported(0, size); // Throws

    bool disable_sync = get_disable_sync_to_disk();
    if (!disable_sync)
        m_file_mappings->m_file.sync(); // Throws
}

void SlabAlloc::set_file_format_version(int file_format_version) noexcept
{
    m_file_format_version = file_format_version;
}




#ifdef REALM_DEBUG

bool SlabAlloc::is_all_free() const
{
    if (m_free_space.size() != m_slabs.size())
        return false;

    // Verify that free space matches slabs
    ref_type slab_ref = m_baseline;
    for (const auto& slab : m_slabs) {
        size_t slab_size = slab.ref_end - slab_ref;
        chunks::const_iterator chunk =
            find_if(m_free_space.begin(), m_free_space.end(), ChunkRefEq(slab_ref));
        if (chunk == m_free_space.end())
            return false;
        if (slab_size != chunk->size)
            return false;
        slab_ref = slab.ref_end;
    }
    return true;
}


void SlabAlloc::verify() const
{
    // Make sure that all free blocks fit within a slab
    for (const auto& chunk : m_free_space) {
        slabs::const_iterator slab =
            upper_bound(m_slabs.begin(), m_slabs.end(), chunk.ref, &ref_less_than_slab_ref_end);
        REALM_ASSERT(slab != m_slabs.end());

        ref_type slab_ref_end = slab->ref_end;
        ref_type chunk_ref_end = chunk.ref + chunk.size;
        REALM_ASSERT_3(chunk_ref_end, <=, slab_ref_end);
    }
}

// LCOV_EXCL_START
void SlabAlloc::print() const
{
    size_t allocated_for_slabs = m_slabs.empty() ? 0 : m_slabs.back().ref_end - m_baseline;

    size_t free = 0;
    for (const auto& free_block : m_free_space) {
        free += free_block.size;
    }

    size_t allocated = allocated_for_slabs - free;
    std::cout << "Attached: " << (m_data ? m_baseline : 0) << " Allocated: " << allocated << "\n";

    if (!m_slabs.empty()) {
        std::cout << "Slabs: ";
        ref_type first_ref = m_baseline;

        for (const auto& slab : m_slabs) {
            if (&slab != &m_slabs.front())
                std::cout << ", ";

            ref_type last_ref = slab.ref_end - 1;
            size_t size = slab.ref_end - first_ref;
            void* addr = slab.addr;
            std::cout << "(" << first_ref << "->" << last_ref << ", size=" << size << ", addr=" << addr << ")";
            first_ref = slab.ref_end;
        }
        std::cout << "\n";
    }

    if (!m_free_space.empty()) {
        std::cout << "FreeSpace: ";
        for (const auto& free_block : m_free_space) {
            if (&free_block != &m_free_space.front())
                std::cout << ", ";

            ref_type last_ref = free_block.ref + free_block.size - 1;
            std::cout << "(" << free_block.ref << "->" << last_ref << ", size=" << free_block.size << ")";
        }
        std::cout << "\n";
    }
    if (!m_free_read_only.empty()) {
        std::cout << "FreeSpace (ro): ";
        for (const auto& free_block : m_free_read_only) {
            if (&free_block != &m_free_read_only.front())
                std::cout << ", ";

            ref_type last_ref = free_block.ref + free_block.size - 1;
            std::cout << "(" << free_block.ref << "->" << last_ref << ", size=" << free_block.size << ")";
        }
        std::cout << "\n";
    }
    std::cout << std::flush;
}
// LCOV_EXCL_STOP

#endif // REALM_DEBUG<|MERGE_RESOLUTION|>--- conflicted
+++ resolved
@@ -741,14 +741,8 @@
     // anybody concurrently joining the session, so it seems easier to do it at
     // session initialization, even if it means writing the database during open.
     if (cfg.session_initiator && m_file_on_streaming_form) {
-<<<<<<< HEAD
-        const Header& header = *reinterpret_cast<Header*>(m_data);
-        const StreamingFooter& footer = *(reinterpret_cast<StreamingFooter*>(m_data + size) - 1);
-=======
         const Header& header = *reinterpret_cast<const Header*>(m_data);
-        const StreamingFooter& footer =
-            *(reinterpret_cast<const StreamingFooter*>(m_data+size) - 1);
->>>>>>> 607e084d
+        const StreamingFooter& footer = *(reinterpret_cast<const StreamingFooter*>(m_data + size) - 1);
         // Don't compare file format version fields as they are allowed to differ.
         // Also don't compare reserved fields (todo, is it correct to ignore?)
         static_cast<void>(header);
