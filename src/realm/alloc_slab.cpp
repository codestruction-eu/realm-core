--- conflicted
+++ resolved
@@ -145,17 +145,12 @@
 
 inline SlabAlloc::Slab::Slab(ref_type r, size_t s)
     : ref_end(r)
-    , addr(new char[s])
     , size(s)
 {
-<<<<<<< HEAD
     addr = static_cast<char*>(util::mmap_anon(size));
 #if REALM_ENABLE_ALLOC_SET_ZERO
     std::fill(addr, addr + size, 0);
 #endif
-=======
-    std::fill(addr.get(), addr.get() + size, 0);
->>>>>>> 70392c1d
 }
 
 SlabAlloc::Slab::~Slab()
@@ -416,7 +411,7 @@
 
 SlabAlloc::FreeBlock* SlabAlloc::slab_to_entry(const Slab& slab, ref_type ref_start)
 {
-    auto bb = reinterpret_cast<BetweenBlocks*>(slab.addr.get());
+    auto bb = reinterpret_cast<BetweenBlocks*>(slab.addr);
     bb->block_before_size = 0;
     int block_size = static_cast<int>(slab.ref_end - ref_start - 2 * sizeof(BetweenBlocks));
     bb->block_after_size = block_size;
@@ -475,15 +470,10 @@
 
 SlabAlloc::FreeBlock* SlabAlloc::grow_slab()
 {
-<<<<<<< HEAD
     // Allocate new slab. We allocate a full section but use mmap, so it'll
     // be paged in on demand.
     size_t new_size = 1UL << section_shift;
 
-=======
-    // Make sure that there is sufficient room for additional allocation of a block of the same size
-    size_t new_size = 2 * size + 3 * sizeof(BetweenBlocks) + sizeof(FreeBlock);
->>>>>>> 70392c1d
     ref_type ref;
     if (m_slabs.empty()) {
         ref = align_size_to_section_boundary(m_baseline.load(std::memory_order_relaxed));
@@ -495,12 +485,6 @@
         ref = curr_ref_end;
     }
 
-<<<<<<< HEAD
-=======
-    // Round upwards to nearest 64k
-    new_size = ((new_size - 1) | (0xFFFF)) + 1;
-
->>>>>>> 70392c1d
     size_t ref_end = ref;
     if (REALM_UNLIKELY(int_add_with_overflow_detect(ref_end, new_size))) {
         throw MaximumFileSizeExceeded("AllocSlab slab ref_end size overflow: " + util::to_string(ref) + " + " +
@@ -662,69 +646,8 @@
 
 char* SlabAlloc::do_translate(ref_type) const noexcept
 {
-<<<<<<< HEAD
     REALM_ASSERT(false); // never come here
     return nullptr;
-=======
-    REALM_ASSERT_DEBUG(is_attached());
-    REALM_ASSERT_RELEASE_EX(!(ref & 7), ref);
-
-    const char* addr = nullptr;
-
-    size_t cache_index = ref ^ ((ref >> 16) >> 16);
-    // we shift by 16 two times. On 32-bitters it's undefined to shift by
-    // 32. Shifting twice x16 however, is defined and gives zero. On 64-bitters
-    // the compiler should reduce it to a single 32 bit shift.
-    cache_index = cache_index ^ (cache_index >> 16);
-    cache_index = (cache_index ^ (cache_index >> 8)) & 0xFF;
-    if (cache[cache_index].ref == ref && cache[cache_index].version == version)
-        return const_cast<char*>(cache[cache_index].addr);
-
-    if (ref < m_baseline) {
-
-        const util::File::Map<char>* map;
-
-        // fast path if reference is inside the initial mapping (or buffer):
-        if (ref < m_initial_chunk_size) {
-            addr = m_data + ref;
-            if (m_file_mappings) {
-                // Once established, the initial mapping is immutable, so we
-                // don't need to grab a lock for access.
-                map = &m_file_mappings->m_initial_mapping;
-                realm::util::encryption_read_barrier(addr, Array::header_size, map->get_encrypted_mapping(),
-                                                     Array::get_byte_size_from_header);
-            }
-        }
-        else {
-            // reference must be inside a section mapped later
-            size_t section_index = get_section_index(ref);
-            REALM_ASSERT_DEBUG(m_file_mappings);
-
-            size_t mapping_index = section_index - m_file_mappings->m_first_additional_mapping;
-            size_t section_offset = ref - get_section_base(section_index);
-            REALM_ASSERT_DEBUG(m_local_mappings);
-            REALM_ASSERT_DEBUG(mapping_index < m_num_local_mappings);
-            map = m_local_mappings[mapping_index].get();
-            REALM_ASSERT_DEBUG(map->get_addr() != nullptr);
-            addr = map->get_addr() + section_offset;
-            realm::util::encryption_read_barrier(addr, Array::header_size, map->get_encrypted_mapping(),
-                                                 Array::get_byte_size_from_header);
-        }
-    }
-    else {
-        typedef Slabs::const_iterator iter;
-        iter i = upper_bound(m_slabs.begin(), m_slabs.end(), ref, &ref_less_than_slab_ref_end);
-        REALM_ASSERT_DEBUG(i != m_slabs.end());
-
-        ref_type slab_ref = i == m_slabs.begin() ? m_baseline : (i - 1)->ref_end;
-        addr = i->addr.get() + (ref - slab_ref);
-    }
-    cache[cache_index].addr = addr;
-    cache[cache_index].ref = ref;
-    cache[cache_index].version = version;
-    REALM_ASSERT_DEBUG(addr != nullptr);
-    return const_cast<char*>(addr);
->>>>>>> 70392c1d
 }
 
 
@@ -1375,9 +1298,6 @@
     rebuild_translations(requires_new_translation, old_num_sections);
 }
 
-<<<<<<< HEAD
-void SlabAlloc::extend_fast_mapping_with_slab(char* address)
-=======
 size_t SlabAlloc::get_allocated_size() const noexcept
 {
     size_t sz = 0;
@@ -1386,8 +1306,7 @@
     return sz;
 }
 
-const SlabAlloc::Chunks& SlabAlloc::get_free_read_only() const
->>>>>>> 70392c1d
+void SlabAlloc::extend_fast_mapping_with_slab(char* address)
 {
     ++m_translation_table_size;
     auto new_fast_mapping = new RefTranslation[m_translation_table_size];
