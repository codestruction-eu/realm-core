/*************************************************************************
 *
 * Copyright 2016 Realm Inc.
 *
 * Licensed under the Apache License, Version 2.0 (the "License");
 * you may not use this file except in compliance with the License.
 * You may obtain a copy of the License at
 *
 * http://www.apache.org/licenses/LICENSE-2.0
 *
 * Unless required by applicable law or agreed to in writing, software
 * distributed under the License is distributed on an "AS IS" BASIS,
 * WITHOUT WARRANTIES OR CONDITIONS OF ANY KIND, either express or implied.
 * See the License for the specific language governing permissions and
 * limitations under the License.
 *
 **************************************************************************/

#ifndef REALM_STRING_INTERNER_HPP
#define REALM_STRING_INTERNER_HPP

#include <realm/utilities.hpp>
#include <realm/string_compressor.hpp>
#include <realm/keys.hpp>

#include <unordered_map>
#include <vector>
#include <deque>

template <>
struct std::hash<CompressedString> {
    std::size_t operator()(const CompressedString& c) const noexcept
    {
        // Why this hash function? I dreamt it up! Feel free to find a better!
        auto seed = c.size();
        for (auto& x : c) {
            seed = (seed + 3) * (x + 7);
        }
        return seed;
    }
};


namespace realm {


using StringID = size_t;

class Array;
class ArrayUnsigned;
class Allocator;
struct CachedString {
    uint8_t m_weight = 0;
    std::unique_ptr<std::string> m_decompressed;
};

class StringInterner {
public:
    // To be used exclusively from Table
    StringInterner(Allocator& alloc, Array& parent, ColKey col_key, bool writable);
    void update_from_parent(bool writable);
    ~StringInterner();

    // To be used from Obj and for searching
    StringID intern(StringData);
    std::optional<StringID> lookup(StringData);
    int compare(StringID A, StringID B);
    int compare(StringData, StringID A);
    StringData get(StringID);

private:
    Array& m_parent; // need to be able to check if this is attached or not
    std::unique_ptr<Array> m_top;
    std::unique_ptr<Array> m_data;
    std::unique_ptr<ArrayUnsigned> m_current_leaf;
    void rebuild_internal();

    ColKey m_col_key;
    std::unique_ptr<StringCompressor> m_compressor;
    std::vector<CompressedString> m_compressed_strings;
    std::unordered_map<CompressedString, size_t> m_compressed_string_map;
<<<<<<< HEAD
    // for reference/debugging (to be removed)
    std::vector<std::string> m_strings;
    bool null_seen = false;
=======
    // At the moment we need to keep decompressed strings around if they've been
    // returned to the caller, since we're handing
    // out StringData references to their storage. This is a temporary solution.
    // Further: access need to be lock free, so we can not decompress on demand,
    // but must do so when the interner is created or updated_from_parent.
    // This is also not a viable long term solution.
    std::vector<CachedString> m_decompressed_strings;
>>>>>>> 02529e38
};
} // namespace realm

#endif<|MERGE_RESOLUTION|>--- conflicted
+++ resolved
@@ -79,11 +79,7 @@
     std::unique_ptr<StringCompressor> m_compressor;
     std::vector<CompressedString> m_compressed_strings;
     std::unordered_map<CompressedString, size_t> m_compressed_string_map;
-<<<<<<< HEAD
-    // for reference/debugging (to be removed)
-    std::vector<std::string> m_strings;
     bool null_seen = false;
-=======
     // At the moment we need to keep decompressed strings around if they've been
     // returned to the caller, since we're handing
     // out StringData references to their storage. This is a temporary solution.
@@ -91,7 +87,6 @@
     // but must do so when the interner is created or updated_from_parent.
     // This is also not a viable long term solution.
     std::vector<CachedString> m_decompressed_strings;
->>>>>>> 02529e38
 };
 } // namespace realm
 
