--- conflicted
+++ resolved
@@ -495,12 +495,8 @@
                 ++iv.iv1;
 
             crypt(mode_Encrypt, pos, m_rw_buffer.get(), src, reinterpret_cast<const char*>(&iv.iv1));
-<<<<<<< HEAD
-            calc_hmac(m_rw_buffer.get(), block_size, iv.hmac1.data(), m_hmacKey);
-=======
             hmac_sha224(Span(reinterpret_cast<uint8_t*>(m_rw_buffer.get()), block_size),
-                        Span<uint8_t, 28>(iv.hmac1, 28), m_hmacKey);
->>>>>>> aad1329d
+                        iv.hmac1, m_hmacKey);
             // In the extremely unlikely case that both the old and new versions have
             // the same hash we won't know which IV to use, so bump the IV until
             // they're different.
