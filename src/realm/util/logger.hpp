/*************************************************************************
 *
 * Copyright 2016 Realm Inc.
 *
 * Licensed under the Apache License, Version 2.0 (the "License");
 * you may not use this file except in compliance with the License.
 * You may obtain a copy of the License at
 *
 * http://www.apache.org/licenses/LICENSE-2.0
 *
 * Unless required by applicable law or agreed to in writing, software
 * distributed under the License is distributed on an "AS IS" BASIS,
 * WITHOUT WARRANTIES OR CONDITIONS OF ANY KIND, either express or implied.
 * See the License for the specific language governing permissions and
 * limitations under the License.
 *
 **************************************************************************/

#ifndef REALM_UTIL_LOGGER_HPP
#define REALM_UTIL_LOGGER_HPP

#include <realm/util/features.h>
#include <realm/util/thread.hpp>
#include <realm/util/logger.hpp>
#if REALM_ENABLE_FILE_SYSTEM
#include <realm/util/file.hpp>
#endif

#include <cstring>
#include <ostream>
#include <string>
#include <utility>

namespace realm::util {

/// All messages logged with a level that is lower than the current threshold
/// will be dropped. For the sake of efficiency, this test happens before the
/// message is formatted. This class allows for the log level threshold to be
/// changed over time and any subclasses will share the same reference to a
/// log level threshold instance. The default log level threshold is
/// Logger::Level::info and is defined by Logger::default_log_level.
///
/// The Logger threshold level is intrinsically thread safe since it uses an
/// atomic to store the value. However, the do_log() operation is not, so it
/// is up to the subclass to ensure thread safety of the output operation.
///
/// Examples:
///
///    logger.error("Overlong message from master coordinator");
///    logger.info("Listening for peers on %1:%2", listen_address, listen_port);
class Logger {
public:
    template <class... Params>
    void trace(const char* message, Params&&...);
    template <class... Params>
    void debug(const char* message, Params&&...);
    template <class... Params>
    void detail(const char* message, Params&&...);
    template <class... Params>
    void info(const char* message, Params&&...);
    template <class... Params>
    void warn(const char* message, Params&&...);
    template <class... Params>
    void error(const char* message, Params&&...);
    template <class... Params>
    void fatal(const char* message, Params&&...);

    /// Specifies criticality when passed to log(). Functions as a criticality
    /// threshold when returned from LevelThreshold::get().
    ///
    ///     error   Be silent unless when there is an error.
    ///     warn    Be silent unless when there is an error or a warning.
    ///     info    Reveal information about what is going on, but in a
    ///             minimalistic fashion to avoid general overhead from logging
    ///             and to keep volume down.
    ///     detail  Same as 'info', but prioritize completeness over minimalism.
    ///     debug   Reveal information that can aid debugging, no longer paying
    ///             attention to efficiency.
    ///     trace   A version of 'debug' that allows for very high volume
    ///             output.
    // equivalent to realm_log_level_e in realm.h and must be kept in sync -
    // this is enforced in logging.cpp.
    enum class Level { all = 0, trace = 1, debug = 2, detail = 3, info = 4, warn = 5, error = 6, fatal = 7, off = 8 };

    static const Level default_log_level;

    template <class... Params>
    void log(Level, const char* message, Params&&...);

    virtual Level get_level_threshold() const noexcept
    {
        // Don't need strict ordering, mainly that the gets/sets are atomic
        return m_level_threshold.load(std::memory_order_relaxed);
    }

    virtual void set_level_threshold(Level level) noexcept
    {
        // Don't need strict ordering, mainly that the gets/sets are atomic
        m_level_threshold.store(level, std::memory_order_relaxed);
    }

    /// Shorthand for `int(level) >= int(m_level_threshold)`.
    inline bool would_log(Level level) const noexcept
    {
        return static_cast<int>(level) >= static_cast<int>(get_level_threshold());
    }

    virtual inline ~Logger() noexcept = default;

protected:
    Logger() noexcept
        : m_threshold_base{Logger::default_log_level}
        , m_level_threshold{m_threshold_base}
    {
    }

    explicit Logger(Level level) noexcept
        : m_threshold_base{level}
        , m_level_threshold{m_threshold_base}
    {
    }

    explicit Logger(const std::shared_ptr<Logger>& base_logger) noexcept
        : m_base_logger_ptr{base_logger}
        , m_level_threshold{m_base_logger_ptr->m_level_threshold}
    {
    }

    static void do_log(Logger&, Level, const std::string& message);

    virtual void do_log(Level, const std::string& message) = 0;

    static const char* get_level_prefix(Level) noexcept;

private:
    // Only used by the base Logger class
    std::atomic<Level> m_threshold_base;

protected:
    // Used by subclasses that link to a base logger
    std::shared_ptr<Logger> m_base_logger_ptr;

    // Shared level threshold for subclasses that link to a base logger
    // See PrefixLogger and ThreadSafeLogger
    std::atomic<Level>& m_level_threshold;

private:
    template <class... Params>
    REALM_NOINLINE void do_log(Level, const char* message, Params&&...);
};

template <class C, class T>
std::basic_ostream<C, T>& operator<<(std::basic_ostream<C, T>&, Logger::Level);

template <class C, class T>
std::basic_istream<C, T>& operator>>(std::basic_istream<C, T>&, Logger::Level&);

/// A logger that writes to STDERR, which is thread safe.
/// Since this class is a subclass of Logger, it maintains its own modifiable log
/// level threshold.
class StderrLogger : public Logger {
public:
    StderrLogger() noexcept = default;

    StderrLogger(Level level) noexcept
        : Logger{level}
    {
    }

protected:
    void do_log(Level, const std::string&) final;
};


/// A logger that writes to a stream. This logger is not thread-safe.
///
/// Since this class is a subclass of Logger, it maintains its own modifiable log
/// level threshold.
class StreamLogger : public Logger {
public:
    explicit StreamLogger(std::ostream&) noexcept;

protected:
    void do_log(Level, const std::string&) final;

private:
    std::ostream& m_out;
};

<<<<<<< HEAD
#if REALM_ENABLE_FILE_SYSTEM
/// A logger that writes to a file. This logger is not thread-safe.
=======

/// A logger that writes to a new file. This logger is not thread-safe.
>>>>>>> de15fce2
///
/// Since this class is a subclass of Logger, it maintains its own thread safe log
/// level threshold.
class FileLogger : public StreamLogger {
public:
    explicit FileLogger(std::string path);
    explicit FileLogger(util::File);

private:
    util::File m_file;
    util::File::Streambuf m_streambuf;
    std::ostream m_out;
};

/// A logger that appends to a file. This logger is not thread-safe.
///
/// Since this class is a subclass of Logger, it maintains its own thread safe log
/// level threshold.
class AppendToFileLogger : public StreamLogger {
public:
    explicit AppendToFileLogger(std::string path);
    explicit AppendToFileLogger(util::File);

private:
    util::File m_file;
    util::File::Streambuf m_streambuf;
    std::ostream m_out;
};
#endif

/// A thread-safe logger where do_log() is thread safe. The log level is already
/// thread safe since Logger uses an atomic to store the log level threshold.
class ThreadSafeLogger : public Logger {
public:
    explicit ThreadSafeLogger(const std::shared_ptr<Logger>& base_logger) noexcept;

protected:
    void do_log(Level, const std::string&) final;

private:
    Mutex m_mutex;
};


/// A logger that adds a fixed prefix to each message.
class PrefixLogger : public Logger {
public:
    // A PrefixLogger must initially be created from a base Logger shared_ptr
    PrefixLogger(std::string prefix, const std::shared_ptr<Logger>& base_logger) noexcept;

    // Used for chaining a series of prefixes together for logging that combines prefix values
    PrefixLogger(std::string prefix, PrefixLogger& chained_logger) noexcept;

protected:
    void do_log(Level, const std::string&) final;

private:
    const std::string m_prefix;
    // The next logger in the chain for chained PrefixLoggers or the base_logger
    Logger& m_chained_logger;
};


// Logger with a local log level that is independent of the parent log level threshold
// The LocalThresholdLogger will define its own atomic log level threshold and
// will be unaffected by changes to the log level threshold of the parent.
// In addition, any changes to the log level threshold of this class or any
// subsequent linked loggers will not change the log level threshold of the
// parent. The parent will only be used for outputting log messages.
class LocalThresholdLogger : public Logger {
public:
    // A shared_ptr parent must be provided for this class for log output
    // Local log level is initialized with the current value from the provided logger
    LocalThresholdLogger(const std::shared_ptr<Logger>&);

    // A shared_ptr parent must be provided for this class for log output
    LocalThresholdLogger(const std::shared_ptr<Logger>&, Level);

    void do_log(Logger::Level level, std::string const& message) override;

protected:
    std::shared_ptr<Logger> m_chained_logger;
};


/// A logger that essentially performs a noop when logging functions are called
/// The log level threshold for this logger is always Logger::Level::off and
/// cannot be changed.
class NullLogger : public Logger {
public:
    NullLogger()
        : Logger{Level::off}
    {
    }

    Level get_level_threshold() const noexcept override
    {
        return Level::off;
    }

    void set_level_threshold(Level) noexcept override {}

protected:
    // Since we don't want to log anything, do_log() does nothing
    void do_log(Level, const std::string&) override {}
};


// Implementation

template <class... Params>
inline void Logger::trace(const char* message, Params&&... params)
{
    log(Level::trace, message, std::forward<Params>(params)...); // Throws
}

template <class... Params>
inline void Logger::debug(const char* message, Params&&... params)
{
    log(Level::debug, message, std::forward<Params>(params)...); // Throws
}

template <class... Params>
inline void Logger::detail(const char* message, Params&&... params)
{
    log(Level::detail, message, std::forward<Params>(params)...); // Throws
}

template <class... Params>
inline void Logger::info(const char* message, Params&&... params)
{
    log(Level::info, message, std::forward<Params>(params)...); // Throws
}

template <class... Params>
inline void Logger::warn(const char* message, Params&&... params)
{
    log(Level::warn, message, std::forward<Params>(params)...); // Throws
}

template <class... Params>
inline void Logger::error(const char* message, Params&&... params)
{
    log(Level::error, message, std::forward<Params>(params)...); // Throws
}

template <class... Params>
inline void Logger::fatal(const char* message, Params&&... params)
{
    log(Level::fatal, message, std::forward<Params>(params)...); // Throws
}

template <class... Params>
inline void Logger::log(Level level, const char* message, Params&&... params)
{
    if (would_log(level))
        do_log(level, message, std::forward<Params>(params)...); // Throws
#if REALM_DEBUG
    else {
        // Do the string formatting even if it won't be logged to hopefully
        // catch invalid format strings
        static_cast<void>(format(message, std::forward<Params>(params)...)); // Throws
    }
#endif
}

inline void Logger::do_log(Logger& logger, Level level, const std::string& message)
{
    logger.do_log(level, std::move(message)); // Throws
}

template <class... Params>
void Logger::do_log(Level level, const char* message, Params&&... params)
{
    do_log(level, format(message, std::forward<Params>(params)...)); // Throws
}

template <class C, class T>
std::basic_ostream<C, T>& operator<<(std::basic_ostream<C, T>& out, Logger::Level level)
{
    switch (level) {
        case Logger::Level::all:
            out << "all";
            return out;
        case Logger::Level::trace:
            out << "trace";
            return out;
        case Logger::Level::debug:
            out << "debug";
            return out;
        case Logger::Level::detail:
            out << "detail";
            return out;
        case Logger::Level::info:
            out << "info";
            return out;
        case Logger::Level::warn:
            out << "warn";
            return out;
        case Logger::Level::error:
            out << "error";
            return out;
        case Logger::Level::fatal:
            out << "fatal";
            return out;
        case Logger::Level::off:
            out << "off";
            return out;
    }
    REALM_ASSERT(false);
    return out;
}

template <class C, class T>
std::basic_istream<C, T>& operator>>(std::basic_istream<C, T>& in, Logger::Level& level)
{
    std::basic_string<C, T> str;
    auto check = [&](const char* name) {
        size_t n = strlen(name);
        if (n != str.size())
            return false;
        for (size_t i = 0; i < n; ++i) {
            if (in.widen(name[i]) != str[i])
                return false;
        }
        return true;
    };
    if (in >> str) {
        if (check("all")) {
            level = Logger::Level::all;
        }
        else if (check("trace")) {
            level = Logger::Level::trace;
        }
        else if (check("debug")) {
            level = Logger::Level::debug;
        }
        else if (check("detail")) {
            level = Logger::Level::detail;
        }
        else if (check("info")) {
            level = Logger::Level::info;
        }
        else if (check("warn")) {
            level = Logger::Level::warn;
        }
        else if (check("error")) {
            level = Logger::Level::error;
        }
        else if (check("fatal")) {
            level = Logger::Level::fatal;
        }
        else if (check("off")) {
            level = Logger::Level::off;
        }
        else {
            in.setstate(std::ios_base::failbit);
        }
    }
    return in;
}

inline StreamLogger::StreamLogger(std::ostream& out) noexcept
    : m_out(out)
{
}

#if REALM_ENABLE_FILE_SYSTEM
inline FileLogger::FileLogger(std::string path)
    : StreamLogger(m_out)
    , m_file(path, util::File::mode_Write) // Throws
    , m_streambuf(&m_file)                 // Throws
    , m_out(&m_streambuf)                  // Throws
{
}

inline FileLogger::FileLogger(util::File file)
    : StreamLogger(m_out)
    , m_file(std::move(file))
    , m_streambuf(&m_file) // Throws
    , m_out(&m_streambuf)  // Throws
{
}

inline AppendToFileLogger::AppendToFileLogger(std::string path)
    : StreamLogger(m_out)
    , m_file(path, util::File::mode_Append) // Throws
    , m_streambuf(&m_file)                  // Throws
    , m_out(&m_streambuf)                   // Throws
{
}

inline AppendToFileLogger::AppendToFileLogger(util::File file)
    : StreamLogger(m_out)
    , m_file(std::move(file))
    , m_streambuf(&m_file) // Throws
    , m_out(&m_streambuf)  // Throws
{
}
#endif

inline ThreadSafeLogger::ThreadSafeLogger(const std::shared_ptr<Logger>& base_logger) noexcept
    : Logger(base_logger)
{
}

// Construct a PrefixLogger from another PrefixLogger object for chaining the prefixes on log output
inline PrefixLogger::PrefixLogger(std::string prefix, PrefixLogger& prefix_logger) noexcept
    // Save an alias of the base_logger shared_ptr from the passed in PrefixLogger
    : Logger(prefix_logger.m_base_logger_ptr)
    , m_prefix{std::move(prefix)}
    , m_chained_logger{prefix_logger} // do_log() writes to the chained logger
{
}

// Construct a PrefixLogger from any Logger shared_ptr (PrefixLogger, StdErrLogger, etc.)
// The first PrefixLogger must always be created from a Logger shared_ptr, subsequent PrefixLoggers
// created, will point back to this logger shared_ptr for referencing the level_threshold when
// logging output.
inline PrefixLogger::PrefixLogger(std::string prefix, const std::shared_ptr<Logger>& base_logger) noexcept
    : Logger(base_logger) // Save an alias of the passed in base_logger shared_ptr
    , m_prefix{std::move(prefix)}
    , m_chained_logger{*base_logger} // do_log() writes to the chained logger
{
}

// Construct a LocalThresholdLogger using the current log level value from the parent
inline LocalThresholdLogger::LocalThresholdLogger(const std::shared_ptr<Logger>& base_logger)
    : Logger(base_logger->get_level_threshold())
    , m_chained_logger{base_logger}
{
}

// Construct a LocalThresholdLogger using the provided log level threshold value
inline LocalThresholdLogger::LocalThresholdLogger(const std::shared_ptr<Logger>& base_logger, Level threshold)
    : Logger(threshold)
    , m_chained_logger{base_logger}
{
    // Verify the passed in shared ptr is not null
    REALM_ASSERT(m_chained_logger);
}

} // namespace realm::util

#endif // REALM_UTIL_LOGGER_HPP<|MERGE_RESOLUTION|>--- conflicted
+++ resolved
@@ -187,13 +187,8 @@
     std::ostream& m_out;
 };
 
-<<<<<<< HEAD
 #if REALM_ENABLE_FILE_SYSTEM
 /// A logger that writes to a file. This logger is not thread-safe.
-=======
-
-/// A logger that writes to a new file. This logger is not thread-safe.
->>>>>>> de15fce2
 ///
 /// Since this class is a subclass of Logger, it maintains its own thread safe log
 /// level threshold.
