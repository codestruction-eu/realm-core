--- conflicted
+++ resolved
@@ -529,20 +529,7 @@
     , m_last_seen_versions(tv.m_last_seen_versions)
     , m_table_view_key_values(tv.m_table_view_key_values)
 {
-<<<<<<< HEAD
-=======
-    // FIXME: This code is unreasonably complicated because it uses `IntegerColumn` as
-    // a free-standing container, and because `IntegerColumn` does not conform to the
-    // RAII idiom (nor should it).
-    Allocator& alloc = m_row_indexes.get_alloc();
-    MemRef mem = tv.m_row_indexes.get_root_array()->clone_deep(alloc); // Throws
-    _impl::DeepArrayRefDestroyGuard ref_guard(mem.get_ref(), alloc);
-    if (m_table)
-        m_table->register_view(this); // Throws
-    m_row_indexes.init_from_mem(alloc, mem);
-    ref_guard.release();
-    RowIndexes::m_limit_count = tv.m_limit_count;
->>>>>>> 6c61b970
+    m_limit_count = tv.m_limit_count;
 }
 
 inline ConstTableView::ConstTableView(ConstTableView&& tv) noexcept
@@ -557,35 +544,25 @@
     , m_start(tv.m_start)
     , m_end(tv.m_end)
     , m_limit(tv.m_limit)
-    ,
     // if we are created from a table view which is outdated, take care to use the outdated
     // version number so that we can later trigger a sync if needed.
-    m_last_seen_versions(std::move(tv.m_last_seen_versions))
+    , m_last_seen_versions(std::move(tv.m_last_seen_versions))
     , m_table_view_key_values(std::move(tv.m_table_view_key_values))
 {
-<<<<<<< HEAD
-=======
-    RowIndexes::m_limit_count = tv.m_limit_count;
-    if (m_table)
-        m_table->move_registered_view(&tv, this);
->>>>>>> 6c61b970
+    m_limit_count = tv.m_limit_count;
 }
 
 inline ConstTableView& ConstTableView::operator=(ConstTableView&& tv) noexcept
 {
     m_table = std::move(tv.m_table);
 
-<<<<<<< HEAD
     m_table_view_key_values = std::move(tv.m_table_view_key_values);
-=======
-    m_row_indexes.move_assign(tv.m_row_indexes);
-    m_limit_count = tv.m_limit_count;
->>>>>>> 6c61b970
     m_query = std::move(tv.m_query);
     m_last_seen_versions = tv.m_last_seen_versions;
     m_start = tv.m_start;
     m_end = tv.m_end;
     m_limit = tv.m_limit;
+    m_limit_count = tv.m_limit_count;
     m_source_column_key = tv.m_source_column_key;
     m_linked_obj_key = tv.m_linked_obj_key;
     m_linked_table = tv.m_linked_table;
@@ -601,31 +578,14 @@
     if (this == &tv)
         return *this;
 
-<<<<<<< HEAD
     m_table_view_key_values = tv.m_table_view_key_values;
-=======
-    if (m_table != tv.m_table) {
-        if (m_table)
-            m_table->unregister_view(this);
-        m_table = tv.m_table;
-        if (m_table)
-            m_table->register_view(this);
-    }
-
-    Allocator& alloc = m_row_indexes.get_alloc();
-    MemRef mem = tv.m_row_indexes.get_root_array()->clone_deep(alloc); // Throws
-    _impl::DeepArrayRefDestroyGuard ref_guard(mem.get_ref(), alloc);
-    m_row_indexes.destroy();
-    m_row_indexes.get_root_array()->init_from_mem(mem);
-    ref_guard.release();
-    m_limit_count = tv.m_limit_count;
->>>>>>> 6c61b970
 
     m_query = tv.m_query;
     m_last_seen_versions = tv.m_last_seen_versions;
     m_start = tv.m_start;
     m_end = tv.m_end;
     m_limit = tv.m_limit;
+    m_limit_count = tv.m_limit_count;
     m_source_column_key = tv.m_source_column_key;
     m_linked_obj_key = tv.m_linked_obj_key;
     m_linked_table = tv.m_linked_table;
