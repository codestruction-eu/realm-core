/*************************************************************************
 *
 * Copyright 2016 Realm Inc.
 *
 * Licensed under the Apache License, Version 2.0 (the "License");
 * you may not use this file except in compliance with the License.
 * You may obtain a copy of the License at
 *
 * http://www.apache.org/licenses/LICENSE-2.0
 *
 * Unless required by applicable law or agreed to in writing, software
 * distributed under the License is distributed on an "AS IS" BASIS,
 * WITHOUT WARRANTIES OR CONDITIONS OF ANY KIND, either express or implied.
 * See the License for the specific language governing permissions and
 * limitations under the License.
 *
 **************************************************************************/

#include "realm/obj.hpp"
#include "realm/cluster_tree.hpp"
#include "realm/array_basic.hpp"
#include "realm/array_integer.hpp"
#include "realm/array_bool.hpp"
#include "realm/array_string.hpp"
#include "realm/array_binary.hpp"
#include "realm/array_mixed.hpp"
#include "realm/array_timestamp.hpp"
#include "realm/array_decimal128.hpp"
#include "realm/array_key.hpp"
#include "realm/array_fixed_bytes.hpp"
#include "realm/array_backlink.hpp"
#include "realm/array_typed_link.hpp"
#include "realm/column_type_traits.hpp"
#include "realm/index_string.hpp"
#include "realm/cluster_tree.hpp"
#include "realm/spec.hpp"
#include "realm/set.hpp"
#include "realm/dictionary.hpp"
#include "realm/table_view.hpp"
#include "realm/replication.hpp"
#include "realm/util/base64.hpp"

namespace realm {

/********************************* Obj **********************************/

Obj::Obj(TableRef table, MemRef mem, ObjKey key, size_t row_ndx)
    : m_table(table)
    , m_key(key)
    , m_mem(mem)
    , m_row_ndx(row_ndx)
    , m_valid(true)
{
    m_storage_version = get_alloc().get_storage_version();
}

GlobalKey Obj::get_object_id() const
{
    return m_table->get_object_id(m_key);
}

ObjLink Obj::get_link() const
{
    return ObjLink(m_table->get_key(), m_key);
}

const TableClusterTree* Obj::get_tree_top() const
{
    if (m_key.is_unresolved()) {
        return m_table.unchecked_ptr()->m_tombstones.get();
    }
    else {
        return &m_table.unchecked_ptr()->m_clusters;
    }
}

Allocator& Obj::get_alloc() const
{
    // Do a "checked" deref to table to ensure the instance_version is correct.
    // Even if removed from the public API, this should *not* be optimized away,
    // because it is used internally in situations, where we want stale table refs
    // to be detected.
    return m_table->m_alloc;
}

Allocator& Obj::_get_alloc() const
{
    // Bypass check of table instance version. To be used only in contexts,
    // where instance version match has already been established (e.g _get<>)
    return m_table.unchecked_ptr()->m_alloc;
}

const Spec& Obj::get_spec() const
{
    return m_table.unchecked_ptr()->m_spec;
}

Replication* Obj::get_replication() const
{
    return m_table->get_repl();
}

template <class T>
inline int Obj::cmp(const Obj& other, ColKey::Idx col_ndx) const
{
    T val1 = _get<T>(col_ndx);
    T val2 = other._get<T>(col_ndx);
    if (val1 < val2) {
        return -1;
    }
    else if (val1 > val2) {
        return 1;
    }
    return 0;
}

int Obj::cmp(const Obj& other, ColKey col_key) const
{
    other.check_valid();
    ColKey::Idx col_ndx = col_key.get_index();
    ColumnAttrMask attr = col_key.get_attrs();
    REALM_ASSERT(!attr.test(col_attr_List)); // TODO: implement comparison of lists

    switch (DataType(col_key.get_type())) {
        case type_Int:
            if (attr.test(col_attr_Nullable))
                return cmp<util::Optional<Int>>(other, col_ndx);
            else
                return cmp<Int>(other, col_ndx);
        case type_Bool:
            return cmp<Bool>(other, col_ndx);
        case type_Float:
            return cmp<Float>(other, col_ndx);
        case type_Double:
            return cmp<Double>(other, col_ndx);
        case type_String:
            return cmp<String>(other, col_ndx);
        case type_Binary:
            return cmp<Binary>(other, col_ndx);
        case type_Mixed:
            return cmp<Mixed>(other, col_ndx);
        case type_Timestamp:
            return cmp<Timestamp>(other, col_ndx);
        case type_Decimal:
            return cmp<Decimal128>(other, col_ndx);
        case type_ObjectId:
            if (attr.test(col_attr_Nullable))
                return cmp<util::Optional<ObjectId>>(other, col_ndx);
            else
                return cmp<ObjectId>(other, col_ndx);
        case type_UUID:
            if (attr.test(col_attr_Nullable))
                return cmp<util::Optional<UUID>>(other, col_ndx);
            else
                return cmp<UUID>(other, col_ndx);
        case type_Link:
            return cmp<ObjKey>(other, col_ndx);
        case type_TypedLink:
            return cmp<ObjLink>(other, col_ndx);
        case type_OldDateTime:
        case type_OldTable:
        case type_LinkList:
            REALM_ASSERT(false);
            break;
    }
    return 0;
}

bool Obj::operator==(const Obj& other) const
{
    size_t col_cnt = get_spec().get_public_column_count();
    while (col_cnt--) {
        ColKey key = m_table->spec_ndx2colkey(col_cnt);
        if (cmp(other, key) != 0) {
            return false;
        }
    }
    return true;
}

bool Obj::is_valid() const
{
    // Cache valid state. If once invalid, it can never become valid again
    if (m_valid)
        m_valid = bool(m_table) && (m_table.unchecked_ptr()->get_storage_version() == m_storage_version ||
                                    m_table.unchecked_ptr()->is_valid(m_key));

    return m_valid;
}

void Obj::check_valid() const
{
    if (!is_valid())
        throw std::runtime_error("Object not alive");
}

void Obj::remove()
{
    m_table.cast_away_const()->remove_object(m_key);
}

void Obj::invalidate()
{
    m_table.cast_away_const()->invalidate_object(m_key);
}

ColKey Obj::get_column_key(StringData col_name) const
{
    return get_table()->get_column_key(col_name);
}

TableKey Obj::get_table_key() const
{
    return get_table()->get_key();
}

TableRef Obj::get_target_table(ColKey col_key) const
{
    if (m_table) {
        return _impl::TableFriend::get_opposite_link_table(*m_table.unchecked_ptr(), col_key);
    }
    else {
        return TableRef();
    }
}

TableRef Obj::get_target_table(ObjLink link) const
{
    if (m_table) {
        return m_table.unchecked_ptr()->get_parent_group()->get_table(link.get_table_key());
    }
    else {
        return TableRef();
    }
}

inline bool Obj::update() const
{
    // Get a new object from key
    Obj new_obj = get_tree_top()->get(m_key);

    bool changes = (m_mem.get_addr() != new_obj.m_mem.get_addr()) || (m_row_ndx != new_obj.m_row_ndx);
    if (changes) {
        m_mem = new_obj.m_mem;
        m_row_ndx = new_obj.m_row_ndx;
    }
    // Always update versions
    m_storage_version = new_obj.m_storage_version;
    m_table = new_obj.m_table;
    return changes;
}

inline bool Obj::_update_if_needed() const
{
    auto current_version = _get_alloc().get_storage_version();
    if (current_version != m_storage_version) {
        return update();
    }
    return false;
}

bool Obj::update_if_needed() const
{
    auto current_version = get_alloc().get_storage_version();
    if (current_version != m_storage_version) {
        return update();
    }
    return false;
}

template <class T>
T Obj::get(ColKey col_key) const
{
    m_table->report_invalid_key(col_key);
    ColumnType type = col_key.get_type();
    REALM_ASSERT(type == ColumnTypeTraits<T>::column_id);

    return _get<T>(col_key.get_index());
}

template <class T>
T Obj::_get(ColKey::Idx col_ndx) const
{
    _update_if_needed();

    typename ColumnTypeTraits<T>::cluster_leaf_type values(get_alloc());
    ref_type ref = to_ref(Array::get(m_mem.get_addr(), col_ndx.val + 1));
    values.init_from_ref(ref);

    return values.get(m_row_ndx);
}

template <>
ObjKey Obj::_get<ObjKey>(ColKey::Idx col_ndx) const
{
    _update_if_needed();

    ArrayKey values(get_alloc());
    ref_type ref = to_ref(Array::get(m_mem.get_addr(), col_ndx.val + 1));
    values.init_from_ref(ref);

    ObjKey k = values.get(m_row_ndx);
    return k.is_unresolved() ? ObjKey{} : k;
}

bool Obj::is_unresolved(ColKey col_key) const
{
    m_table->report_invalid_key(col_key);
    ColumnType type = col_key.get_type();
    REALM_ASSERT(type == col_type_Link);

    _update_if_needed();

    return get_unfiltered_link(col_key).is_unresolved();
}

ObjKey Obj::get_unfiltered_link(ColKey col_key) const
{
    ArrayKey values(get_alloc());
    ref_type ref = to_ref(Array::get(m_mem.get_addr(), col_key.get_index().val + 1));
    values.init_from_ref(ref);

    return values.get(m_row_ndx);
}

template <>
int64_t Obj::_get<int64_t>(ColKey::Idx col_ndx) const
{
    // manual inline of is_in_sync():
    auto& alloc = _get_alloc();
    auto current_version = alloc.get_storage_version();
    if (current_version != m_storage_version) {
        update();
    }

    ref_type ref = to_ref(Array::get(m_mem.get_addr(), col_ndx.val + 1));
    char* header = alloc.translate(ref);
    int width = Array::get_width_from_header(header);
    char* data = Array::get_data_from_header(header);
    REALM_TEMPEX(return get_direct, width, (data, m_row_ndx));
}

template <>
int64_t Obj::get<int64_t>(ColKey col_key) const
{
    m_table->report_invalid_key(col_key);
    ColumnType type = col_key.get_type();
    REALM_ASSERT(type == col_type_Int);

    if (col_key.get_attrs().test(col_attr_Nullable)) {
        auto val = _get<util::Optional<int64_t>>(col_key.get_index());
        if (!val) {
            throw std::runtime_error("Cannot return null value");
        }
        return *val;
    }
    else {
        return _get<int64_t>(col_key.get_index());
    }
}

template <>
bool Obj::get<bool>(ColKey col_key) const
{
    m_table->report_invalid_key(col_key);
    ColumnType type = col_key.get_type();
    REALM_ASSERT(type == col_type_Bool);

    if (col_key.get_attrs().test(col_attr_Nullable)) {
        auto val = _get<util::Optional<bool>>(col_key.get_index());
        if (!val) {
            throw std::runtime_error("Cannot return null value");
        }
        return *val;
    }
    else {
        return _get<bool>(col_key.get_index());
    }
}

template <>
StringData Obj::_get<StringData>(ColKey::Idx col_ndx) const
{
    // manual inline of is_in_sync():
    auto& alloc = _get_alloc();
    auto current_version = alloc.get_storage_version();
    if (current_version != m_storage_version) {
        update();
    }

    ref_type ref = to_ref(Array::get(m_mem.get_addr(), col_ndx.val + 1));
    auto spec_ndx = m_table->leaf_ndx2spec_ndx(col_ndx);
    auto& spec = get_spec();
    if (spec.is_string_enum_type(spec_ndx)) {
        ArrayString values(get_alloc());
        values.set_spec(const_cast<Spec*>(&spec), spec_ndx);
        values.init_from_ref(ref);

        return values.get(m_row_ndx);
    }
    else {
        return ArrayString::get(alloc.translate(ref), m_row_ndx, alloc);
    }
}

template <>
BinaryData Obj::_get<BinaryData>(ColKey::Idx col_ndx) const
{
    // manual inline of is_in_sync():
    auto& alloc = _get_alloc();
    auto current_version = alloc.get_storage_version();
    if (current_version != m_storage_version) {
        update();
    }

    ref_type ref = to_ref(Array::get(m_mem.get_addr(), col_ndx.val + 1));
    return ArrayBinary::get(alloc.translate(ref), m_row_ndx, alloc);
}

Mixed Obj::get_any(ColKey col_key) const
{
    m_table->report_invalid_key(col_key);
    auto col_ndx = col_key.get_index();
    switch (col_key.get_type()) {
        case col_type_Int:
            if (col_key.get_attrs().test(col_attr_Nullable)) {
                return Mixed{_get<util::Optional<int64_t>>(col_ndx)};
            }
            else {
                return Mixed{_get<int64_t>(col_ndx)};
            }
        case col_type_Bool:
            return Mixed{_get<util::Optional<bool>>(col_ndx)};
        case col_type_Float:
            return Mixed{_get<util::Optional<float>>(col_ndx)};
        case col_type_Double:
            return Mixed{_get<util::Optional<double>>(col_ndx)};
        case col_type_String:
            return Mixed{_get<String>(col_ndx)};
        case col_type_Binary:
            return Mixed{_get<Binary>(col_ndx)};
        case col_type_Mixed:
            return _get<Mixed>(col_ndx);
        case col_type_Timestamp:
            return Mixed{_get<Timestamp>(col_ndx)};
        case col_type_Decimal:
            return Mixed{_get<Decimal128>(col_ndx)};
        case col_type_ObjectId:
            return Mixed{_get<util::Optional<ObjectId>>(col_ndx)};
        case col_type_UUID:
            return Mixed{_get<util::Optional<UUID>>(col_ndx)};
        case col_type_Link:
            return Mixed{_get<ObjKey>(col_ndx)};
        default:
            REALM_UNREACHABLE();
            break;
    }
    return {};
}

Mixed Obj::get_any(std::vector<std::string>::iterator path_start, std::vector<std::string>::iterator path_end) const
{
    if (auto col = get_table()->get_column_key(*path_start)) {
        auto val = get_any(col);
        ++path_start;
        if (path_start == path_end)
            return val;
        if (!val.is_null()) {
            if (val.get_type() == type_Link || val.get_type() == type_TypedLink) {
                Obj obj;
                if (val.get_type() == type_Link) {
                    obj = get_target_table(col)->get_object(val.get<ObjKey>());
                }
                else {
                    auto obj_link = val.get<ObjLink>();
                    obj = get_target_table(obj_link)->get_object(obj_link.get_obj_key());
                }
                return obj.get_any(path_start, path_end);
            }
        }
    }
    return {};
}

Mixed Obj::get_primary_key() const
{
    auto col = m_table->get_primary_key_column();
    if (col) {
        return get_any(col);
    }
    else {
        return Mixed{get_key()};
    }
}

/* FIXME: Make this one fast too!
template <>
ObjKey Obj::_get(size_t col_ndx) const
{
    return ObjKey(_get<int64_t>(col_ndx));
}
*/

Obj Obj::get_linked_object(ColKey link_col_key) const
{
    TableRef target_table = get_target_table(link_col_key);
    ObjKey key = get<ObjKey>(link_col_key);
    Obj obj;
    if (key) {
        obj = target_table->get_object(key);
    }
    return obj;
}

template <class T>
inline bool Obj::do_is_null(ColKey::Idx col_ndx) const
{
    T values(get_alloc());
    ref_type ref = to_ref(Array::get(m_mem.get_addr(), col_ndx.val + 1));
    values.init_from_ref(ref);
    return values.is_null(m_row_ndx);
}

template <>
inline bool Obj::do_is_null<ArrayString>(ColKey::Idx col_ndx) const
{
    ArrayString values(get_alloc());
    ref_type ref = to_ref(Array::get(m_mem.get_addr(), col_ndx.val + 1));
    values.set_spec(const_cast<Spec*>(&get_spec()), m_table->leaf_ndx2spec_ndx(col_ndx));
    values.init_from_ref(ref);
    return values.is_null(m_row_ndx);
}

size_t Obj::get_link_count(ColKey col_key) const
{
    return get_list<ObjKey>(col_key).size();
}

bool Obj::is_null(ColKey col_key) const
{
    update_if_needed();
    ColumnAttrMask attr = col_key.get_attrs();
    ColKey::Idx col_ndx = col_key.get_index();
    if (attr.test(col_attr_Nullable) && !attr.test(col_attr_List)) {
        switch (col_key.get_type()) {
            case col_type_Int:
                return do_is_null<ArrayIntNull>(col_ndx);
            case col_type_Bool:
                return do_is_null<ArrayBoolNull>(col_ndx);
            case col_type_Float:
                return do_is_null<ArrayFloatNull>(col_ndx);
            case col_type_Double:
                return do_is_null<ArrayDoubleNull>(col_ndx);
            case col_type_String:
                return do_is_null<ArrayString>(col_ndx);
            case col_type_Binary:
                return do_is_null<ArrayBinary>(col_ndx);
            case col_type_Mixed:
                return do_is_null<ArrayMixed>(col_ndx);
            case col_type_Timestamp:
                return do_is_null<ArrayTimestamp>(col_ndx);
            case col_type_Link:
                return do_is_null<ArrayKey>(col_ndx);
            case col_type_ObjectId:
                return do_is_null<ArrayObjectIdNull>(col_ndx);
            case col_type_Decimal:
                return do_is_null<ArrayDecimal128>(col_ndx);
            case col_type_UUID:
                return do_is_null<ArrayUUIDNull>(col_ndx);
            default:
                REALM_UNREACHABLE();
        }
    }
    return false;
}


// Figure out if this object has any remaining backlinkss
bool Obj::has_backlinks(bool only_strong_links) const
{
    const Table& target_table = *m_table;

    // If we only look for strong links and the table is not embedded,
    // then there is no relevant backlinks to find.
    if (only_strong_links && !target_table.is_embedded()) {
        return false;
    }

    return m_table->for_each_backlink_column([&](ColKey backlink_col_key) {
        return get_backlink_cnt(backlink_col_key) != 0;
    });
}

size_t Obj::get_backlink_count() const
{
    update_if_needed();

    size_t cnt = 0;
    m_table->for_each_backlink_column([&](ColKey backlink_col_key) {
        cnt += get_backlink_cnt(backlink_col_key);
        return false;
    });
    return cnt;
}

size_t Obj::get_backlink_count(const Table& origin, ColKey origin_col_key) const
{
    update_if_needed();

    size_t cnt = 0;
    if (TableKey origin_table_key = origin.get_key()) {
        ColKey backlink_col_key;
        auto type = origin_col_key.get_type();
        if (type == col_type_TypedLink || type == col_type_Mixed || origin_col_key.is_dictionary()) {
            backlink_col_key = get_table()->find_backlink_column(origin_col_key, origin_table_key);
        }
        else {
            backlink_col_key = origin.get_opposite_column(origin_col_key);
        }

        cnt = get_backlink_cnt(backlink_col_key);
    }
    return cnt;
}

ObjKey Obj::get_backlink(const Table& origin, ColKey origin_col_key, size_t backlink_ndx) const
{
    ColKey backlink_col_key;
    auto type = origin_col_key.get_type();
    if (type == col_type_TypedLink || type == col_type_Mixed || origin_col_key.is_dictionary()) {
        backlink_col_key = get_table()->find_backlink_column(origin_col_key, origin.get_key());
    }
    else {
        backlink_col_key = origin.get_opposite_column(origin_col_key);
    }
    return get_backlink(backlink_col_key, backlink_ndx);
}

TableView Obj::get_backlink_view(TableRef src_table, ColKey src_col_key)
{
    TableView tv(src_table, src_col_key, *this);
    tv.do_sync();
    return tv;
}

ObjKey Obj::get_backlink(ColKey backlink_col, size_t backlink_ndx) const
{
    get_table()->report_invalid_key(backlink_col);
    Allocator& alloc = get_alloc();
    Array fields(alloc);
    fields.init_from_mem(m_mem);

    ArrayBacklink backlinks(alloc);
    backlinks.set_parent(&fields, backlink_col.get_index().val + 1);
    backlinks.init_from_parent();
    return backlinks.get_backlink(m_row_ndx, backlink_ndx);
}

std::vector<ObjKey> Obj::get_all_backlinks(ColKey backlink_col) const
{
    get_table()->report_invalid_key(backlink_col);
    Allocator& alloc = get_alloc();
    Array fields(alloc);
    fields.init_from_mem(m_mem);

    ArrayBacklink backlinks(alloc);
    backlinks.set_parent(&fields, backlink_col.get_index().val + 1);
    backlinks.init_from_parent();

    auto cnt = backlinks.get_backlink_count(m_row_ndx);
    std::vector<ObjKey> vec;
    vec.reserve(cnt);
    for (size_t i = 0; i < cnt; i++) {
        vec.push_back(backlinks.get_backlink(m_row_ndx, i));
    }
    return vec;
}

size_t Obj::get_backlink_cnt(ColKey backlink_col) const
{
    Allocator& alloc = get_alloc();
    Array fields(alloc);
    fields.init_from_mem(m_mem);

    ArrayBacklink backlinks(alloc);
    backlinks.set_parent(&fields, backlink_col.get_index().val + 1);
    backlinks.init_from_parent();

    return backlinks.get_backlink_count(m_row_ndx);
}

void Obj::traverse_path(Visitor v, PathSizer ps, size_t path_length) const
{
    if (m_table->is_embedded()) {
        REALM_ASSERT(get_backlink_count() == 1);
        m_table->for_each_backlink_column([&](ColKey col_key) {
            std::vector<ObjKey> backlinks = get_all_backlinks(col_key);
            if (backlinks.size() == 1) {
                TableRef tr = m_table->get_opposite_table(col_key);
                Obj obj = tr->get_object(backlinks[0]); // always the first (and only)
                auto next_col_key = m_table->get_opposite_column(col_key);
                size_t index = 0;
                if (next_col_key.get_attrs().test(col_attr_List)) {
                    auto ll = obj.get_linklist(next_col_key);
                    while (ll.get(index) != get_key()) {
                        index++;
                        REALM_ASSERT(ll.size() > index);
                    }
                }
                obj.traverse_path(v, ps, path_length + 1);
                v(obj, next_col_key, index);
                return true; // early out
            }
            return false; // try next column
        });
    }
    else {
        ps(path_length);
    }
}

Obj::FatPath Obj::get_fat_path() const
{
    FatPath result;
    auto sizer = [&](size_t size) {
        result.reserve(size);
    };
    auto step = [&](const Obj& o2, ColKey col, size_t idx) -> void {
        result.push_back({o2, col, idx});
    };
    traverse_path(step, sizer);
    return result;
}

Obj::Path Obj::get_path() const
{
    Path result;
    bool top_done = false;
    auto sizer = [&](size_t size) {
        result.path_from_top.reserve(size);
    };
    auto step = [&](const Obj& o2, ColKey col, size_t idx) -> void {
        if (!top_done) {
            top_done = true;
            result.top_table = o2.get_table()->get_key();
            result.top_objkey = o2.get_key();
        }
        result.path_from_top.push_back({col, idx});
    };
    traverse_path(step, sizer);
    return result;
}


namespace {
const char to_be_escaped[] = "\"\n\r\t\f\\\b";
const char encoding[] = "\"nrtf\\b";

template <class T>
inline void out_floats(std::ostream& out, T value)
{
    std::streamsize old = out.precision();
    out.precision(std::numeric_limits<T>::digits10 + 1);
    out << std::scientific << value;
    out.precision(old);
}

void out_string(std::ostream& out, std::string str)
{
    size_t p = str.find_first_of(to_be_escaped);
    while (p != std::string::npos) {
        char c = str[p];
        auto found = strchr(to_be_escaped, c);
        REALM_ASSERT(found);
        out << str.substr(0, p) << '\\' << encoding[found - to_be_escaped];
        str = str.substr(p + 1);
        p = str.find_first_of(to_be_escaped);
    }
    out << str;
}

void out_binary(std::ostream& out, BinaryData bin)
{
    const char* start = bin.data();
    const size_t len = bin.size();
    util::StringBuffer encode_buffer;
    encode_buffer.resize(util::base64_encoded_size(len));
    util::base64_encode(start, len, encode_buffer.data(), encode_buffer.size());
    out << encode_buffer.str();
}

void out_mixed_json(std::ostream& out, const Mixed& val)
{
    if (val.is_null()) {
        out << "null";
        return;
    }
    switch (val.get_type()) {
        case type_Int:
            out << val.get<Int>();
            break;
        case type_Bool:
            out << (val.get<bool>() ? "true" : "false");
            break;
        case type_Float:
            out_floats<float>(out, val.get<float>());
            break;
        case type_Double:
            out_floats<double>(out, val.get<double>());
            break;
        case type_String: {
            out << "\"";
            out_string(out, val.get<String>());
            out << "\"";
            break;
        }
        case type_Binary: {
            out << "\"";
            out_binary(out, val.get<Binary>());
            out << "\"";
            break;
        }
        case type_Timestamp:
            out << "\"";
            out << val.get<Timestamp>();
            out << "\"";
            break;
        case type_Decimal:
            out << "\"";
            out << val.get<Decimal128>();
            out << "\"";
            break;
        case type_ObjectId:
            out << "\"";
            out << val.get<ObjectId>();
            out << "\"";
<<<<<<< HEAD
            break;
        case type_UUID:
            out << "\"";
            out << val.get<UUID>();
            out << "\"";
=======
>>>>>>> bdec89a4
            break;
        case type_TypedLink:
            out << "\"";
            out << val.get<ObjLink>();
            out << "\"";
            break;
        case type_Link:
        case type_LinkList:
        case type_OldDateTime:
        case type_Mixed:
        case type_OldTable:
            break;
    }
}

void out_mixed_xjson(std::ostream& out, const Mixed& val)
{
    if (val.is_null()) {
        out << "null";
        return;
    }
    switch (val.get_type()) {
        case type_Int:
            out << "{\"$numberLong\": \"";
            out << val.get<Int>();
            out << "\"}";
            break;
        case type_Bool:
            out << (val.get<bool>() ? "true" : "false");
            break;
        case type_Float:
            out << "{\"$numberDouble\": \"";
            out_floats<float>(out, val.get<float>());
            out << "\"}";
            break;
        case type_Double:
            out << "{\"$numberDouble\": \"";
            out_floats<double>(out, val.get<double>());
            out << "\"}";
            break;
        case type_String: {
            out << "\"";
            out_string(out, val.get<String>());
            out << "\"";
            break;
        }
        case type_Binary: {
            out << "{\"$binary\": {\"base64\": \"";
            out_binary(out, val.get<Binary>());
            out << "\", \"subType\": \"00\"}}";
            break;
        }
        case type_Timestamp: {
            out << "{\"$date\": {\"$numberLong\": \"";
            auto ts = val.get<Timestamp>();
            int64_t timeMillis = ts.get_seconds() * 1000 + ts.get_nanoseconds() / 1000000;
            out << timeMillis;
            out << "\"}}";
            break;
        }
        case type_Decimal:
            out << "{\"$numberDecimal\": \"";
            out << val.get<Decimal128>();
            out << "\"}";
            break;
        case type_ObjectId:
            out << "{\"$oid\": \"";
            out << val.get<ObjectId>();
            out << "\"}";
            break;
        case type_TypedLink: {
            out_mixed_xjson(out, val.get<ObjLink>().get_obj_key());
            break;
        }
        case type_Link:
        case type_LinkList:
        case type_OldDateTime:
        case type_Mixed:
        case type_OldTable:
            break;
    }
}

void out_mixed_xjson_plus(std::ostream& out, const Mixed& val)
{
    if (val.is_null()) {
        out << "null";
        return;
    }

    // Special case for outputing a typedLink, otherwise just us out_mixed_xjson
    if (val.get_type() == type_TypedLink) {
        auto link = val.get<ObjLink>();
        out << "{ \"$link\": { \"table\": \"" << link.get_table_key() << "\", \"key\": ";
        out_mixed_xjson(out, link.get_obj_key());
        out << "}}";
        return;
    }

    out_mixed_xjson(out, val);
}

void out_mixed(std::ostream& out, const Mixed& val, JSONOutputMode output_mode)
{
    switch (output_mode) {
        case output_mode_xjson: {
            out_mixed_xjson(out, val);
            return;
        }
        case output_mode_xjson_plus: {
            out_mixed_xjson_plus(out, val);
            return;
        }
        case output_mode_json: {
            out_mixed_json(out, val);
        }
    }
}

} // anonymous namespace
void Obj::to_json(std::ostream& out, size_t link_depth, std::map<std::string, std::string>& renames,
                  std::vector<ColKey>& followed, JSONOutputMode output_mode) const
{
    StringData name = "_key";
    bool prefixComma = false;
    if (renames[name] != "")
        name = renames[name];
    out << "{";
    if (output_mode == output_mode_json) {
        prefixComma = true;
        out << "\"" << name << "\":" << this->m_key.value;
    }

    auto col_keys = m_table->get_column_keys();
    for (auto ck : col_keys) {
        name = m_table->get_column_name(ck);
        auto type = ck.get_type();
        if (renames[name] != "")
            name = renames[name];

        if (prefixComma)
            out << ",";
        out << "\"" << name << "\":";
        prefixComma = true;

        if (ck.get_attrs().test(col_attr_List)) {
            if (type == col_type_LinkList) {
                TableRef target_table = get_target_table(ck);
                auto primary_key_coll = target_table->get_primary_key_column();
                auto ll = get_linklist(ck);
                auto sz = ll.size();

                if (output_mode == output_mode_xjson && !target_table->is_embedded() && primary_key_coll) {
                    out << "[";
                    for (size_t i = 0; i < sz; i++) {
                        if (i > 0)
                            out << ",";
                        out_mixed_xjson(out, ll.get_object(i).get_any(primary_key_coll));
                    }
                    out << "]";
                }
                else if (output_mode == output_mode_xjson_plus && !target_table->is_embedded() && primary_key_coll) {
                    out << "{ \"$linkList\": { \"table\": \"" << get_target_table(ck)->get_name()
                        << "\", \"keys\": [";
                    for (size_t i = 0; i < sz; i++) {
                        if (i > 0)
                            out << ",";
                        out_mixed_xjson(out, ll.get_object(i).get_any(primary_key_coll));
                    }
                    out << "]}}";
                }
                else if (!target_table->is_embedded() &&
                         ((link_depth == 0) || (link_depth == not_found &&
                                                std::find(followed.begin(), followed.end(), ck) != followed.end()))) {
                    out << "{\"table\": \"" << target_table->get_name() << "\", \"keys\": [";
                    for (size_t i = 0; i < sz; i++) {
                        if (i > 0)
                            out << ",";
                        out << ll.get(i).value;
                    }
                    out << "]}";
                }
                else {

                    if (output_mode == output_mode_xjson_plus) {
                        out << "{ \"$embeddedList\": { \"table\": \"" << get_target_table(ck)->get_name()
                            << "\", \"values\": ";
                    }

                    out << "[";
                    for (size_t i = 0; i < sz; i++) {
                        if (i > 0)
                            out << ",";
                        followed.push_back(ck);
                        size_t new_depth = link_depth == not_found ? not_found : link_depth - 1;
                        ll.get_object(i).to_json(out, new_depth, renames, followed, output_mode);
                    }
                    out << "]";

                    if (output_mode == output_mode_xjson_plus) {
                        out << "}}";
                    }
                }
            }
            else {
                auto list = get_listbase_ptr(ck);
                auto sz = list->size();

                out << "[";
                for (size_t i = 0; i < sz; i++) {
                    if (i > 0)
                        out << ",";

                    out_mixed(out, list->get_any(i), output_mode);
                }
                out << "]";
            }
        }
        else if (ck.get_attrs().test(col_attr_Dictionary)) {
            auto dict = get_dictionary(ck);

            out << "{";
            if (output_mode == output_mode_xjson_plus) {
                out << "\"$dictionary\": {";
            }

            bool first = true;
            for (auto it : dict) {
                if (!first)
                    out << ",";
                first = false;
                out_mixed(out, it.first, output_mode);
                out << ":";

                if (it.second.is_null()) {
                    out << "null";
                }
                else if (it.second.get_type() == type_TypedLink) {
                    auto obj_link = it.second.get<ObjLink>();
                    auto target_table = m_table->get_parent_group()->get_table(obj_link.get_table_key());

                    if (output_mode == output_mode_xjson && !target_table->is_embedded() &&
                        !obj_link.is_unresolved()) {
                        out_mixed_xjson(out, obj_link.get_obj_key());
                    }
                    else if (output_mode == output_mode_xjson_plus && !target_table->is_embedded() &&
                             !obj_link.is_unresolved()) {
                        out << "{ \"$link\": { \"table\": \"" << obj_link.get_table_key() << "\", \"key\": ";
                        out_mixed_xjson(out, obj_link.get_obj_key());
                        out << "}}";
                    }
                    else if (link_depth == 0 || link_depth == not_found) {
                        out << "{\"table\": \"" << target_table->get_name()
                            << "\", \"key\": " << obj_link.get_obj_key().value << "}";
                    }
                    else {
                        auto obj = target_table->get_object(obj_link.get_obj_key());
                        size_t new_depth = link_depth == not_found ? not_found : link_depth - 1;
                        obj.to_json(out, new_depth, renames, followed, output_mode);
                    }
                }
                else {
                    out_mixed(out, it.second, output_mode);
                }
            }
            out << "}";
            if (output_mode == output_mode_xjson_plus) {
                out << "}";
            }
        }
        else {
            if (type == col_type_Link) {
                TableRef target_table = get_target_table(ck);
                auto k = get<ObjKey>(ck);
                if (k) {
                    auto obj = get_linked_object(ck);
                    auto primary_key_coll = target_table->get_primary_key_column();

                    if (output_mode == output_mode_xjson && !target_table->is_embedded() && primary_key_coll) {
                        out_mixed_xjson(out, obj.get_any(primary_key_coll));
                    }
                    else if (output_mode == output_mode_xjson_plus && !target_table->is_embedded() &&
                             primary_key_coll) {
                        out << "{ \"$link\": { \"table\": \"" << get_target_table(ck)->get_name() << "\", \"key\": ";
                        out_mixed_xjson(out, obj.get_any(primary_key_coll));
                        out << "}}";
                    }
                    else if (!target_table->is_embedded() &&
                             ((link_depth == 0) ||
                              (link_depth == not_found &&
                               std::find(followed.begin(), followed.end(), ck) != followed.end()))) {
                        out << "{\"table\": \"" << get_target_table(ck)->get_name()
                            << "\", \"key\": " << obj.get_key().value << "}";
                    }
                    else {
                        followed.push_back(ck);
                        size_t new_depth = link_depth == not_found ? not_found : link_depth - 1;

                        if (output_mode == output_mode_xjson_plus) {
                            out << "{ \"$embeddedObj\": { \"table\": \"" << get_target_table(ck)->get_name()
                                << "\", \"value\": ";
                        }

                        obj.to_json(out, new_depth, renames, followed, output_mode);

                        if (output_mode == output_mode_xjson_plus) {
                            out << "}}";
                        }
                    }
                }
                else {
                    out << "null";
                }
            }
            else {
                out_mixed(out, get_any(ck), output_mode);
            }
        }
    }
    out << "}";
}

std::string Obj::to_string() const
{
    std::ostringstream ostr;
    to_json(ostr, 0, nullptr);
    return ostr.str();
}

std::ostream& operator<<(std::ostream& ostr, const Obj& obj)
{
    obj.to_json(ostr, -1, nullptr);
    return ostr;
}

/*********************************** Obj *************************************/

bool Obj::ensure_writeable()
{
    Allocator& alloc = get_alloc();
    if (alloc.is_read_only(m_mem.get_ref())) {
        m_mem = const_cast<TableClusterTree*>(get_tree_top())->ensure_writeable(m_key);
        m_storage_version = alloc.get_storage_version();
        return true;
    }
    return false;
}

void Obj::bump_content_version()
{
    Allocator& alloc = get_alloc();
    alloc.bump_content_version();
}

void Obj::bump_both_versions()
{
    Allocator& alloc = get_alloc();
    alloc.bump_content_version();
    alloc.bump_storage_version();
}

template <>
Obj& Obj::set<Mixed>(ColKey col_key, Mixed value, bool is_default)
{
    update_if_needed();
    get_table()->report_invalid_key(col_key);
    auto type = col_key.get_type();
    auto attrs = col_key.get_attrs();
    auto col_ndx = col_key.get_index();
    bool recurse = false;
    CascadeState state;

    if (type != col_type_Mixed)
        throw LogicError(LogicError::illegal_type);
    if (value_is_null(value)) {
        if (!attrs.test(col_attr_Nullable)) {
            throw LogicError(LogicError::column_not_nullable);
        }
        return set_null(col_key, is_default);
    }

    if (value.get_type() == type_TypedLink) {
        ObjLink new_link = value.template get<ObjLink>();
        Mixed old_value = get<Mixed>(col_key);
        ObjLink old_link;
        if (!old_value.is_null() && old_value.get_type() == type_TypedLink) {
            old_link = old_value.get<ObjLink>();
            if (new_link == old_link)
                return *this;
        }
        m_table->get_parent_group()->validate(new_link);
        recurse = replace_backlink(col_key, old_link, new_link, state);
    }


    if (StringIndex* index = m_table->get_search_index(col_key)) {
        index->set<Mixed>(m_key, value);
    }

    ensure_writeable();

    Allocator& alloc = get_alloc();
    alloc.bump_content_version();
    Array fallback(alloc);
    Array& fields = get_tree_top()->get_fields_accessor(fallback, m_mem);
    REALM_ASSERT(col_ndx.val + 1 < fields.size());
    ArrayMixed values(alloc);
    values.set_parent(&fields, col_ndx.val + 1);
    values.init_from_parent();
    values.set(m_row_ndx, value);

    if (Replication* repl = get_replication())
        repl->set(m_table.unchecked_ptr(), col_key, m_key, value,
                  is_default ? _impl::instr_SetDefault : _impl::instr_Set); // Throws

    if (recurse)
        const_cast<Table*>(m_table.unchecked_ptr())->remove_recursive(state);

    return *this;
}

Obj& Obj::set_any(ColKey col_key, Mixed value, bool is_default)
{
    if (value.is_null()) {
        REALM_ASSERT(col_key.get_attrs().test(col_attr_Nullable));
        set_null(col_key);
    }
    else {
        auto col_type = col_key.get_type();
        REALM_ASSERT(value.get_type() == DataType(col_type) || col_type == col_type_Mixed);
        switch (col_key.get_type()) {
            case col_type_Int:
                if (col_key.get_attrs().test(col_attr_Nullable)) {
                    set(col_key, util::Optional<Int>(value.get_int()), is_default);
                }
                else {
                    set(col_key, value.get_int(), is_default);
                }
                break;
            case col_type_Bool:
                set(col_key, value.get_bool(), is_default);
                break;
            case col_type_Float:
                set(col_key, value.get_float(), is_default);
                break;
            case col_type_Double:
                set(col_key, value.get_double(), is_default);
                break;
            case col_type_String:
                set(col_key, value.get_string(), is_default);
                break;
            case col_type_Binary:
                set(col_key, value.get<Binary>(), is_default);
                break;
            case col_type_Mixed:
                set(col_key, value, is_default);
                break;
            case col_type_Timestamp:
                set(col_key, value.get<Timestamp>(), is_default);
                break;
            case col_type_ObjectId:
                set(col_key, value.get<ObjectId>(), is_default);
                break;
            case col_type_Decimal:
                set(col_key, value.get<Decimal128>(), is_default);
                break;
            case col_type_UUID:
                set(col_key, value.get<UUID>(), is_default);
                break;
            case col_type_Link:
                set(col_key, value.get<ObjKey>(), is_default);
                break;
            case col_type_TypedLink:
                set(col_key, value.get<ObjLink>(), is_default);
                break;
            default:
                break;
        }
    }
    return *this;
}

template <>
Obj& Obj::set<int64_t>(ColKey col_key, int64_t value, bool is_default)
{
    update_if_needed();
    get_table()->report_invalid_key(col_key);
    auto col_ndx = col_key.get_index();

    if (col_key.get_type() != ColumnTypeTraits<int64_t>::column_id)
        throw LogicError(LogicError::illegal_type);

    ensure_writeable();

    if (StringIndex* index = m_table->get_search_index(col_key)) {
        index->set<int64_t>(m_key, value);
    }

    Allocator& alloc = get_alloc();
    alloc.bump_content_version();
    Array fallback(alloc);
    Array& fields = get_tree_top()->get_fields_accessor(fallback, m_mem);
    REALM_ASSERT(col_ndx.val + 1 < fields.size());
    auto attr = col_key.get_attrs();
    if (attr.test(col_attr_Nullable)) {
        ArrayIntNull values(alloc);
        values.set_parent(&fields, col_ndx.val + 1);
        values.init_from_parent();
        values.set(m_row_ndx, value);
    }
    else {
        ArrayInteger values(alloc);
        values.set_parent(&fields, col_ndx.val + 1);
        values.init_from_parent();
        values.set(m_row_ndx, value);
    }

    REALM_ASSERT(!fields.has_missing_parent_update());

    if (Replication* repl = get_replication()) {
        repl->set(m_table.unchecked_ptr(), col_key, m_key, value,
                  is_default ? _impl::instr_SetDefault : _impl::instr_Set); // Throws
    }

    return *this;
}

Obj& Obj::add_int(ColKey col_key, int64_t value)
{
    update_if_needed();
    get_table()->report_invalid_key(col_key);
    auto col_ndx = col_key.get_index();

    ensure_writeable();

    auto add_wrap = [](int64_t a, int64_t b) -> int64_t {
        uint64_t ua = uint64_t(a);
        uint64_t ub = uint64_t(b);
        return int64_t(ua + ub);
    };

    Allocator& alloc = get_alloc();
    alloc.bump_content_version();
    Array fallback(alloc);
    Array& fields = get_tree_top()->get_fields_accessor(fallback, m_mem);
    REALM_ASSERT(col_ndx.val + 1 < fields.size());
    auto attr = col_key.get_attrs();
    if (attr.test(col_attr_Nullable)) {
        ArrayIntNull values(alloc);
        values.set_parent(&fields, col_ndx.val + 1);
        values.init_from_parent();
        util::Optional<int64_t> old = values.get(m_row_ndx);
        if (old) {
            auto new_val = add_wrap(*old, value);
            if (StringIndex* index = m_table->get_search_index(col_key)) {
                index->set<int64_t>(m_key, new_val);
            }
            values.set(m_row_ndx, new_val);
        }
        else {
            throw LogicError{LogicError::illegal_combination};
        }
    }
    else {
        ArrayInteger values(alloc);
        values.set_parent(&fields, col_ndx.val + 1);
        values.init_from_parent();
        int64_t old = values.get(m_row_ndx);
        auto new_val = add_wrap(old, value);
        if (StringIndex* index = m_table->get_search_index(col_key)) {
            index->set<int64_t>(m_key, new_val);
        }
        values.set(m_row_ndx, new_val);
    }

    REALM_ASSERT(!fields.has_missing_parent_update());

    if (Replication* repl = get_replication()) {
        repl->add_int(m_table.unchecked_ptr(), col_key, m_key, value); // Throws
    }

    return *this;
}

template <>
Obj& Obj::set<ObjKey>(ColKey col_key, ObjKey target_key, bool is_default)
{
    update_if_needed();
    get_table()->report_invalid_key(col_key);
    ColKey::Idx col_ndx = col_key.get_index();
    ColumnType type = col_key.get_type();
    if (type != ColumnTypeTraits<ObjKey>::column_id)
        throw LogicError(LogicError::illegal_type);
    TableRef target_table = get_target_table(col_key);
    TableKey target_table_key = target_table->get_key();
    if (target_key) {
        ClusterTree* ct = target_key.is_unresolved() ? target_table->m_tombstones.get() : &target_table->m_clusters;
        if (!ct->is_valid(target_key)) {
            throw LogicError(LogicError::target_row_index_out_of_range);
        }
        if (target_table->is_embedded()) {
            throw LogicError(LogicError::wrong_kind_of_table);
        }
    }
    ObjKey old_key = get_unfiltered_link(col_key); // Will update if needed

    if (target_key != old_key) {
        CascadeState state(CascadeState::Mode::Strong);

        ensure_writeable();
        bool recurse = replace_backlink(col_key, {target_table_key, old_key}, {target_table_key, target_key}, state);

        Allocator& alloc = get_alloc();
        alloc.bump_content_version();
        Array fallback(alloc);
        Array& fields = get_tree_top()->get_fields_accessor(fallback, m_mem);
        REALM_ASSERT(col_ndx.val + 1 < fields.size());
        ArrayKey values(alloc);
        values.set_parent(&fields, col_ndx.val + 1);
        values.init_from_parent();

        values.set(m_row_ndx, target_key);

        if (Replication* repl = get_replication()) {
            repl->set(m_table.unchecked_ptr(), col_key, m_key, target_key,
                      is_default ? _impl::instr_SetDefault : _impl::instr_Set); // Throws
        }

        if (recurse)
            target_table->remove_recursive(state);
    }

    return *this;
}

template <>
Obj& Obj::set<ObjLink>(ColKey col_key, ObjLink target_link, bool is_default)
{
    update_if_needed();
    get_table()->report_invalid_key(col_key);
    ColKey::Idx col_ndx = col_key.get_index();
    ColumnType type = col_key.get_type();
    if (type != ColumnTypeTraits<ObjLink>::column_id)
        throw LogicError(LogicError::illegal_type);
    m_table->get_parent_group()->validate(target_link);

    ObjLink old_link = get<ObjLink>(col_key); // Will update if needed

    if (target_link != old_link) {
        CascadeState state(old_link.get_obj_key().is_unresolved() ? CascadeState::Mode::All
                                                                  : CascadeState::Mode::Strong);

        ensure_writeable();
        bool recurse = replace_backlink(col_key, old_link, target_link, state);

        Allocator& alloc = get_alloc();
        alloc.bump_content_version();
        Array fallback(alloc);
        Array& fields = get_tree_top()->get_fields_accessor(fallback, m_mem);
        REALM_ASSERT(col_ndx.val + 1 < fields.size());
        ArrayTypedLink values(alloc);
        values.set_parent(&fields, col_ndx.val + 1);
        values.init_from_parent();

        values.set(m_row_ndx, target_link);

        if (Replication* repl = get_replication()) {
            repl->set(m_table.unchecked_ptr(), col_key, m_key, target_link,
                      is_default ? _impl::instr_SetDefault : _impl::instr_Set); // Throws
        }

        if (recurse)
            const_cast<Table*>(m_table.unchecked_ptr())->remove_recursive(state);
    }

    return *this;
}

Obj Obj::create_and_set_linked_object(ColKey col_key, bool is_default)
{
    update_if_needed();
    get_table()->report_invalid_key(col_key);
    ColKey::Idx col_ndx = col_key.get_index();
    ColumnType type = col_key.get_type();
    if (type != col_type_Link)
        throw LogicError(LogicError::illegal_type);
    TableRef target_table = get_target_table(col_key);
    Table& t = *target_table;
    TableKey target_table_key = t.get_key();
    auto result = t.is_embedded() ? t.create_linked_object() : t.create_object();
    auto target_key = result.get_key();
    ObjKey old_key = get<ObjKey>(col_key); // Will update if needed
    if (!t.is_embedded() && old_key != ObjKey()) {
        throw LogicError(LogicError::wrong_kind_of_table);
    }
    if (target_key != old_key) {
        CascadeState state;

        ensure_writeable();
        bool recurse = replace_backlink(col_key, {target_table_key, old_key}, {target_table_key, target_key}, state);

        Allocator& alloc = get_alloc();
        alloc.bump_content_version();
        Array fallback(alloc);
        Array& fields = get_tree_top()->get_fields_accessor(fallback, m_mem);
        REALM_ASSERT(col_ndx.val + 1 < fields.size());
        ArrayKey values(alloc);
        values.set_parent(&fields, col_ndx.val + 1);
        values.init_from_parent();

        values.set(m_row_ndx, target_key);

        REALM_ASSERT(!fields.has_missing_parent_update());

        if (Replication* repl = get_replication()) {
            repl->set(m_table.unchecked_ptr(), col_key, m_key, target_key,
                      is_default ? _impl::instr_SetDefault : _impl::instr_Set); // Throws
        }

        if (recurse)
            target_table->remove_recursive(state);
    }

    return result;
}

namespace {
template <class T>
inline void check_range(const T&)
{
}
template <>
inline void check_range(const StringData& val)
{
    if (REALM_UNLIKELY(val.size() > Table::max_string_size))
        throw LogicError(LogicError::string_too_big);
}
template <>
inline void check_range(const BinaryData& val)
{
    if (REALM_UNLIKELY(val.size() > ArrayBlob::max_binary_size))
        throw LogicError(LogicError::binary_too_big);
}
} // namespace

// helper functions for filtering out calls to set_spec()
template <class T>
inline void Obj::set_spec(T&, ColKey)
{
}
template <>
inline void Obj::set_spec<ArrayString>(ArrayString& values, ColKey col_key)
{
    size_t spec_ndx = m_table->colkey2spec_ndx(col_key);
    Spec* spec = const_cast<Spec*>(&get_spec());
    values.set_spec(spec, spec_ndx);
}

template <class T>
Obj& Obj::set(ColKey col_key, T value, bool is_default)
{
    update_if_needed();
    get_table()->report_invalid_key(col_key);
    auto type = col_key.get_type();
    auto attrs = col_key.get_attrs();
    auto col_ndx = col_key.get_index();

    if (type != ColumnTypeTraits<T>::column_id)
        throw LogicError(LogicError::illegal_type);
    if (value_is_null(value) && !attrs.test(col_attr_Nullable))
        throw LogicError(LogicError::column_not_nullable);

    check_range(value);

    ensure_writeable();

    if (StringIndex* index = m_table->get_search_index(col_key)) {
        index->set<T>(m_key, value);
    }

    Allocator& alloc = get_alloc();
    alloc.bump_content_version();
    Array fallback(alloc);
    Array& fields = get_tree_top()->get_fields_accessor(fallback, m_mem);
    REALM_ASSERT(col_ndx.val + 1 < fields.size());
    using LeafType = typename ColumnTypeTraits<T>::cluster_leaf_type;
    LeafType values(alloc);
    values.set_parent(&fields, col_ndx.val + 1);
    set_spec<LeafType>(values, col_key);
    values.init_from_parent();
    values.set(m_row_ndx, value);

    REALM_ASSERT(!fields.has_missing_parent_update());

    if (Replication* repl = get_replication())
        repl->set(m_table.unchecked_ptr(), col_key, m_key, value,
                  is_default ? _impl::instr_SetDefault : _impl::instr_Set); // Throws

    return *this;
}

void Obj::set_int(ColKey col_key, int64_t value)
{
    update_if_needed();
    ensure_writeable();

    ColKey::Idx col_ndx = col_key.get_index();
    Allocator& alloc = get_alloc();
    alloc.bump_content_version();
    Array fallback(alloc);
    Array& fields = get_tree_top()->get_fields_accessor(fallback, m_mem);
    REALM_ASSERT(col_ndx.val + 1 < fields.size());
    Array values(alloc);
    values.set_parent(&fields, col_ndx.val + 1);
    values.init_from_parent();
    values.set(m_row_ndx, value);

    REALM_ASSERT(!fields.has_missing_parent_update());
}

void Obj::add_backlink(ColKey backlink_col_key, ObjKey origin_key)
{
    ensure_writeable();

    ColKey::Idx backlink_col_ndx = backlink_col_key.get_index();
    Allocator& alloc = get_alloc();
    alloc.bump_content_version();
    Array fallback(alloc);
    Array& fields = get_tree_top()->get_fields_accessor(fallback, m_mem);

    ArrayBacklink backlinks(alloc);
    backlinks.set_parent(&fields, backlink_col_ndx.val + 1);
    backlinks.init_from_parent();

    backlinks.add(m_row_ndx, origin_key);

    REALM_ASSERT(!fields.has_missing_parent_update());
}

bool Obj::remove_one_backlink(ColKey backlink_col_key, ObjKey origin_key)
{
    ensure_writeable();

    ColKey::Idx backlink_col_ndx = backlink_col_key.get_index();
    Allocator& alloc = get_alloc();
    alloc.bump_content_version();
    Array fallback(alloc);
    Array& fields = get_tree_top()->get_fields_accessor(fallback, m_mem);

    ArrayBacklink backlinks(alloc);
    backlinks.set_parent(&fields, backlink_col_ndx.val + 1);
    backlinks.init_from_parent();

    return backlinks.remove(m_row_ndx, origin_key);
}

namespace {
template <class T>
inline void nullify_linklist(Obj& obj, ColKey origin_col_key, T target)
{
    Lst<T> link_list(obj, origin_col_key);
    size_t ndx = link_list.find_first(target);

    REALM_ASSERT(ndx != realm::npos); // There has to be one

    if (Replication* repl = obj.get_replication()) {
        if constexpr (std::is_same_v<T, ObjKey>) {
            repl->link_list_nullify(link_list, ndx); // Throws
        }
        else {
            repl->list_erase(link_list, ndx); // Throws
        }
    }

    // We cannot just call 'remove' on link_list as it would produce the wrong
    // replication instruction and also attempt an update on the backlinks from
    // the object that we in the process of removing.
    BPlusTree<T>& tree = const_cast<BPlusTree<T>&>(link_list.get_tree());
    tree.erase(ndx);
}
template <class T>
inline void nullify_set(Obj& obj, ColKey origin_col_key, T target)
{
    Set<T> set(obj, origin_col_key);
    size_t ndx = set.find_first(target);

    REALM_ASSERT(ndx != realm::npos); // There has to be one

    if (Replication* repl = obj.get_replication()) {
        repl->set_erase(set, ndx, target); // Throws
    }

    // We cannot just call 'remove' on set as it would produce the wrong
    // replication instruction and also attempt an update on the backlinks from
    // the object that we in the process of removing.
    BPlusTree<T>& tree = const_cast<BPlusTree<T>&>(set.get_tree());
    tree.erase(ndx);
}
} // namespace

void Obj::nullify_link(ColKey origin_col_key, ObjLink target_link)
{
    ensure_writeable();

    ColKey::Idx origin_col_ndx = origin_col_key.get_index();

    Allocator& alloc = get_alloc();
    Array fallback(alloc);
    Array& fields = get_tree_top()->get_fields_accessor(fallback, m_mem);

    ColumnAttrMask attr = origin_col_key.get_attrs();
    if (attr.test(col_attr_List)) {
        if (origin_col_key.get_type() == col_type_LinkList) {
            nullify_linklist(*this, origin_col_key, target_link.get_obj_key());
        }
        else if (origin_col_key.get_type() == col_type_TypedLink) {
            nullify_linklist(*this, origin_col_key, target_link);
        }
        else if (origin_col_key.get_type() == col_type_Mixed) {
            nullify_linklist(*this, origin_col_key, Mixed(target_link));
        }
        else {
            REALM_ASSERT(false);
        }
    }
    else if (attr.test(col_attr_Set)) {
        if (origin_col_key.get_type() == col_type_Link) {
            nullify_set(*this, origin_col_key, target_link.get_obj_key());
        }
        else if (origin_col_key.get_type() == col_type_TypedLink) {
            nullify_set(*this, origin_col_key, target_link);
        }
        else if (origin_col_key.get_type() == col_type_Mixed) {
            nullify_set(*this, origin_col_key, Mixed(target_link));
        }
        else {
            REALM_ASSERT(false);
        }
    }
    else if (attr.test(col_attr_Dictionary)) {
        auto dict = this->get_dictionary(origin_col_key);
        Mixed val{target_link};
        for (auto it : dict) {
            if (it.second == val) {
                dict.nullify(it.first);
            }
        }
    }
    else {
        if (origin_col_key.get_type() == col_type_Link) {
            ArrayKey links(alloc);
            links.set_parent(&fields, origin_col_ndx.val + 1);
            links.init_from_parent();

            // Ensure we are nullifying correct link
            REALM_ASSERT(links.get(m_row_ndx) == target_link.get_obj_key());

            links.set(m_row_ndx, ObjKey{});
        }
        else if (origin_col_key.get_type() == col_type_TypedLink) {
            ArrayTypedLink links(alloc);
            links.set_parent(&fields, origin_col_ndx.val + 1);
            links.init_from_parent();

            // Ensure we are nullifying correct link
            REALM_ASSERT(links.get(m_row_ndx) == target_link);

            links.set(m_row_ndx, ObjLink{});
        }
        else {
            ArrayMixed mixed(alloc);
            mixed.set_parent(&fields, origin_col_ndx.val + 1);
            mixed.init_from_parent();

            // Ensure we are nullifying correct link
            REALM_ASSERT(mixed.get(m_row_ndx).get<ObjLink>() == target_link);

            mixed.set(m_row_ndx, Mixed{});
        }

        if (Replication* repl = get_replication())
            repl->nullify_link(m_table.unchecked_ptr(), origin_col_key, m_key); // Throws
    }
    alloc.bump_content_version();
}

void Obj::set_backlink(ColKey col_key, ObjLink new_link) const
{
    if (new_link && new_link.get_obj_key()) {
        auto target_obj = m_table->get_parent_group()->get_object(new_link);
        ColKey backlink_col_key;
        auto type = col_key.get_type();
        if (type == col_type_TypedLink || type == col_type_Mixed || col_key.is_dictionary()) {
            backlink_col_key = target_obj.get_table()->find_or_add_backlink_column(col_key, get_table_key());
        }
        else {
            backlink_col_key = m_table->get_opposite_column(col_key);
        }
        target_obj.add_backlink(backlink_col_key, m_key);
    }
}

bool Obj::replace_backlink(ColKey col_key, ObjLink old_link, ObjLink new_link, CascadeState& state) const
{
    bool recurse = remove_backlink(col_key, old_link, state);
    set_backlink(col_key, new_link);

    return recurse;
}

bool Obj::remove_backlink(ColKey col_key, ObjLink old_link, CascadeState& state) const
{
    if (old_link && old_link.get_obj_key()) {
        REALM_ASSERT(m_table->valid_column(col_key));
        ObjKey old_key = old_link.get_obj_key();
        auto target_obj = m_table->get_parent_group()->get_object(old_link);
        TableRef target_table = target_obj.get_table();
        ColKey backlink_col_key;
        auto type = col_key.get_type();
        if (type == col_type_TypedLink || type == col_type_Mixed || col_key.is_dictionary()) {
            backlink_col_key = target_table->find_or_add_backlink_column(col_key, get_table_key());
        }
        else {
            backlink_col_key = m_table->get_opposite_column(col_key);
        }

        bool strong_links = target_table->is_embedded();
        bool is_unres = old_key.is_unresolved();

        bool last_removed = target_obj.remove_one_backlink(backlink_col_key, m_key); // Throws
        if (is_unres) {
            if (last_removed) {
                // Check is there are more backlinks
                if (!target_obj.has_backlinks(false)) {
                    // Tombstones can be erased right away - there is no cascading effect
                    target_table->m_tombstones->erase(old_key, state);
                }
            }
        }
        else {
            return state.enqueue_for_cascade(target_obj, strong_links, last_removed);
        }
    }

    return false;
}

void Obj::assign(const Obj& other)
{
    REALM_ASSERT(get_table() == other.get_table());
    auto cols = m_table->get_column_keys();
    for (auto col : cols) {
        if (col.get_attrs().test(col_attr_List)) {
            auto src_list = other.get_listbase_ptr(col);
            auto dst_list = get_listbase_ptr(col);
            auto sz = src_list->size();
            dst_list->clear();
            for (size_t i = 0; i < sz; i++) {
                Mixed val = src_list->get_any(i);
                dst_list->insert_any(i, val);
            }
        }
        else {
            Mixed val = other.get_any(col);
            if (val.is_null()) {
                this->set_null(col);
                continue;
            }
            switch (val.get_type()) {
                case type_String: {
                    // Need to take copy. Values might be in same cluster
                    std::string str{val.get_string()};
                    this->set(col, str);
                    break;
                }
                case type_Binary: {
                    // Need to take copy. Values might be in same cluster
                    std::string str{val.get_binary()};
                    this->set(col, BinaryData(str));
                    break;
                }
                default:
                    this->set_any(col, val);
                    break;
            }
        }
    }

    auto copy_links = [this, &other](ColKey col) {
        auto t = m_table->get_opposite_table(col);
        auto c = m_table->get_opposite_column(col);
        auto backlinks = other.get_all_backlinks(col);
        for (auto bl : backlinks) {
            auto linking_obj = t->get_object(bl);
            if (c.get_type() == col_type_Link) {
                // Single link
                REALM_ASSERT(!linking_obj.get<ObjKey>(c) || linking_obj.get<ObjKey>(c) == other.get_key());
                linking_obj.set(c, get_key());
            }
            else {
                auto l = linking_obj.get_linklist(c);
                auto n = l.find_first(other.get_key());
                REALM_ASSERT(n != realm::npos);
                l.set(n, get_key());
            }
        }
        return false;
    };
    m_table->for_each_backlink_column(copy_links);
}

Dictionary Obj::get_dictionary(ColKey col_key) const
{
    REALM_ASSERT(col_key.is_dictionary());
    update_if_needed();
    return Dictionary(Obj(*this), col_key);
}

Dictionary Obj::get_dictionary(StringData col_name) const
{
    return get_dictionary(get_column_key(col_name));
}

void Obj::assign_pk_and_backlinks(const Obj& other)
{
    REALM_ASSERT(get_table() == other.get_table());
    if (auto col_pk = m_table->get_primary_key_column()) {
        Mixed val = other.get_any(col_pk);
        this->set_any(col_pk, val);
    }

    auto copy_links = [this, &other](ColKey col) {
        auto t = m_table->get_opposite_table(col);
        auto c = m_table->get_opposite_column(col);
        auto backlinks = other.get_all_backlinks(col);
        for (auto bl : backlinks) {
            auto linking_obj = t->get_object(bl);
            if (c.is_dictionary()) {
                auto dict = linking_obj.get_dictionary(c);
                Mixed val(other.get_link());
                for (auto it : dict) {
                    if (it.second == val) {
                        auto link = get_link();
                        dict.insert(it.first, link);
                    }
                }
            }
            else if (c.is_set()) {
                if (c.get_type() == col_type_Link) {
                    auto set = linking_obj.get_set<ObjKey>(c);
                    set.erase(other.get_key());
                    set.insert(get_key());
                }
                else if (c.get_type() == col_type_TypedLink) {
                    auto set = linking_obj.get_set<ObjLink>(c);
                    set.erase({m_table->get_key(), other.get_key()});
                    set.insert({m_table->get_key(), get_key()});
                }
                if (c.get_type() == col_type_Mixed) {
                    auto set = linking_obj.get_set<Mixed>(c);
                    set.erase(ObjLink{m_table->get_key(), other.get_key()});
                    set.insert(ObjLink{m_table->get_key(), get_key()});
                }
            }
            else if (c.get_type() == col_type_Link) {
                // Single link
                REALM_ASSERT(!linking_obj.get<ObjKey>(c) || linking_obj.get<ObjKey>(c) == other.get_key());
                linking_obj.set(c, get_key());
            }
            else {
                // Link list
                auto l = linking_obj.get_list<ObjKey>(c);
                auto n = l.find_first(other.get_key());
                REALM_ASSERT(n != realm::npos);
                l.set(n, get_key());
            }
        }
        return false;
    };
    m_table->for_each_backlink_column(copy_links);
}

template util::Optional<int64_t> Obj::get<util::Optional<int64_t>>(ColKey col_key) const;
template util::Optional<Bool> Obj::get<util::Optional<Bool>>(ColKey col_key) const;
template float Obj::get<float>(ColKey col_key) const;
template util::Optional<float> Obj::get<util::Optional<float>>(ColKey col_key) const;
template double Obj::get<double>(ColKey col_key) const;
template util::Optional<double> Obj::get<util::Optional<double>>(ColKey col_key) const;
template StringData Obj::get<StringData>(ColKey col_key) const;
template BinaryData Obj::get<BinaryData>(ColKey col_key) const;
template Timestamp Obj::get<Timestamp>(ColKey col_key) const;
template ObjectId Obj::get<ObjectId>(ColKey col_key) const;
template util::Optional<ObjectId> Obj::get<util::Optional<ObjectId>>(ColKey col_key) const;
template ObjKey Obj::get<ObjKey>(ColKey col_key) const;
template Decimal128 Obj::get<Decimal128>(ColKey col_key) const;
template ObjLink Obj::get<ObjLink>(ColKey col_key) const;
template Mixed Obj::get<Mixed>(realm::ColKey) const;
template UUID Obj::get<UUID>(realm::ColKey) const;
template util::Optional<UUID> Obj::get<util::Optional<UUID>>(ColKey col_key) const;

template <class T>
inline void Obj::do_set_null(ColKey col_key)
{
    ColKey::Idx col_ndx = col_key.get_index();
    Allocator& alloc = get_alloc();
    alloc.bump_content_version();
    Array fallback(alloc);
    Array& fields = get_tree_top()->get_fields_accessor(fallback, m_mem);

    T values(alloc);
    values.set_parent(&fields, col_ndx.val + 1);
    values.init_from_parent();
    values.set_null(m_row_ndx);
}

template <>
inline void Obj::do_set_null<ArrayString>(ColKey col_key)
{
    ColKey::Idx col_ndx = col_key.get_index();
    size_t spec_ndx = m_table->leaf_ndx2spec_ndx(col_ndx);
    Allocator& alloc = get_alloc();
    alloc.bump_content_version();
    Array fallback(alloc);
    Array& fields = get_tree_top()->get_fields_accessor(fallback, m_mem);

    ArrayString values(alloc);
    values.set_parent(&fields, col_ndx.val + 1);
    values.set_spec(const_cast<Spec*>(&get_spec()), spec_ndx);
    values.init_from_parent();
    values.set_null(m_row_ndx);
}

Obj& Obj::set_null(ColKey col_key, bool is_default)
{
    ColumnType col_type = col_key.get_type();
    // Links need special handling
    if (col_type == col_type_Link) {
        set(col_key, null_key);
    }
    else {
        auto attrs = col_key.get_attrs();
        if (REALM_UNLIKELY(!attrs.test(col_attr_Nullable))) {
            throw LogicError(LogicError::column_not_nullable);
        }

        update_if_needed();
        ensure_writeable();

        if (StringIndex* index = m_table->get_search_index(col_key)) {
            index->set(m_key, null{});
        }

        switch (col_type) {
            case col_type_Int:
                do_set_null<ArrayIntNull>(col_key);
                break;
            case col_type_Bool:
                do_set_null<ArrayBoolNull>(col_key);
                break;
            case col_type_Float:
                do_set_null<ArrayFloatNull>(col_key);
                break;
            case col_type_Double:
                do_set_null<ArrayDoubleNull>(col_key);
                break;
            case col_type_ObjectId:
                do_set_null<ArrayObjectIdNull>(col_key);
                break;
            case col_type_String:
                do_set_null<ArrayString>(col_key);
                break;
            case col_type_Binary:
                do_set_null<ArrayBinary>(col_key);
                break;
            case col_type_Timestamp:
                do_set_null<ArrayTimestamp>(col_key);
                break;
            case col_type_Decimal:
                do_set_null<ArrayDecimal128>(col_key);
                break;
            case col_type_Mixed:
                do_set_null<ArrayMixed>(col_key);
                break;
            case col_type_UUID:
                do_set_null<ArrayUUIDNull>(col_key);
                break;
            default:
                REALM_UNREACHABLE();
        }
    }

    if (Replication* repl = get_replication())
        repl->set(m_table.unchecked_ptr(), col_key, m_key, util::none,
                  is_default ? _impl::instr_SetDefault : _impl::instr_Set); // Throws

    return *this;
}


ColKey Obj::spec_ndx2colkey(size_t col_ndx)
{
    return get_table()->spec_ndx2colkey(col_ndx);
}

size_t Obj::colkey2spec_ndx(ColKey key)
{
    return get_table()->colkey2spec_ndx(key);
}

ColKey Obj::get_primary_key_column() const
{
    return m_table->get_primary_key_column();
}

} // namespace realm<|MERGE_RESOLUTION|>--- conflicted
+++ resolved
@@ -834,14 +834,11 @@
             out << "\"";
             out << val.get<ObjectId>();
             out << "\"";
-<<<<<<< HEAD
             break;
         case type_UUID:
             out << "\"";
             out << val.get<UUID>();
             out << "\"";
-=======
->>>>>>> bdec89a4
             break;
         case type_TypedLink:
             out << "\"";
@@ -911,6 +908,11 @@
             out << "{\"$oid\": \"";
             out << val.get<ObjectId>();
             out << "\"}";
+            break;
+        case type_UUID:
+            out << "{\"$binary\": \"";
+            out << val.get<UUID>();
+            out << "\", \"subType\": \"04\"}}";
             break;
         case type_TypedLink: {
             out_mixed_xjson(out, val.get<ObjLink>().get_obj_key());
