#include "realm/sync/protocol.hpp"
#include <system_error>
#include <sstream>

#include <realm/util/assert.hpp>
#include <realm/util/safe_int_ops.hpp>
#include <realm/util/random.hpp>
#include <realm/util/memory_stream.hpp>
#include <realm/util/basic_system_errors.hpp>
#include <realm/util/scope_exit.hpp>
#include <realm/util/to_string.hpp>
#include <realm/util/uri.hpp>
#include <realm/util/platform_info.hpp>
#include <realm/sync/impl/clock.hpp>
#include <realm/impl/simulated_failure.hpp>
#include <realm/sync/network/http.hpp>
#include <realm/sync/noinst/client_history_impl.hpp>
#include <realm/sync/noinst/client_impl_base.hpp>
#include <realm/sync/noinst/compact_changesets.hpp>
#include <realm/sync/protocol.hpp>
#include <realm/version.hpp>
#include <realm/sync/changeset_parser.hpp>

#include <realm/sync/network/websocket.hpp> // Only for websocket::Error TODO remove

// NOTE: The protocol specification is in `/doc/protocol.md`


using namespace realm;
using namespace _impl;
using namespace realm::util;
using namespace realm::sync;

// clang-format off
using Connection      = ClientImpl::Connection;
using Session         = ClientImpl::Session;
using UploadChangeset = ClientHistory::UploadChangeset;

// These are a work-around for a bug in MSVC. It cannot find in-class types
// mentioned in signature of out-of-line member function definitions.
using ConnectionTerminationReason = ClientImpl::ConnectionTerminationReason;
using OutputBuffer                = ClientImpl::OutputBuffer;
using ReceivedChangesets          = ClientProtocol::ReceivedChangesets;
// clang-format on

void ErrorTryAgainBackoffInfo::update(const ProtocolErrorInfo& info)
{
    if (triggering_error && static_cast<ProtocolError>(info.raw_error_code) == *triggering_error) {
        return;
    }

    delay_info = info.resumption_delay_interval.value_or(ResumptionDelayInfo{});
    cur_delay_interval = util::none;
    triggering_error = static_cast<ProtocolError>(info.raw_error_code);
}

void ErrorTryAgainBackoffInfo::reset()
{
    triggering_error = util::none;
    cur_delay_interval = util::none;
    delay_info = ResumptionDelayInfo{};
}

std::chrono::milliseconds ErrorTryAgainBackoffInfo::delay_interval()
{
    if (!cur_delay_interval) {
        cur_delay_interval = delay_info.resumption_delay_interval;
        return *cur_delay_interval;
    }
    if (*cur_delay_interval >= delay_info.max_resumption_delay_interval) {
        return delay_info.max_resumption_delay_interval;
    }
    *cur_delay_interval *= delay_info.resumption_delay_backoff_multiplier;
    return *cur_delay_interval;
}

bool ClientImpl::decompose_server_url(const std::string& url, ProtocolEnvelope& protocol, std::string& address,
                                      port_type& port, std::string& path) const
{
    util::Uri uri(url); // Throws
    uri.canonicalize(); // Throws
    std::string userinfo, address_2, port_2;
    bool realm_scheme = (uri.get_scheme() == "realm:" || uri.get_scheme() == "realms:");
    bool ws_scheme = (uri.get_scheme() == "ws:" || uri.get_scheme() == "wss:");
    bool good = ((realm_scheme || ws_scheme) && uri.get_auth(userinfo, address_2, port_2) && userinfo.empty() &&
                 !address_2.empty() && uri.get_query().empty() && uri.get_frag().empty()); // Throws
    if (REALM_UNLIKELY(!good))
        return false;
    ProtocolEnvelope protocol_2;
    port_type port_3;
    if (realm_scheme) {
        if (uri.get_scheme() == "realm:") {
            protocol_2 = ProtocolEnvelope::realm;
            port_3 = (m_enable_default_port_hack ? 80 : 7800);
        }
        else {
            protocol_2 = ProtocolEnvelope::realms;
            port_3 = (m_enable_default_port_hack ? 443 : 7801);
        }
    }
    else {
        REALM_ASSERT(ws_scheme);
        if (uri.get_scheme() == "ws:") {
            protocol_2 = ProtocolEnvelope::ws;
            port_3 = 80;
        }
        else {
            protocol_2 = ProtocolEnvelope::wss;
            port_3 = 443;
        }
    }
    if (!port_2.empty()) {
        std::istringstream in(port_2);    // Throws
        in.imbue(std::locale::classic()); // Throws
        in >> port_3;
        if (REALM_UNLIKELY(!in || !in.eof() || port_3 < 1))
            return false;
    }
    std::string path_2 = uri.get_path(); // Throws (copy)

    protocol = protocol_2;
    address = std::move(address_2);
    port = port_3;
    path = std::move(path_2);
    return true;
}


ClientImpl::ClientImpl(ClientConfig config)
    : logger_ptr{config.logger ? std::move(config.logger) : std::make_shared<util::StderrLogger>()}
    , logger{*logger_ptr}
    , m_reconnect_mode{config.reconnect_mode}
    , m_connect_timeout{config.connect_timeout}
    , m_connection_linger_time{config.one_connection_per_session ? 0 : config.connection_linger_time}
    , m_ping_keepalive_period{config.ping_keepalive_period}
    , m_pong_keepalive_timeout{config.pong_keepalive_timeout}
    , m_fast_reconnect_limit{config.fast_reconnect_limit}
    , m_disable_upload_activation_delay{config.disable_upload_activation_delay}
    , m_dry_run{config.dry_run}
    , m_enable_default_port_hack{config.enable_default_port_hack}
    , m_disable_upload_compaction{config.disable_upload_compaction}
    , m_fix_up_object_ids{config.fix_up_object_ids}
    , m_roundtrip_time_handler{std::move(config.roundtrip_time_handler)}
    , m_user_agent_string{make_user_agent_string(config)} // Throws
    , m_socket_provider{[&]() -> std::shared_ptr<SyncSocketProvider> {
        if (config.socket_provider)
            return config.socket_provider;

        return std::make_shared<websocket::DefaultSocketProvider>(logger_ptr, get_user_agent_string());
    }()}
    , m_client_protocol{} // Throws
    , m_one_connection_per_session{config.one_connection_per_session}
    , m_random{}
{
    // FIXME: Would be better if seeding was up to the application.
    util::seed_prng_nondeterministically(m_random); // Throws

    logger.debug("Realm sync client (%1)", REALM_VER_CHUNK); // Throws
    logger.debug("Supported protocol versions: %1-%2", get_oldest_supported_protocol_version(),
                 get_current_protocol_version()); // Throws
    logger.debug("Platform: %1", util::get_platform_info());
    const char* build_mode;
#if REALM_DEBUG
    build_mode = "Debug";
#else
    build_mode = "Release";
#endif
    logger.debug("Build mode: %1", build_mode);
    logger.debug("Config param: one_connection_per_session = %1",
                 config.one_connection_per_session); // Throws
    logger.debug("Config param: connect_timeout = %1 ms",
                 config.connect_timeout); // Throws
    logger.debug("Config param: connection_linger_time = %1 ms",
                 config.connection_linger_time); // Throws
    logger.debug("Config param: ping_keepalive_period = %1 ms",
                 config.ping_keepalive_period); // Throws
    logger.debug("Config param: pong_keepalive_timeout = %1 ms",
                 config.pong_keepalive_timeout); // Throws
    logger.debug("Config param: fast_reconnect_limit = %1 ms",
                 config.fast_reconnect_limit); // Throws
    logger.debug("Config param: disable_upload_compaction = %1",
                 config.disable_upload_compaction); // Throws
    logger.debug("Config param: disable_sync_to_disk = %1",
                 config.disable_sync_to_disk); // Throws
    logger.debug("User agent string: '%1'", get_user_agent_string());

    if (config.reconnect_mode != ReconnectMode::normal) {
        logger.warn("Testing/debugging feature 'nonnormal reconnect mode' enabled - "
                    "never do this in production!");
    }

    if (config.dry_run) {
        logger.warn("Testing/debugging feature 'dry run' enabled - "
                    "never do this in production!");
    }

    if (m_one_connection_per_session) {
        // FIXME: Re-enable this warning when the load balancer is able to handle
        // multiplexing.
        //        logger.warn("Testing/debugging feature 'one connection per session' enabled - "
        //            "never do this in production");
    }

    if (config.disable_upload_activation_delay) {
        logger.warn("Testing/debugging feature 'disable_upload_activation_delay' enabled - "
                    "never do this in production");
    }

    if (config.disable_sync_to_disk) {
        logger.warn("Testing/debugging feature 'disable_sync_to_disk' enabled - "
                    "never do this in production");
    }

    m_actualize_and_finalize = create_trigger([this](Status status) {
        if (status == ErrorCodes::OperationAborted)
            return;
        else if (!status.is_ok())
<<<<<<< HEAD
            throw Exception(status);

=======
            throw ExceptionForStatus(status);
>>>>>>> 8e4c9922
        actualize_and_finalize_session_wrappers(); // Throws
    });
}


std::string ClientImpl::make_user_agent_string(ClientConfig& config)
{
    std::string platform_info = std::move(config.user_agent_platform_info);
    if (platform_info.empty())
        platform_info = util::get_platform_info(); // Throws
    std::ostringstream out;
    out << "RealmSync/" REALM_VERSION_STRING " (" << platform_info << ")"; // Throws
    if (!config.user_agent_application_info.empty())
        out << " " << config.user_agent_application_info; // Throws
    return out.str();                                     // Throws
}


void ClientImpl::post(SyncSocketProvider::FunctionHandler&& handler)
{
    REALM_ASSERT(m_socket_provider);
    m_socket_provider->post(std::move(handler));
}


SyncSocketProvider::SyncTimer ClientImpl::create_timer(std::chrono::milliseconds delay,
                                                       SyncSocketProvider::FunctionHandler&& handler)
{
    REALM_ASSERT(m_socket_provider);
    return m_socket_provider->create_timer(delay, std::move(handler));
}

ClientImpl::SyncTrigger ClientImpl::create_trigger(SyncSocketProvider::FunctionHandler&& handler)
{
    REALM_ASSERT(m_socket_provider);
    return std::make_unique<Trigger<SyncSocketProvider>>(m_socket_provider.get(), std::move(handler));
}


void Connection::activate()
{
    REALM_ASSERT(m_on_idle);
    m_activated = true;
    if (m_num_active_sessions == 0)
        m_on_idle->trigger();
    // We cannot in general connect immediately, because a prior failure to
    // connect may require a delay before reconnecting (see `m_reconnect_info`).
    initiate_reconnect_wait(); // Throws
}


void Connection::activate_session(std::unique_ptr<Session> sess)
{
    REALM_ASSERT(&sess->m_conn == this);
    Session& sess_2 = *sess;
    session_ident_type ident = sess->m_ident;
    auto p = m_sessions.emplace(ident, std::move(sess)); // Throws
    bool was_inserted = p.second;
    REALM_ASSERT(was_inserted);
    sess_2.activate(); // Throws
    if (m_state == ConnectionState::connected) {
        bool fast_reconnect = false;
        sess_2.connection_established(fast_reconnect); // Throws
    }
    ++m_num_active_sessions;
}


void Connection::initiate_session_deactivation(Session* sess)
{
    REALM_ASSERT(&sess->m_conn == this);
    if (REALM_UNLIKELY(--m_num_active_sessions == 0)) {
        if (m_activated && m_state == ConnectionState::disconnected)
            m_on_idle->trigger();
    }
    sess->initiate_deactivation(); // Throws
    if (sess->m_state == Session::Deactivated) {
        // Session is now deactivated, so remove and destroy it.
        session_ident_type ident = sess->m_ident;
        m_sessions.erase(ident);
    }
}


void Connection::cancel_reconnect_delay()
{
    REALM_ASSERT(m_activated);

    if (m_reconnect_delay_in_progress) {
        if (m_nonzero_reconnect_delay)
            logger.detail("Canceling reconnect delay"); // Throws

        // Cancel the in-progress wait operation by destroying the timer
        // object. Destruction is needed in this case, because a new wait
        // operation might have to be initiated before the previous one
        // completes (its completion handler starts to execute), so the new wait
        // operation must be done on a new timer object.
        m_reconnect_disconnect_timer.reset();
        m_reconnect_delay_in_progress = false;
        m_reconnect_info.reset();
        initiate_reconnect_wait(); // Throws
        return;
    }
    if (m_state != ConnectionState::disconnected) {
        // A currently established connection, or an in-progress attempt to
        // establish the connection may be about to fail for a reason that
        // precedes the invocation of Session::cancel_reconnect_delay(). For
        // that reason, it is important that at least one new reconnect attempt
        // is initiated without delay after the invocation of
        // Session::cancel_reconnect_delay(). The operation that resets the
        // reconnect delay (ReconnectInfo::reset()) needs to be postponed,
        // because some parts of `m_reconnect_info` may get clobbered before
        // initiate_reconnect_wait() is called again.
        //
        // If a PONG message arrives, and it is a response to the urgent PING
        // message sent below, `m_reconnect_info.m_scheduled_reset` will be
        // reset back to false, because in that case, we know that the
        // connection was not about to fail for a reason that preceded the
        // invocation of cancel_reconnect_delay().
        m_reconnect_info.m_scheduled_reset = true;
        m_ping_after_scheduled_reset_of_reconnect_info = false;

        schedule_urgent_ping(); // Throws
        return;
    }
    // Nothing to do in this case. The next reconnect attemp will be made as
    // soon as there are any sessions that are both active and unsuspended.
}


void Connection::websocket_connected_handler(const std::string& protocol)
{
    if (!protocol.empty()) {
        std::string_view expected_prefix =
            is_flx_sync_connection() ? get_flx_websocket_protocol_prefix() : get_pbs_websocket_protocol_prefix();
        // FIXME: Use std::string_view::begins_with() in C++20.
        auto prefix_matches = [&](std::string_view other) {
            return protocol.size() >= other.size() && (protocol.substr(0, other.size()) == other);
        };
        if (prefix_matches(expected_prefix)) {
            util::MemoryInputStream in;
            in.set_buffer(protocol.data() + expected_prefix.size(), protocol.data() + protocol.size());
            in.imbue(std::locale::classic());
            in.unsetf(std::ios_base::skipws);
            int value_2 = 0;
            in >> value_2;
            if (in && in.eof() && value_2 >= 0) {
                bool good_version =
                    (value_2 >= get_oldest_supported_protocol_version() && value_2 <= get_current_protocol_version());
                if (good_version) {
                    logger.detail("Negotiated protocol version: %1", value_2);
                    m_negotiated_protocol_version = value_2;
                    handle_connection_established(); // Throws
                    return;
                }
            }
        }
        logger.error("Bad protocol info from server: '%1'", protocol); // Throws
    }
    else {
        logger.error("Missing protocol info from server"); // Throws
    }
    m_reconnect_info.m_reason = ConnectionTerminationReason::bad_headers_in_http_response;
    bool is_fatal = true;
    close_due_to_client_side_error(ClientError::bad_protocol_from_server, std::nullopt, is_fatal); // Throws
}


void Connection::websocket_read_or_write_error_handler(std::error_code ec)
{
    read_or_write_error(ec); // Throws
}


void Connection::websocket_handshake_error_handler(std::error_code ec, const std::string_view* body)
{
    bool is_fatal;
    if (ec == websocket::Error::bad_response_3xx_redirection ||
        ec == websocket::Error::bad_response_301_moved_permanently ||
        ec == websocket::Error::bad_response_401_unauthorized ||
        ec == websocket::Error::bad_response_5xx_server_error ||
        ec == websocket::Error::bad_response_500_internal_server_error ||
        ec == websocket::Error::bad_response_502_bad_gateway ||
        ec == websocket::Error::bad_response_503_service_unavailable ||
        ec == websocket::Error::bad_response_504_gateway_timeout) {
        is_fatal = false;
        m_reconnect_info.m_reason = ConnectionTerminationReason::http_response_says_nonfatal_error;
    }
    else {
        is_fatal = true;
        m_reconnect_info.m_reason = ConnectionTerminationReason::http_response_says_fatal_error;
        if (body) {
            std::string_view identifier = "REALM_SYNC_PROTOCOL_MISMATCH";
            auto i = body->find(identifier);
            if (i != std::string_view::npos) {
                std::string_view rest = body->substr(i + identifier.size());
                // FIXME: Use std::string_view::begins_with() in C++20.
                auto begins_with = [](std::string_view string, std::string_view prefix) {
                    return (string.size() >= prefix.size() &&
                            std::equal(string.data(), string.data() + prefix.size(), prefix.data()));
                };
                if (begins_with(rest, ":CLIENT_TOO_OLD")) {
                    ec = ClientError::client_too_old_for_server;
                }
                else if (begins_with(rest, ":CLIENT_TOO_NEW")) {
                    ec = ClientError::client_too_new_for_server;
                }
                else {
                    // Other more complicated forms of mismatch
                    ec = ClientError::protocol_mismatch;
                }
            }
        }
    }

    close_due_to_client_side_error(ec, std::nullopt, is_fatal); // Throws
}


void Connection::websocket_protocol_error_handler(std::error_code ec)
{
    m_reconnect_info.m_reason = ConnectionTerminationReason::websocket_protocol_violation;
    bool is_fatal = true;                                       // A WebSocket protocol violation is a fatal error
    close_due_to_client_side_error(ec, std::nullopt, is_fatal); // Throws
}


bool Connection::websocket_binary_message_received(util::Span<const char> data)
{
    std::error_code ec;
    using sf = SimulatedFailure;
    if (sf::trigger(sf::sync_client__read_head, ec)) {
        read_or_write_error(ec);
        return bool(m_websocket);
    }

    handle_message_received(data);
    return bool(m_websocket);
}


bool Connection::websocket_close_message_received(std::error_code error_code, StringData message)
{
    if (error_code.category() == websocket::websocket_close_status_category() && error_code.value() != 1005 &&
        error_code.value() != 1000) {
        m_reconnect_info.m_reason = ConnectionTerminationReason::websocket_protocol_violation;

        constexpr bool try_again = true;
        SessionErrorInfo error_info{error_code, message, try_again};

        // If the server sends a websocket close message with code 1009, then it's because we've sent an
        // UPLOAD message that is too large for the server to process. Simply disconnecting/reconnecting will not
        // be sufficient because when we re-connect we'll just try to send the same bad upload message.
        //
        // Since the handling of this error happens at a layer below the standard `ERROR` message handling
        // we need to synthesize an `ERROR` message-like error info here to client reset when this error
        // is received.
        if (error_code.value() == 1009) {
            error_info.error_code = make_error_code(ProtocolError::limits_exceeded);
            error_info.server_requests_action = ProtocolErrorInfo::Action::ClientReset;
            error_info.message = util::format(
                "Sync websocket closed because the server received a message that was too large: %1", message);
        }

        involuntary_disconnect(std::move(error_info));
    }

    return bool(m_websocket);
}

// Guarantees that handle_reconnect_wait() is never called from within the
// execution of initiate_reconnect_wait() (no callback reentrance).
void Connection::initiate_reconnect_wait()
{
    REALM_ASSERT(m_activated);
    REALM_ASSERT(!m_reconnect_delay_in_progress);
    REALM_ASSERT(!m_disconnect_delay_in_progress);

    using milliseconds_lim = ReconnectInfo::milliseconds_lim;

    constexpr milliseconds_type min_delay = 1000;   // 1 second (barring deductions)
    constexpr milliseconds_type max_delay = 300000; // 5 minutes

    // Delay must increase when scaled by a factor greater than 1.
    static_assert(min_delay > 0, "");
    static_assert(max_delay >= min_delay, "");

    if (m_reconnect_info.m_scheduled_reset)
        m_reconnect_info.reset();

    bool infinite_delay = false;
    milliseconds_type remaining_delay = 0;
    if (!m_reconnect_info.m_reason) {
        // Delay in progress. `m_time_point` specifies when the delay expires.
        if (m_reconnect_info.m_time_point == milliseconds_lim::max()) {
            infinite_delay = true;
        }
        else {
            milliseconds_type now = monotonic_clock_now();
            if (now < m_reconnect_info.m_time_point)
                remaining_delay = m_reconnect_info.m_time_point - now;
        }
    }
    else {
        // Compute a new reconnect delay
        bool zero_delay = false;
        switch (m_client.get_reconnect_mode()) {
            case ReconnectMode::normal:
                break;
            case ReconnectMode::testing:
                if (was_voluntary(*m_reconnect_info.m_reason)) {
                    zero_delay = true;
                }
                else {
                    infinite_delay = true;
                }
                break;
        }

        // Calculate delay
        milliseconds_type delay = 0;
        bool record_delay_as_zero = false;
        if (!zero_delay && !infinite_delay) {
            switch (*m_reconnect_info.m_reason) {
                case ConnectionTerminationReason::closed_voluntarily:
                case ConnectionTerminationReason::read_or_write_error:
                case ConnectionTerminationReason::pong_timeout:
                    // Minimum delay after successful connect operation
                    delay = min_delay;
                    break;
                case ConnectionTerminationReason::connect_operation_failed:
                case ConnectionTerminationReason::http_response_says_nonfatal_error:
                case ConnectionTerminationReason::sync_connect_timeout:
                    // The last attempt at establishing a connection failed. In
                    // this case, the reconnect delay will increase with the
                    // number of consecutive failures.
                    delay = m_reconnect_info.m_delay;
                    // Double the previous delay
                    if (util::int_multiply_with_overflow_detect(delay, 2))
                        delay = milliseconds_lim::max();
                    // Raise to minimum delay in case last delay was zero
                    if (delay < min_delay)
                        delay = min_delay;
                    // Cut off at a fixed maximum delay
                    if (delay > max_delay)
                        delay = max_delay;
                    break;
                case ConnectionTerminationReason::server_said_try_again_later:
                    record_delay_as_zero = true;
                    delay = m_reconnect_info.m_try_again_delay_info.delay_interval().count();
                    break;
                case ConnectionTerminationReason::ssl_certificate_rejected:
                case ConnectionTerminationReason::ssl_protocol_violation:
                case ConnectionTerminationReason::websocket_protocol_violation:
                case ConnectionTerminationReason::http_response_says_fatal_error:
                case ConnectionTerminationReason::bad_headers_in_http_response:
                case ConnectionTerminationReason::sync_protocol_violation:
                case ConnectionTerminationReason::server_said_do_not_reconnect:
                case ConnectionTerminationReason::missing_protocol_feature:
                    // Use a significantly longer delay in this case to avoid
                    // disturbing the server too much. It does make sense to try
                    // again eventually, because the server may get restarted in
                    // such a way the that problem goes away.
                    delay = 3600000L; // 1 hour
                    record_delay_as_zero = true;
                    break;
            }

            // Make a randomized deduction of up to 25% to prevent a large
            // number of clients from trying to reconnect in synchronicity.
            auto distr = std::uniform_int_distribution<milliseconds_type>(0, delay / 4);
            milliseconds_type randomized_deduction = distr(m_client.get_random());
            delay -= randomized_deduction;

            // Finally, deduct the time that has already passed since the last
            // connection attempt.
            milliseconds_type now = monotonic_clock_now();
            REALM_ASSERT(now >= m_reconnect_info.m_time_point);
            milliseconds_type time_since_delay_start = now - m_reconnect_info.m_time_point;
            if (time_since_delay_start < delay)
                remaining_delay = delay - time_since_delay_start;
        }

        // Calculate expiration time for delay
        milliseconds_type time_point;
        if (infinite_delay) {
            time_point = milliseconds_lim::max();
        }
        else {
            time_point = m_reconnect_info.m_time_point;
            if (util::int_add_with_overflow_detect(time_point, delay))
                time_point = milliseconds_lim::max();
        }

        // Indicate that a new delay is now in progress
        m_reconnect_info.m_reason = util::none;
        m_reconnect_info.m_time_point = time_point;
        if (record_delay_as_zero) {
            m_reconnect_info.m_delay = 0;
        }
        else {
            m_reconnect_info.m_delay = delay;
        }
    }

    if (infinite_delay) {
        logger.detail("Reconnection delayed indefinitely"); // Throws
        // Not actually starting a timer corresponds to an infinite wait
        m_reconnect_delay_in_progress = true;
        m_nonzero_reconnect_delay = true;
        return;
    }

    if (remaining_delay > 0) {
        logger.detail("Allowing reconnection in %1 milliseconds",
                      remaining_delay); // Throws
    }

    m_reconnect_disconnect_timer =
        m_client.create_timer(std::chrono::milliseconds(remaining_delay), [this](Status status) {
            // If the operation is aborted, the connection object may have been
            // destroyed.
            if (status != ErrorCodes::OperationAborted)
                handle_reconnect_wait(status); // Throws
        });                                    // Throws
    m_reconnect_delay_in_progress = true;
    m_nonzero_reconnect_delay = (remaining_delay > 0);
}


void Connection::handle_reconnect_wait(Status status)
{
    if (!status.is_ok()) {
        REALM_ASSERT(status != ErrorCodes::OperationAborted);
        throw Exception(status);
    }

    m_reconnect_delay_in_progress = false;

    if (m_num_active_unsuspended_sessions > 0)
        initiate_reconnect(); // Throws
}


void Connection::initiate_reconnect()
{
    REALM_ASSERT(m_activated);

    m_state = ConnectionState::connecting;
    report_connection_state_change(ConnectionState::connecting); // Throws
    m_websocket.reset();

    // In most cases, the reconnect delay will be counting from the point in
    // time of the initiation of the last reconnect operation (the initiation of
    // the DNS resolve operation). It may also be counting from the point in
    // time of the reception of an ERROR message, but in that case we can simply
    // update `m_reconnect_info.m_time_point`.
    m_reconnect_info.m_time_point = monotonic_clock_now();

    // Watchdog
    initiate_connect_wait(); // Throws

    // There are three outcomes of the connection operation; success, failure,
    // or cancellation. Since it is complicated to update the connection
    // termination reason on cancellation, we mark it as voluntarily closed now, and then
    // change it if the outcome ends up being success or failure.
    m_reconnect_info.m_reason = ConnectionTerminationReason::closed_voluntarily;

    std::vector<std::string> sec_websocket_protocol;
    {
        auto protocol_prefix =
            is_flx_sync_connection() ? get_flx_websocket_protocol_prefix() : get_pbs_websocket_protocol_prefix();
        int min = get_oldest_supported_protocol_version();
        int max = get_current_protocol_version();
        REALM_ASSERT(min <= max);
        // List protocol version in descending order to ensure that the server
        // selects the highest possible version.
        for (int version = max; version >= min; --version) {
            sec_websocket_protocol.push_back(util::format("%1%2", protocol_prefix, version)); // Throws
        }
    }

    m_websocket = m_client.m_socket_provider->connect(
        this, WebSocketEndpoint{
                  m_address,
                  m_port,
                  get_http_request_path(),
                  std::move(sec_websocket_protocol),
                  is_ssl(m_protocol_envelope),
                  /// DEPRECATED - The following will be removed in a future release
                  {m_custom_http_headers.begin(), m_custom_http_headers.end()},
                  m_verify_servers_ssl_certificate,
                  m_ssl_trust_certificate_path,
                  m_ssl_verify_callback,
                  m_proxy_config,
              });
}


void Connection::initiate_connect_wait()
{
    // Deploy a watchdog to enforce an upper bound on the time it can take to
    // fully establish the connection (including SSL and WebSocket
    // handshakes). Without such a watchdog, connect operations could take very
    // long, or even indefinite time.
    milliseconds_type time = m_client.m_connect_timeout;

    m_connect_timer = m_client.create_timer(std::chrono::milliseconds(time), [this](Status status) {
        // If the operation is aborted, the connection object may have been
        // destroyed.
        if (status != ErrorCodes::OperationAborted)
            handle_connect_wait(status); // Throws
    });                                  // Throws
}


void Connection::handle_connect_wait(Status status)
{
    if (!status.is_ok()) {
        REALM_ASSERT(status != ErrorCodes::OperationAborted);
        throw Exception(status);
    }

    REALM_ASSERT(m_state == ConnectionState::connecting);
    m_reconnect_info.m_reason = ConnectionTerminationReason::sync_connect_timeout;
    logger.info("Connect timeout"); // Throws
    constexpr bool try_again = true;
    involuntary_disconnect(SessionErrorInfo{ClientError::connect_timeout, try_again}); // Throws
}


void Connection::handle_connection_established()
{
    // Cancel connect timeout watchdog
    m_connect_timer.reset();

    m_state = ConnectionState::connected;

    // TODO(RCORE-1380) get this information in-band rather than from the websocket.
    if (auto coid = m_websocket->get_appservices_request_id(); !coid.empty()) {
        logger.info("Connected to app services with request id: \"%1\"", coid);
    }

    milliseconds_type now = monotonic_clock_now();
    m_pong_wait_started_at = now; // Initially, no time was spent waiting for a PONG message
    initiate_ping_delay(now);     // Throws

    bool fast_reconnect = false;
    if (m_disconnect_has_occurred) {
        milliseconds_type time = now - m_disconnect_time;
        if (time <= m_client.m_fast_reconnect_limit)
            fast_reconnect = true;
    }

    for (auto& p : m_sessions) {
        Session& sess = *p.second;
        sess.connection_established(fast_reconnect); // Throws
    }

    report_connection_state_change(ConnectionState::connected); // Throws
}


void Connection::schedule_urgent_ping()
{
    REALM_ASSERT(m_state != ConnectionState::disconnected);
    if (m_ping_delay_in_progress) {
        m_heartbeat_timer.reset();
        m_ping_delay_in_progress = false;
        m_minimize_next_ping_delay = true;
        milliseconds_type now = monotonic_clock_now();
        initiate_ping_delay(now); // Throws
        return;
    }
    REALM_ASSERT(m_state == ConnectionState::connecting || m_waiting_for_pong);
    if (!m_send_ping)
        m_minimize_next_ping_delay = true;
}


void Connection::initiate_ping_delay(milliseconds_type now)
{
    REALM_ASSERT(!m_ping_delay_in_progress);
    REALM_ASSERT(!m_waiting_for_pong);
    REALM_ASSERT(!m_send_ping);

    milliseconds_type delay = 0;
    if (!m_minimize_next_ping_delay) {
        delay = m_client.m_ping_keepalive_period;
        // Make a randomized deduction of up to 10%, or up to 100% if this is
        // the first PING message to be sent since the connection was
        // established. The purpose of this randomized deduction is to reduce
        // the risk of many connections sending PING messages simultaneously to
        // the server.
        milliseconds_type max_deduction = (m_ping_sent ? delay / 10 : delay);
        auto distr = std::uniform_int_distribution<milliseconds_type>(0, max_deduction);
        milliseconds_type randomized_deduction = distr(m_client.get_random());
        delay -= randomized_deduction;
        // Deduct the time spent waiting for PONG
        REALM_ASSERT(now >= m_pong_wait_started_at);
        milliseconds_type spent_time = now - m_pong_wait_started_at;
        if (spent_time < delay) {
            delay -= spent_time;
        }
        else {
            delay = 0;
        }
    }
    else {
        m_minimize_next_ping_delay = false;
    }


    m_ping_delay_in_progress = true;

    m_heartbeat_timer = m_client.create_timer(std::chrono::milliseconds(delay), [this](Status status) {
        if (status == ErrorCodes::OperationAborted)
            return;
        else if (!status.is_ok())
            throw Exception(status);

        handle_ping_delay();                                    // Throws
    });                                                         // Throws
    logger.debug("Will emit a ping in %1 milliseconds", delay); // Throws
}


void Connection::handle_ping_delay()
{
    REALM_ASSERT(m_ping_delay_in_progress);
    m_ping_delay_in_progress = false;
    m_send_ping = true;

    initiate_pong_timeout(); // Throws

    if (m_state == ConnectionState::connected && !m_sending)
        send_next_message(); // Throws
}


void Connection::initiate_pong_timeout()
{
    REALM_ASSERT(!m_ping_delay_in_progress);
    REALM_ASSERT(!m_waiting_for_pong);
    REALM_ASSERT(m_send_ping);

    m_waiting_for_pong = true;
    m_pong_wait_started_at = monotonic_clock_now();

    milliseconds_type time = m_client.m_pong_keepalive_timeout;
    m_heartbeat_timer = m_client.create_timer(std::chrono::milliseconds(time), [this](Status status) {
        if (status == ErrorCodes::OperationAborted)
            return;
        else if (!status.is_ok())
            throw Exception(status);

        handle_pong_timeout(); // Throws
    });                        // Throws
}


void Connection::handle_pong_timeout()
{
    REALM_ASSERT(m_waiting_for_pong);
    logger.debug("Timeout on reception of PONG message"); // Throws
    m_reconnect_info.m_reason = ConnectionTerminationReason::pong_timeout;
    close_due_to_client_side_error(ClientError::pong_timeout, std::nullopt, false);
}


void Connection::initiate_write_message(const OutputBuffer& out, Session* sess)
{
    m_websocket->async_write_binary(util::Span<const char>{out.data(), out.size()}, [this](Status status) {
        if (status == ErrorCodes::OperationAborted)
            return;
        else if (!status.is_ok())
            throw Exception(status);

        handle_write_message(); // Throws
    });                         // Throws
    m_sending_session = sess;
    m_sending = true;
}


void Connection::handle_write_message()
{
    m_sending_session->message_sent(); // Throws
    if (m_sending_session->m_state == Session::Deactivated) {
        // Session is now deactivated, so remove and destroy it.
        session_ident_type ident = m_sending_session->m_ident;
        m_sessions.erase(ident);
    }
    m_sending_session = nullptr;
    m_sending = false;
    send_next_message(); // Throws
}


void Connection::send_next_message()
{
    REALM_ASSERT(m_state == ConnectionState::connected);
    REALM_ASSERT(!m_sending_session);
    REALM_ASSERT(!m_sending);
    if (m_send_ping) {
        send_ping(); // Throws
        return;
    }
    while (!m_sessions_enlisted_to_send.empty()) {
        // The state of being connected is not supposed to be able to change
        // across this loop thanks to the "no callback reentrance" guarantee
        // provided by Websocket::async_write_text(), and friends.
        REALM_ASSERT(m_state == ConnectionState::connected);

        Session& sess = *m_sessions_enlisted_to_send.front();
        m_sessions_enlisted_to_send.pop_front();
        sess.send_message(); // Throws

        if (sess.m_state == Session::Deactivated) {
            // Session is now deactivated, so remove and destroy it.
            session_ident_type ident = sess.m_ident;
            m_sessions.erase(ident);
        }

        // An enlisted session may choose to not send a message. In that case,
        // we should pass the opportunity to the next enlisted session.
        if (m_sending)
            break;
    }
}


void Connection::send_ping()
{
    REALM_ASSERT(!m_ping_delay_in_progress);
    REALM_ASSERT(m_waiting_for_pong);
    REALM_ASSERT(m_send_ping);

    m_send_ping = false;
    if (m_reconnect_info.m_scheduled_reset)
        m_ping_after_scheduled_reset_of_reconnect_info = true;

    m_last_ping_sent_at = monotonic_clock_now();
    logger.debug("Sending: PING(timestamp=%1, rtt=%2)", m_last_ping_sent_at,
                 m_previous_ping_rtt); // Throws

    ClientProtocol& protocol = get_client_protocol();
    OutputBuffer& out = get_output_buffer();
    protocol.make_ping(out, m_last_ping_sent_at, m_previous_ping_rtt); // Throws
    initiate_write_ping(out);                                          // Throws
    m_ping_sent = true;
}


void Connection::initiate_write_ping(const OutputBuffer& out)
{
    m_websocket->async_write_binary(util::Span<const char>{out.data(), out.size()}, [this](Status status) {
        if (status == ErrorCodes::OperationAborted)
            return;
        else if (!status.is_ok())
            throw Exception(status);

        handle_write_ping(); // Throws
    });                      // Throws
    m_sending = true;
}


void Connection::handle_write_ping()
{
    REALM_ASSERT(m_sending);
    REALM_ASSERT(!m_sending_session);
    m_sending = false;
    send_next_message(); // Throws
}


void Connection::handle_message_received(util::Span<const char> data)
{
    // parse_message_received() parses the message and calls the proper handler
    // on the Connection object (this).
    get_client_protocol().parse_message_received<Connection>(*this, std::string_view(data.data(), data.size()));
}


void Connection::initiate_disconnect_wait()
{
    REALM_ASSERT(!m_reconnect_delay_in_progress);

    if (m_disconnect_delay_in_progress) {
        m_reconnect_disconnect_timer.reset();
        m_disconnect_delay_in_progress = false;
    }

    milliseconds_type time = m_client.m_connection_linger_time;

    m_reconnect_disconnect_timer = m_client.create_timer(std::chrono::milliseconds(time), [this](Status status) {
        // If the operation is aborted, the connection object may have been
        // destroyed.
        if (status != ErrorCodes::OperationAborted)
            handle_disconnect_wait(status); // Throws
    });                                     // Throws
    m_disconnect_delay_in_progress = true;
}


void Connection::handle_disconnect_wait(Status status)
{
    if (!status.is_ok()) {
        REALM_ASSERT(status != ErrorCodes::OperationAborted);
        throw Exception(status);
    }

    m_disconnect_delay_in_progress = false;

    REALM_ASSERT(m_state != ConnectionState::disconnected);
    if (m_num_active_unsuspended_sessions == 0) {
        if (m_client.m_connection_linger_time > 0)
            logger.detail("Linger time expired"); // Throws
        voluntary_disconnect();                   // Throws
        logger.info("Disconnected");              // Throws
    }
}


void Connection::websocket_connect_error_handler(std::error_code ec)
{
    m_reconnect_info.m_reason = ConnectionTerminationReason::connect_operation_failed;
    constexpr bool try_again = true;
    involuntary_disconnect(SessionErrorInfo{ec, try_again}); // Throws
}

void Connection::websocket_ssl_handshake_error_handler(std::error_code ec)
{
    logger.error("SSL handshake failed: %1", ec.message()); // Throws
    // FIXME: Some error codes (those from OpenSSL) most likely indicate a
    // fatal error (SSL protocol violation), but other errors codes
    // (read/write error from underlying socket) most likely indicate a
    // nonfatal error.
    bool is_fatal = false;
    std::error_code ec2;
    if (ec == network::ssl::Errors::certificate_rejected) {
        m_reconnect_info.m_reason = ConnectionTerminationReason::ssl_certificate_rejected;
        ec2 = ClientError::ssl_server_cert_rejected;
        is_fatal = true;
    }
    else {
        m_reconnect_info.m_reason = ConnectionTerminationReason::read_or_write_error;
        ec2 = ec;
        is_fatal = false;
    }
    close_due_to_client_side_error(ec2, std::nullopt, is_fatal); // Throws
}


void Connection::read_or_write_error(std::error_code ec)
{
    m_reconnect_info.m_reason = ConnectionTerminationReason::read_or_write_error;
    bool is_fatal = false;
    close_due_to_client_side_error(ec, std::nullopt, is_fatal); // Throws
}


void Connection::close_due_to_protocol_error(std::error_code ec, std::optional<std::string_view> msg)
{
    m_reconnect_info.m_reason = ConnectionTerminationReason::sync_protocol_violation;
    bool is_fatal = true;                              // A sync protocol violation is a fatal error
    close_due_to_client_side_error(ec, msg, is_fatal); // Throws
}


void Connection::close_due_to_missing_protocol_feature()
{
    m_reconnect_info.m_reason = ConnectionTerminationReason::missing_protocol_feature;
    std::error_code ec = ClientError::missing_protocol_feature;
    bool is_fatal = true;                                       // A missing protocol feature is a fatal error
    close_due_to_client_side_error(ec, std::nullopt, is_fatal); // Throws
}


// Close connection due to error discovered on the client-side.
void Connection::close_due_to_client_side_error(std::error_code ec, std::optional<std::string_view> msg,
                                                bool is_fatal)
{
    logger.info("Connection closed due to error"); // Throws
    const bool try_again = !is_fatal;
    std::string message = ec.message();
    if (msg) {
        message += ": ";
        message += *msg;
    }
    involuntary_disconnect(SessionErrorInfo{ec, message, try_again}); // Throws
}


// Close connection due to error discovered on the server-side, and then
// reported to the client by way of a connection-level ERROR message.
void Connection::close_due_to_server_side_error(ProtocolError error_code, const ProtocolErrorInfo& info)
{
    if (info.try_again) {
        m_reconnect_info.m_reason = ConnectionTerminationReason::server_said_try_again_later;
    }
    else {
        m_reconnect_info.m_reason = ConnectionTerminationReason::server_said_do_not_reconnect;
    }

    m_reconnect_info.m_try_again_delay_info.update(info);

    // When the server asks us to reconnect later, it is important to make the
    // reconnect delay start at the time of the reception of the ERROR message,
    // rather than at the initiation of the connection, as is usually the
    // case. This is because the message may arrive at a point in time where the
    // connection has been open for a long time, so if we let the delay count
    // from the initiation of the connection, it could easly end up as no delay
    // at all.
    m_reconnect_info.m_time_point = monotonic_clock_now();

    logger.info("Connection closed due to error reported by server: %1 (%2)", info.message,
                int(error_code)); // Throws

    std::error_code ec = make_error_code(error_code);
    involuntary_disconnect(SessionErrorInfo{info, ec}); // Throws
}


void Connection::disconnect(const SessionErrorInfo& info)
{
    // Cancel connect timeout watchdog
    m_connect_timer.reset();

    if (m_state == ConnectionState::connected) {
        m_disconnect_time = monotonic_clock_now();
        m_disconnect_has_occurred = true;

        // Sessions that are in the Deactivating state at this time can be
        // immediately discarded, in part because they are no longer enlisted to
        // send. Such sessions will be taken to the Deactivated state by
        // Session::connection_lost(), and then they will be removed from
        // `m_sessions`.
        auto i = m_sessions.begin(), end = m_sessions.end();
        while (i != end) {
            // Prevent invalidation of the main iterator when erasing elements
            auto j = i++;
            Session& sess = *j->second;
            sess.connection_lost(); // Throws
            if (sess.m_state == Session::Unactivated || sess.m_state == Session::Deactivated)
                m_sessions.erase(j);
        }
    }

    change_state_to_disconnected();

    m_ping_delay_in_progress = false;
    m_waiting_for_pong = false;
    m_send_ping = false;
    m_minimize_next_ping_delay = false;
    m_ping_after_scheduled_reset_of_reconnect_info = false;
    m_ping_sent = false;
    m_heartbeat_timer.reset();
    m_previous_ping_rtt = 0;

    m_websocket.reset();
    m_input_body_buffer.reset();
    m_sending_session = nullptr;
    m_sessions_enlisted_to_send.clear();
    m_sending = false;

    report_connection_state_change(ConnectionState::disconnected, info); // Throws
    initiate_reconnect_wait();                                           // Throws
}

bool Connection::is_flx_sync_connection() const noexcept
{
    return m_sync_mode != SyncServerMode::PBS;
}

void Connection::receive_pong(milliseconds_type timestamp)
{
    logger.debug("Received: PONG(timestamp=%1)", timestamp);

    bool legal_at_this_time = (m_waiting_for_pong && !m_send_ping);
    if (REALM_UNLIKELY(!legal_at_this_time)) {
        logger.error("Illegal message at this time");
        std::error_code ec = ClientError::bad_message_order;
        close_due_to_protocol_error(ec); // Throws
        return;
    }

    if (REALM_UNLIKELY(timestamp != m_last_ping_sent_at)) {
        logger.error("Bad timestamp in PONG message");
        std::error_code ec = ClientError::bad_timestamp;
        close_due_to_protocol_error(ec); // Throws
        return;
    }

    milliseconds_type now = monotonic_clock_now();
    milliseconds_type round_trip_time = now - timestamp;
    logger.debug("Round trip time was %1 milliseconds", round_trip_time);
    m_previous_ping_rtt = round_trip_time;

    // If this PONG message is a response to a PING mesage that was sent after
    // the last invocation of cancel_reconnect_delay(), then the connection is
    // still good, and we do not have to skip the next reconnect delay.
    if (m_ping_after_scheduled_reset_of_reconnect_info) {
        REALM_ASSERT(m_reconnect_info.m_scheduled_reset);
        m_ping_after_scheduled_reset_of_reconnect_info = false;
        m_reconnect_info.m_scheduled_reset = false;
    }

    m_heartbeat_timer.reset();
    m_waiting_for_pong = false;

    initiate_ping_delay(now); // Throws

    if (m_client.m_roundtrip_time_handler)
        m_client.m_roundtrip_time_handler(m_previous_ping_rtt); // Throws
}


void Connection::receive_error_message(const ProtocolErrorInfo& info, session_ident_type session_ident)
{
    Session* sess = nullptr;
    if (session_ident != 0) {
        sess = get_session(session_ident);
        if (REALM_UNLIKELY(!sess)) {
            logger.error("Bad session identifier in ERROR message, session_ident = %1",
                         session_ident);                                 // Throws
            close_due_to_protocol_error(ClientError::bad_session_ident); // Throws
            return;
        }
        std::error_code ec = sess->receive_error_message(info); // Throws
        if (ec) {
            close_due_to_protocol_error(ec); // Throws
            return;
        }

        if (sess->m_state == Session::Deactivated) {
            // Session is now deactivated, so remove and destroy it.
            session_ident_type ident = sess->m_ident;
            m_sessions.erase(ident);
        }
        return;
    }

    logger.info("Received: ERROR \"%1\" (error_code=%2, try_again=%3, session_ident=%4, error_action=%5)",
                info.message, info.raw_error_code, info.try_again, session_ident,
                info.server_requests_action); // Throws

    bool known_error_code = bool(get_protocol_error_message(info.raw_error_code));
    if (REALM_LIKELY(known_error_code)) {
        ProtocolError error_code = ProtocolError(info.raw_error_code);
        if (REALM_LIKELY(!is_session_level_error(error_code))) {
            close_due_to_server_side_error(error_code, info); // Throws
            return;
        }
        logger.error("Not a connection-level error code"); // Throws
    }
    else {
        logger.error("Unknown error code"); // Throws
    }
    close_due_to_protocol_error(ClientError::bad_error_code); // Throws
}


void Connection::receive_query_error_message(int raw_error_code, std::string_view message, int64_t query_version,
                                             session_ident_type session_ident)
{
    if (session_ident == 0) {
        logger.error("Received query error message for session ident 0."); // throws;
        return close_due_to_protocol_error(ClientError::bad_session_ident);
    }

    if (!is_flx_sync_connection()) {
        logger.error("Received query error message on a non-FLX sync connection");
        return close_due_to_protocol_error(ClientError::bad_protocol_from_server);
    }

    auto session = get_session(session_ident);
    if (!session) {
        logger.error("Bad session identifier in QUERY_ERROR mesage, session_ident = %1", session_ident); // throws
        return close_due_to_protocol_error(ClientError::bad_session_ident);                              // throws
    }

    if (auto ec = session->receive_query_error_message(raw_error_code, message, query_version)) {
        close_due_to_protocol_error(ec);
    }
}


void Connection::receive_ident_message(session_ident_type session_ident, SaltedFileIdent client_file_ident)
{
    Session* sess = get_session(session_ident);
    if (REALM_UNLIKELY(!sess)) {
        logger.error("Bad session identifier in IDENT message, session_ident = %1",
                     session_ident);                                 // Throws
        close_due_to_protocol_error(ClientError::bad_session_ident); // Throws
        return;
    }

    std::error_code ec = sess->receive_ident_message(client_file_ident); // Throws
    if (ec)
        close_due_to_protocol_error(ec); // Throws
}

void Connection::receive_download_message(session_ident_type session_ident, const SyncProgress& progress,
                                          std::uint_fast64_t downloadable_bytes, int64_t query_version,
                                          DownloadBatchState batch_state,
                                          const ReceivedChangesets& received_changesets)
{
    Session* sess = get_session(session_ident);
    if (REALM_UNLIKELY(!sess)) {
        logger.error("Bad session identifier in DOWNLOAD message, session_ident = %1",
                     session_ident);                                 // Throws
        close_due_to_protocol_error(ClientError::bad_session_ident); // Throws
        return;
    }

    sess->receive_download_message(progress, downloadable_bytes, batch_state, query_version,
                                   received_changesets); // Throws
}

void Connection::receive_mark_message(session_ident_type session_ident, request_ident_type request_ident)
{
    Session* sess = get_session(session_ident);
    if (REALM_UNLIKELY(!sess)) {
        logger.error("Bad session identifier (%1) in MARK message", session_ident); // Throws
        close_due_to_protocol_error(ClientError::bad_session_ident);                // Throws
        return;
    }

    std::error_code ec = sess->receive_mark_message(request_ident); // Throws
    if (ec)
        close_due_to_protocol_error(ec); // Throws
}


void Connection::receive_unbound_message(session_ident_type session_ident)
{
    Session* sess = get_session(session_ident);
    if (REALM_UNLIKELY(!sess)) {
        logger.error("Bad session identifier in UNBOUND message, session_ident = %1",
                     session_ident);                                 // Throws
        close_due_to_protocol_error(ClientError::bad_session_ident); // Throws
        return;
    }

    std::error_code ec = sess->receive_unbound_message(); // Throws
    if (ec) {
        close_due_to_protocol_error(ec); // Throws
        return;
    }

    if (sess->m_state == Session::Deactivated) {
        // Session is now deactivated, so remove and destroy it.
        session_ident_type ident = sess->m_ident;
        m_sessions.erase(ident);
    }
}


void Connection::receive_test_command_response(session_ident_type session_ident, request_ident_type request_ident,
                                               std::string_view body)
{
    Session* sess = get_session(session_ident);
    if (REALM_UNLIKELY(!sess)) {
        logger.error("Bad session identifier in TEST_COMMAND response message, session_ident = %1",
                     session_ident);                                 // Throws
        close_due_to_protocol_error(ClientError::bad_session_ident); // Throws
        return;
    }

    if (auto ec = sess->receive_test_command_response(request_ident, body)) {
        close_due_to_protocol_error(ec);
    }
}


void Connection::handle_protocol_error(ClientProtocol::Error error)
{
    switch (error) {
        case ClientProtocol::Error::unknown_message:
            close_due_to_protocol_error(ClientError::unknown_message); // Throws
            break;
        case ClientProtocol::Error::bad_syntax:
            close_due_to_protocol_error(ClientError::bad_syntax); // Throws
            break;
        case ClientProtocol::Error::limits_exceeded:
            close_due_to_protocol_error(ClientError::limits_exceeded); // Throws
            break;
        case ClientProtocol::Error::bad_decompression:
            close_due_to_protocol_error(ClientError::bad_compression); // Throws
            break;
        case ClientProtocol::Error::bad_changeset_header_syntax:
            close_due_to_protocol_error(ClientError::bad_changeset_header_syntax); // Throws
            break;
        case ClientProtocol::Error::bad_changeset_size:
            close_due_to_protocol_error(ClientError::bad_changeset_size); // Throws
            break;
        case ClientProtocol::Error::bad_server_version:
            close_due_to_protocol_error(ClientError::bad_server_version); // Throws
            break;
        case ClientProtocol::Error::bad_error_code:
            close_due_to_protocol_error(ClientError::bad_error_code); // Throws
            break;
    }
}


// Sessions are guaranteed to be granted the opportunity to send a message in
// the order that they enlist. Note that this is important to ensure
// nonoverlapping communication with the server for consecutive sessions
// associated with the same Realm file.
//
// CAUTION: The specified session may get destroyed before this function
// returns, but only if its Session::send_message() puts it into the Deactivated
// state.
void Connection::enlist_to_send(Session* sess)
{
    REALM_ASSERT(m_state == ConnectionState::connected);
    m_sessions_enlisted_to_send.push_back(sess); // Throws
    if (!m_sending)
        send_next_message(); // Throws
}


void Session::cancel_resumption_delay()
{
    REALM_ASSERT(m_state == Active);

    if (!m_suspended)
        return;

    m_suspended = false;

    logger.debug("Resumed"); // Throws

    if (unbind_process_complete())
        initiate_rebind(); // Throws

    m_conn.one_more_active_unsuspended_session(); // Throws

    on_resumed(); // Throws
}


void Session::gather_pending_compensating_writes(util::Span<Changeset> changesets,
                                                 std::vector<ProtocolErrorInfo>* out)
{
    if (m_pending_compensating_write_errors.empty() || changesets.empty()) {
        return;
    }

#ifdef REALM_DEBUG
    REALM_ASSERT_DEBUG(
        std::is_sorted(m_pending_compensating_write_errors.begin(), m_pending_compensating_write_errors.end(),
                       [](const ProtocolErrorInfo& lhs, const ProtocolErrorInfo& rhs) {
                           return lhs.compensating_write_server_version < rhs.compensating_write_server_version;
                       }));
#endif

    while (!m_pending_compensating_write_errors.empty() &&
           m_pending_compensating_write_errors.front().compensating_write_server_version <=
               changesets.back().version) {
        auto& cur_error = m_pending_compensating_write_errors.front();
        REALM_ASSERT(cur_error.compensating_write_server_version >= changesets.front().version);
        out->push_back(std::move(cur_error));
        m_pending_compensating_write_errors.pop_front();
    }
}


void Session::integrate_changesets(ClientReplication& repl, const SyncProgress& progress,
                                   std::uint_fast64_t downloadable_bytes,
                                   const ReceivedChangesets& received_changesets, VersionInfo& version_info,
                                   DownloadBatchState download_batch_state)
{
    auto& history = repl.get_history();
    if (received_changesets.empty()) {
        if (download_batch_state == DownloadBatchState::MoreToCome) {
            throw IntegrationException(ClientError::bad_progress,
                                       "received empty download message that was not the last in batch");
        }
        history.set_sync_progress(progress, &downloadable_bytes, version_info); // Throws
        return;
    }

    std::vector<ProtocolErrorInfo> pending_compensating_write_errors;
    auto transact = get_db()->start_read();
    history.integrate_server_changesets(
        progress, &downloadable_bytes, received_changesets, version_info, download_batch_state, logger, transact,
        [&](const TransactionRef&, util::Span<Changeset> changesets) {
            gather_pending_compensating_writes(changesets, &pending_compensating_write_errors);
        },
        get_transact_reporter()); // Throws
    if (received_changesets.size() == 1) {
        logger.debug("1 remote changeset integrated, producing client version %1",
                     version_info.sync_version.version); // Throws
    }
    else {
        logger.debug("%2 remote changesets integrated, producing client version %1",
                     version_info.sync_version.version, received_changesets.size()); // Throws
    }

    for (const auto& pending_error : pending_compensating_write_errors) {
        logger.info("Reporting compensating write for client version %1 in server version %2: %3",
                    pending_error.compensating_write_rejected_client_version,
                    pending_error.compensating_write_server_version, pending_error.message);
        try {
            ProtocolError error_code = ProtocolError(pending_error.raw_error_code);
            on_connection_state_changed(m_conn.get_state(),
                                        SessionErrorInfo{pending_error, make_error_code(error_code)});
        }
        catch (...) {
            logger.error("Exception thrown while reporting compensating write: %1", exception_to_status());
        }
    }
}


void Session::on_integration_failure(const IntegrationException& error)
{
    REALM_ASSERT(m_state == Active);
    REALM_ASSERT(!m_client_error && !m_error_to_send);
    logger.error("Failed to integrate downloaded changesets: %1", error.what());

    m_client_error = util::make_optional<IntegrationException>(error);
    m_error_to_send = true;

    // Since the deactivation process has not been initiated, the UNBIND
    // message cannot have been sent unless an ERROR message was received.
    REALM_ASSERT(m_error_message_received || !m_unbind_message_sent);
    if (m_ident_message_sent && !m_error_message_received) {
        ensure_enlisted_to_send(); // Throws
    }
}

void Session::on_changesets_integrated(version_type client_version, const SyncProgress& progress)
{
    REALM_ASSERT(m_state == Active);
    REALM_ASSERT(progress.download.server_version >= m_download_progress.server_version);
    m_download_progress = progress.download;
    bool upload_progressed = (progress.upload.client_version > m_progress.upload.client_version);
    m_progress = progress;
    if (upload_progressed) {
        if (progress.upload.client_version > m_last_version_selected_for_upload) {
            if (progress.upload.client_version > m_upload_progress.client_version)
                m_upload_progress = progress.upload;
            m_last_version_selected_for_upload = progress.upload.client_version;
        }

        check_for_upload_completion();
    }

    do_recognize_sync_version(client_version); // Allows upload process to resume
    check_for_download_completion();           // Throws

    // Since the deactivation process has not been initiated, the UNBIND
    // message cannot have been sent unless an ERROR message was received.
    REALM_ASSERT(m_error_message_received || !m_unbind_message_sent);
    if (m_ident_message_sent && !m_error_message_received) {
        ensure_enlisted_to_send(); // Throws
    }
}


Session::~Session()
{
    //    REALM_ASSERT(m_state == Unactivated || m_state == Deactivated);
}


std::string Session::make_logger_prefix(session_ident_type ident)
{
    std::ostringstream out;
    out.imbue(std::locale::classic());
    out << "Session[" << ident << "]: "; // Throws
    return out.str();                    // Throws
}


void Session::activate()
{
    REALM_ASSERT(m_state == Unactivated);

    logger.debug("Activating"); // Throws

    bool has_pending_client_reset = false;
    if (REALM_LIKELY(!get_client().is_dry_run())) {
        // The reason we need a mutable reference from get_client_reset_config() is because we
        // don't want the session to keep a strong reference to the client_reset_config->fresh_copy
        // DB. If it did, then the fresh DB would stay alive for the duration of this sync session
        // and we want to clean it up once the reset is finished. Additionally, the fresh copy will
        // be set to a new copy on every reset so there is no reason to keep a reference to it.
        // The modification to the client reset config happens via std::move(client_reset_config->fresh_copy).
        // If the client reset config were a `const &` then this std::move would create another strong
        // reference which we don't want to happen.
        util::Optional<ClientReset>& client_reset_config = get_client_reset_config();

        bool file_exists = util::File::exists(get_realm_path());

        logger.info("client_reset_config = %1, Realm exists = %2, "
                    "client reset = %3",
                    client_reset_config ? "true" : "false", file_exists ? "true" : "false",
                    (client_reset_config && file_exists) ? "true" : "false"); // Throws
        if (client_reset_config && !m_client_reset_operation) {
            m_client_reset_operation = std::make_unique<_impl::ClientResetOperation>(
                logger, get_db(), std::move(client_reset_config->fresh_copy), client_reset_config->mode,
                std::move(client_reset_config->notify_before_client_reset),
                std::move(client_reset_config->notify_after_client_reset),
                client_reset_config->recovery_is_allowed); // Throws
        }

        if (!m_client_reset_operation) {
            const ClientReplication& repl = access_realm(); // Throws
            repl.get_history().get_status(m_last_version_available, m_client_file_ident, m_progress,
                                          &has_pending_client_reset); // Throws
        }
    }
    logger.debug("client_file_ident = %1, client_file_ident_salt = %2", m_client_file_ident.ident,
                 m_client_file_ident.salt); // Throws
    m_upload_target_version = m_last_version_available;
    m_upload_progress = m_progress.upload;
    m_last_version_selected_for_upload = m_upload_progress.client_version;
    m_download_progress = m_progress.download;
    REALM_ASSERT(m_last_version_available >= m_progress.upload.client_version);

    logger.debug("last_version_available  = %1", m_last_version_available);           // Throws
    logger.debug("progress_server_version = %1", m_progress.download.server_version); // Throws
    logger.debug("progress_client_version = %1",
                 m_progress.download.last_integrated_client_version); // Throws

    reset_protocol_state();
    m_state = Active;

    REALM_ASSERT(!m_suspended);
    m_conn.one_more_active_unsuspended_session(); // Throws

    try {
        process_pending_flx_bootstrap();
    }
    catch (const IntegrationException& error) {
        logger.error("Error integrating bootstrap changesets: %1", error.what());
        on_suspended(SessionErrorInfo{error.code(), false});
        m_conn.one_less_active_unsuspended_session(); // Throws
    }

    if (has_pending_client_reset) {
        handle_pending_client_reset_acknowledgement();
    }
}


// The caller (Connection) must discard the session if the session has become
// deactivated upon return.
void Session::initiate_deactivation()
{
    REALM_ASSERT(m_state == Active);

    logger.debug("Initiating deactivation"); // Throws

    m_state = Deactivating;

    if (!m_suspended)
        m_conn.one_less_active_unsuspended_session(); // Throws

    if (m_enlisted_to_send) {
        REALM_ASSERT(!unbind_process_complete());
        return;
    }

    // Deactivate immediately if the BIND message has not yet been sent and the
    // session is not enlisted to send, or if the unbinding process has already
    // completed.
    if (!m_bind_message_sent || unbind_process_complete()) {
        complete_deactivation(); // Throws
        // Life cycle state is now Deactivated
        return;
    }

    // Ready to send the UNBIND message, if it has not already been sent
    if (!m_unbind_message_sent) {
        enlist_to_send(); // Throws
        return;
    }
}


void Session::complete_deactivation()
{
    m_state = Deactivated;

    logger.debug("Deactivation completed"); // Throws
}


// Called by the associated Connection object when this session is granted an
// opportunity to send a message.
//
// The caller (Connection) must discard the session if the session has become
// deactivated upon return.
void Session::send_message()
{
    REALM_ASSERT(m_state == Active || m_state == Deactivating);
    REALM_ASSERT(m_enlisted_to_send);
    m_enlisted_to_send = false;
    if (m_state == Deactivating || m_error_message_received) {
        // Deactivation has been initiated. If the UNBIND message has not been
        // sent yet, there is no point in sending it. Instead, we can let the
        // deactivation process complete.
        if (!m_bind_message_sent) {
            return complete_deactivation(); // Throws
            // Life cycle state is now Deactivated
        }

        // Session life cycle state is Deactivating or the unbinding process has
        // been initiated by a session specific ERROR message
        if (!m_unbind_message_sent)
            send_unbind_message(); // Throws
        return;
    }

    // Session life cycle state is Active and the unbinding process has
    // not been initiated
    REALM_ASSERT(!m_unbind_message_sent);

    if (!m_bind_message_sent)
        return send_bind_message(); // Throws

    if (!m_ident_message_sent) {
        if (have_client_file_ident())
            send_ident_message(); // Throws
        return;
    }

    const auto has_pending_test_command = std::any_of(m_pending_test_commands.begin(), m_pending_test_commands.end(),
                                                      [](const PendingTestCommand& command) {
                                                          return command.pending;
                                                      });
    if (has_pending_test_command) {
        return send_test_command_message();
    }

    if (m_error_to_send)
        return send_json_error_message(); // Throws

    if (m_connection_to_close)
        return close_connection(); // Throws

    if (m_target_download_mark > m_last_download_mark_sent)
        return send_mark_message(); // Throws

    auto check_pending_flx_version = [&]() -> bool {
        if (!m_is_flx_sync_session) {
            return false;
        }

        if (!m_allow_upload) {
            return false;
        }

        m_pending_flx_sub_set = get_flx_subscription_store()->get_next_pending_version(
            m_last_sent_flx_query_version, m_upload_progress.client_version);

        if (!m_pending_flx_sub_set) {
            return false;
        }

        return m_upload_progress.client_version >= m_pending_flx_sub_set->snapshot_version;
    };

    if (check_pending_flx_version()) {
        return send_query_change_message(); // throws
    }

    REALM_ASSERT(m_upload_progress.client_version <= m_upload_target_version);
    REALM_ASSERT(m_upload_target_version <= m_last_version_available);
    if (m_allow_upload && (m_upload_target_version > m_upload_progress.client_version)) {
        return send_upload_message(); // Throws
    }
}


void Session::send_bind_message()
{
    REALM_ASSERT(m_state == Active);

    session_ident_type session_ident = m_ident;
    const std::string& path = get_virt_path();
    bool need_client_file_ident = !have_client_file_ident();
    const bool is_subserver = false;


    ClientProtocol& protocol = m_conn.get_client_protocol();
    int protocol_version = m_conn.get_negotiated_protocol_version();
    OutputBuffer& out = m_conn.get_output_buffer();
    // Discard the token since it's ignored by the server.
    std::string empty_access_token{};
    protocol.make_bind_message(protocol_version, out, session_ident, path, empty_access_token, need_client_file_ident,
                               is_subserver); // Throws
    m_conn.initiate_write_message(out, this); // Throws

    m_bind_message_sent = true;

    // Ready to send the IDENT message if the file identifier pair is already
    // available.
    if (!need_client_file_ident)
        enlist_to_send(); // Throws
}


void Session::send_ident_message()
{
    REALM_ASSERT(m_state == Active);
    REALM_ASSERT(m_bind_message_sent);
    REALM_ASSERT(!m_unbind_message_sent);
    REALM_ASSERT(have_client_file_ident());


    ClientProtocol& protocol = m_conn.get_client_protocol();
    OutputBuffer& out = m_conn.get_output_buffer();
    session_ident_type session_ident = m_ident;

    if (m_is_flx_sync_session) {
        const auto active_query_set = get_flx_subscription_store()->get_active();
        const auto active_query_body = active_query_set.to_ext_json();
        logger.debug("Sending: IDENT(client_file_ident=%1, client_file_ident_salt=%2, "
                     "scan_server_version=%3, scan_client_version=%4, latest_server_version=%5, "
                     "latest_server_version_salt=%6, query_version: %7 query_size: %8, query: \"%9\")",
                     m_client_file_ident.ident, m_client_file_ident.salt, m_progress.download.server_version,
                     m_progress.download.last_integrated_client_version, m_progress.latest_server_version.version,
                     m_progress.latest_server_version.salt, active_query_set.version(), active_query_body.size(),
                     active_query_body); // Throws
        protocol.make_flx_ident_message(out, session_ident, m_client_file_ident, m_progress,
                                        active_query_set.version(), active_query_body); // Throws
        m_last_sent_flx_query_version = active_query_set.version();
    }
    else {
        logger.debug("Sending: IDENT(client_file_ident=%1, client_file_ident_salt=%2, "
                     "scan_server_version=%3, scan_client_version=%4, latest_server_version=%5, "
                     "latest_server_version_salt=%6)",
                     m_client_file_ident.ident, m_client_file_ident.salt, m_progress.download.server_version,
                     m_progress.download.last_integrated_client_version, m_progress.latest_server_version.version,
                     m_progress.latest_server_version.salt);                                  // Throws
        protocol.make_pbs_ident_message(out, session_ident, m_client_file_ident, m_progress); // Throws
    }
    m_conn.initiate_write_message(out, this); // Throws

    m_ident_message_sent = true;

    // Other messages may be waiting to be sent
    enlist_to_send(); // Throws
}

void Session::send_query_change_message()
{
    REALM_ASSERT(m_state == Active);
    REALM_ASSERT(m_ident_message_sent);
    REALM_ASSERT(!m_unbind_message_sent);
    REALM_ASSERT(m_pending_flx_sub_set);
    REALM_ASSERT(m_pending_flx_sub_set->query_version > m_last_sent_flx_query_version);

    if (REALM_UNLIKELY(get_client().is_dry_run())) {
        return;
    }

    auto sub_store = get_flx_subscription_store();
    auto latest_sub_set = sub_store->get_by_version(m_pending_flx_sub_set->query_version);
    auto latest_queries = latest_sub_set.to_ext_json();
    logger.debug("Sending: QUERY(query_version=%1, query_size=%2, query=\"%3\"", latest_sub_set.version(),
                 latest_queries.size(), latest_queries);

    OutputBuffer& out = m_conn.get_output_buffer();
    session_ident_type session_ident = get_ident();
    ClientProtocol& protocol = m_conn.get_client_protocol();
    protocol.make_query_change_message(out, session_ident, latest_sub_set.version(), latest_queries);
    m_conn.initiate_write_message(out, this);

    m_last_sent_flx_query_version = latest_sub_set.version();

    request_download_completion_notification();
}

void Session::send_upload_message()
{
    REALM_ASSERT(m_state == Active);
    REALM_ASSERT(m_ident_message_sent);
    REALM_ASSERT(!m_unbind_message_sent);
    REALM_ASSERT(m_upload_target_version > m_upload_progress.client_version);

    if (REALM_UNLIKELY(get_client().is_dry_run()))
        return;

    auto target_upload_version = m_upload_target_version;
    if (m_is_flx_sync_session) {
        if (!m_pending_flx_sub_set || m_pending_flx_sub_set->snapshot_version < m_upload_progress.client_version) {
            m_pending_flx_sub_set = get_flx_subscription_store()->get_next_pending_version(
                m_last_sent_flx_query_version, m_upload_progress.client_version);
        }
        if (m_pending_flx_sub_set && m_pending_flx_sub_set->snapshot_version < m_upload_target_version) {
            logger.trace("Limiting UPLOAD message up to version %1 to send QUERY version %2",
                         m_pending_flx_sub_set->snapshot_version, m_pending_flx_sub_set->query_version);
            target_upload_version = m_pending_flx_sub_set->snapshot_version;
        }
    }

    const ClientReplication& repl = access_realm(); // Throws

    std::vector<UploadChangeset> uploadable_changesets;
    version_type locked_server_version = 0;
    repl.get_history().find_uploadable_changesets(m_upload_progress, target_upload_version, uploadable_changesets,
                                                  locked_server_version); // Throws

    if (uploadable_changesets.empty()) {
        // Nothing more to upload right now
        check_for_upload_completion(); // Throws
    }
    else {
        m_last_version_selected_for_upload = uploadable_changesets.back().progress.client_version;
    }

    version_type progress_client_version = m_upload_progress.client_version;
    version_type progress_server_version = m_upload_progress.last_integrated_server_version;

    logger.debug("Sending: UPLOAD(progress_client_version=%1, progress_server_version=%2, "
                 "locked_server_version=%3, num_changesets=%4)",
                 progress_client_version, progress_server_version, locked_server_version,
                 uploadable_changesets.size()); // Throws

    ClientProtocol& protocol = m_conn.get_client_protocol();
    ClientProtocol::UploadMessageBuilder upload_message_builder = protocol.make_upload_message_builder(); // Throws

    for (const UploadChangeset& uc : uploadable_changesets) {
        logger.debug("Fetching changeset for upload (client_version=%1, server_version=%2, "
                     "changeset_size=%3, origin_timestamp=%4, origin_file_ident=%5)",
                     uc.progress.client_version, uc.progress.last_integrated_server_version, uc.changeset.size(),
                     uc.origin_timestamp, uc.origin_file_ident); // Throws
        if (logger.would_log(util::Logger::Level::trace)) {
            BinaryData changeset_data = uc.changeset.get_first_chunk();
            if (changeset_data.size() < 1024) {
                logger.trace("Changeset: %1",
                             _impl::clamped_hex_dump(changeset_data)); // Throws
            }
            else {
                logger.trace("Changeset(comp): %1 %2", changeset_data.size(),
                             protocol.compressed_hex_dump(changeset_data));
            }

#if REALM_DEBUG
            ChunkedBinaryInputStream in{changeset_data};
            Changeset log;
            parse_changeset(in, log);
            std::stringstream ss;
            log.print(ss);
            logger.trace("Changeset (parsed):\n%1", ss.str());
#endif
        }

#if 0 // Upload log compaction is currently not implemented
        if (!get_client().m_disable_upload_compaction) {
            ChangesetEncoder::Buffer encode_buffer;

            {
                // Upload compaction only takes place within single changesets to
                // avoid another client seeing inconsistent snapshots.
                ChunkedBinaryInputStream stream{uc.changeset};
                Changeset changeset;
                parse_changeset(stream, changeset); // Throws
                // FIXME: What is the point of setting these? How can compaction care about them?
                changeset.version = uc.progress.client_version;
                changeset.last_integrated_remote_version = uc.progress.last_integrated_server_version;
                changeset.origin_timestamp = uc.origin_timestamp;
                changeset.origin_file_ident = uc.origin_file_ident;

                compact_changesets(&changeset, 1);
                encode_changeset(changeset, encode_buffer);

                logger.debug("Upload compaction: original size = %1, compacted size = %2", uc.changeset.size(),
                             encode_buffer.size()); // Throws
            }

            upload_message_builder.add_changeset(
                uc.progress.client_version, uc.progress.last_integrated_server_version, uc.origin_timestamp,
                uc.origin_file_ident, BinaryData{encode_buffer.data(), encode_buffer.size()}); // Throws
        }
        else
#endif
        {
            upload_message_builder.add_changeset(uc.progress.client_version,
                                                 uc.progress.last_integrated_server_version, uc.origin_timestamp,
                                                 uc.origin_file_ident,
                                                 uc.changeset); // Throws
        }
    }

    int protocol_version = m_conn.get_negotiated_protocol_version();
    OutputBuffer& out = m_conn.get_output_buffer();
    session_ident_type session_ident = get_ident();
    upload_message_builder.make_upload_message(protocol_version, out, session_ident, progress_client_version,
                                               progress_server_version,
                                               locked_server_version); // Throws
    m_conn.initiate_write_message(out, this);                          // Throws

    // Other messages may be waiting to be sent
    enlist_to_send(); // Throws
}


void Session::send_mark_message()
{
    REALM_ASSERT(m_state == Active);
    REALM_ASSERT(m_ident_message_sent);
    REALM_ASSERT(!m_unbind_message_sent);
    REALM_ASSERT(m_target_download_mark > m_last_download_mark_sent);

    request_ident_type request_ident = m_target_download_mark;
    logger.debug("Sending: MARK(request_ident=%1)", request_ident); // Throws

    ClientProtocol& protocol = m_conn.get_client_protocol();
    OutputBuffer& out = m_conn.get_output_buffer();
    session_ident_type session_ident = get_ident();
    protocol.make_mark_message(out, session_ident, request_ident); // Throws
    m_conn.initiate_write_message(out, this);                      // Throws

    m_last_download_mark_sent = request_ident;

    // Other messages may be waiting to be sent
    enlist_to_send(); // Throws
}


void Session::send_unbind_message()
{
    REALM_ASSERT(m_state == Deactivating || m_error_message_received);
    REALM_ASSERT(m_bind_message_sent);
    REALM_ASSERT(!m_unbind_message_sent);

    logger.debug("Sending: UNBIND"); // Throws

    ClientProtocol& protocol = m_conn.get_client_protocol();
    OutputBuffer& out = m_conn.get_output_buffer();
    session_ident_type session_ident = get_ident();
    protocol.make_unbind_message(out, session_ident); // Throws
    m_conn.initiate_write_message(out, this);         // Throws

    m_unbind_message_sent = true;
}


void Session::send_json_error_message()
{
    REALM_ASSERT(m_state == Active);
    REALM_ASSERT(m_ident_message_sent);
    REALM_ASSERT(!m_unbind_message_sent);
    REALM_ASSERT(m_error_to_send);
    REALM_ASSERT(m_client_error);

    ClientProtocol& protocol = m_conn.get_client_protocol();
    OutputBuffer& out = m_conn.get_output_buffer();
    session_ident_type session_ident = get_ident();
    std::error_code ec = m_client_error->code();
    auto message = m_client_error->what();

    logger.info("Sending: ERROR \"%1\" (error_code=%2, session_ident=%3)", message, ec.value(),
                session_ident); // Throws

    nlohmann::json error_body_json;
    error_body_json["message"] = message;
    protocol.make_json_error_message(out, session_ident, ec.value(), error_body_json.dump()); // Throws

    m_conn.initiate_write_message(out, this); // Throws

    m_error_to_send = false;
    m_connection_to_close = true;

    // Connection is waiting to be closed
    enlist_to_send(); // Throws
}


void Session::send_test_command_message()
{
    REALM_ASSERT(m_state == Active);

    auto it = std::find_if(m_pending_test_commands.begin(), m_pending_test_commands.end(),
                           [](const PendingTestCommand& command) {
                               return command.pending;
                           });
    REALM_ASSERT(it != m_pending_test_commands.end());

    ClientProtocol& protocol = m_conn.get_client_protocol();
    OutputBuffer& out = m_conn.get_output_buffer();
    auto session_ident = get_ident();

    logger.info("Sending: TEST_COMMAND \"%1\" (session_ident=%2, request_ident=%3)", it->body, session_ident, it->id);
    protocol.make_test_command_message(out, session_ident, it->id, it->body);

    m_conn.initiate_write_message(out, this); // Throws;
    it->pending = false;

    enlist_to_send();
}


void Session::close_connection()
{
    REALM_ASSERT(m_state == Active);
    REALM_ASSERT(m_ident_message_sent);
    REALM_ASSERT(!m_unbind_message_sent);
    REALM_ASSERT(m_connection_to_close);
    REALM_ASSERT(m_client_error);

    m_conn.close_due_to_protocol_error(m_client_error->code(), m_client_error->what()); // Throws
    m_connection_to_close = false;
    m_client_error = util::none;
}


std::error_code Session::receive_ident_message(SaltedFileIdent client_file_ident)
{
    logger.debug("Received: IDENT(client_file_ident=%1, client_file_ident_salt=%2)", client_file_ident.ident,
                 client_file_ident.salt); // Throws

    // Ignore the message if the deactivation process has been initiated,
    // because in that case, the associated Realm must not be accessed any
    // longer.
    if (m_state != Active)
        return std::error_code{}; // Success

    bool legal_at_this_time = (m_bind_message_sent && !have_client_file_ident() && !m_error_message_received &&
                               !m_unbound_message_received);
    if (REALM_UNLIKELY(!legal_at_this_time)) {
        logger.error("Illegal message at this time");
        return ClientError::bad_message_order;
    }
    if (REALM_UNLIKELY(client_file_ident.ident < 1)) {
        logger.error("Bad client file identifier in IDENT message");
        return ClientError::bad_client_file_ident;
    }
    if (REALM_UNLIKELY(client_file_ident.salt == 0)) {
        logger.error("Bad client file identifier salt in IDENT message");
        return ClientError::bad_client_file_ident_salt;
    }

    m_client_file_ident = client_file_ident;

    if (REALM_UNLIKELY(get_client().is_dry_run())) {
        // Ready to send the IDENT message
        ensure_enlisted_to_send(); // Throws
        return std::error_code{};  // Success
    }

    // access before the client reset (if applicable) because
    // the reset can take a while and the sync session might have died
    // by the time the reset finishes.
    ClientReplication& repl = access_realm(); // Throws

    auto client_reset_if_needed = [&]() -> bool {
        if (!m_client_reset_operation) {
            return false;
        }

        // ClientResetOperation::finalize() will return true only if the operation actually did
        // a client reset. It may choose not to do a reset if the local Realm does not exist
        // at this point (in that case there is nothing to reset). But in any case, we must
        // clean up m_client_reset_operation at this point as sync should be able to continue from
        // this point forward.
        auto client_reset_operation = std::move(m_client_reset_operation);
        util::UniqueFunction<void(int64_t)> on_flx_subscription_complete = [this](int64_t version) {
            this->non_sync_flx_completion(version);
        };
        if (!client_reset_operation->finalize(client_file_ident, get_flx_subscription_store(),
                                              std::move(on_flx_subscription_complete))) {
            return false;
        }
        realm::VersionID client_reset_old_version = client_reset_operation->get_client_reset_old_version();
        realm::VersionID client_reset_new_version = client_reset_operation->get_client_reset_new_version();

        // The fresh Realm has been used to reset the state
        logger.debug("Client reset is completed, path=%1", get_realm_path()); // Throws

        SaltedFileIdent client_file_ident;
        bool has_pending_client_reset = false;
        repl.get_history().get_status(m_last_version_available, client_file_ident, m_progress,
                                      &has_pending_client_reset); // Throws
        REALM_ASSERT_EX(m_client_file_ident.ident == client_file_ident.ident, m_client_file_ident.ident,
                        client_file_ident.ident);
        REALM_ASSERT_EX(m_client_file_ident.salt == client_file_ident.salt, m_client_file_ident.salt,
                        client_file_ident.salt);
        REALM_ASSERT_EX(m_progress.download.last_integrated_client_version == 0,
                        m_progress.download.last_integrated_client_version);
        REALM_ASSERT_EX(m_progress.upload.client_version == 0, m_progress.upload.client_version);
        REALM_ASSERT_EX(m_progress.upload.last_integrated_server_version == 0,
                        m_progress.upload.last_integrated_server_version);
        logger.trace("last_version_available  = %1", m_last_version_available); // Throws

        m_upload_target_version = m_last_version_available;
        m_upload_progress = m_progress.upload;
        // In recovery mode, there may be new changesets to upload and nothing left to download.
        // In FLX DiscardLocal mode, there may be new commits due to subscription handling.
        // For both, we want to allow uploads again without needing external changes to download first.
        m_allow_upload = true;
        REALM_ASSERT_EX(m_last_version_selected_for_upload == 0, m_last_version_selected_for_upload);

        get_transact_reporter()->report_sync_transact(client_reset_old_version, client_reset_new_version);

        if (has_pending_client_reset) {
            handle_pending_client_reset_acknowledgement();
        }
        return true;
    };
    // if a client reset happens, it will take care of setting the file ident
    // and if not, we do it here
    bool did_client_reset = false;
    try {
        did_client_reset = client_reset_if_needed();
    }
    catch (const std::exception& e) {
        logger.error("A fatal error occured during client reset: '%1'", e.what());
        return make_error_code(sync::ClientError::auto_client_reset_failure);
    }
    if (!did_client_reset) {
        repl.get_history().set_client_file_ident(client_file_ident, m_fix_up_object_ids); // Throws
        this->m_progress.download.last_integrated_client_version = 0;
        this->m_progress.upload.client_version = 0;
        this->m_last_version_selected_for_upload = 0;
    }

    // Ready to send the IDENT message
    ensure_enlisted_to_send(); // Throws
    return std::error_code{};  // Success
}

void Session::receive_download_message(const SyncProgress& progress, std::uint_fast64_t downloadable_bytes,
                                       DownloadBatchState batch_state, int64_t query_version,
                                       const ReceivedChangesets& received_changesets)
{
    if (is_steady_state_download_message(batch_state, query_version)) {
        batch_state = DownloadBatchState::SteadyState;
    }

    logger.debug("Received: DOWNLOAD(download_server_version=%1, download_client_version=%2, "
                 "latest_server_version=%3, latest_server_version_salt=%4, "
                 "upload_client_version=%5, upload_server_version=%6, downloadable_bytes=%7, "
                 "last_in_batch=%8, query_version=%9, num_changesets=%10, ...)",
                 progress.download.server_version, progress.download.last_integrated_client_version,
                 progress.latest_server_version.version, progress.latest_server_version.salt,
                 progress.upload.client_version, progress.upload.last_integrated_server_version, downloadable_bytes,
                 batch_state != DownloadBatchState::MoreToCome, query_version, received_changesets.size()); // Throws

    // Ignore the message if the deactivation process has been initiated,
    // because in that case, the associated Realm must not be accessed any
    // longer.
    if (m_state != Active)
        return;

    bool legal_at_this_time = (m_ident_message_sent && !m_error_message_received && !m_unbound_message_received);
    if (REALM_UNLIKELY(!legal_at_this_time)) {
        logger.error("Illegal message at this time");
        m_conn.close_due_to_protocol_error(ClientError::bad_message_order);
        return;
    }
    int error_code = 0;
    if (REALM_UNLIKELY(!check_received_sync_progress(progress, error_code))) {
        logger.error("Bad sync progress received (%1)", error_code);
        m_conn.close_due_to_protocol_error(ClientError::bad_progress);
        return;
    }

    version_type server_version = m_progress.download.server_version;
    version_type last_integrated_client_version = m_progress.download.last_integrated_client_version;
    for (const Transformer::RemoteChangeset& changeset : received_changesets) {
        // Check that per-changeset server version is strictly increasing, except in FLX sync where the server version
        // must be increasing, but can stay the same during bootstraps.
        bool good_server_version = m_is_flx_sync_session ? (changeset.remote_version >= server_version)
                                                         : (changeset.remote_version > server_version);
        if (!good_server_version) {
            logger.error("Bad server version in changeset header (DOWNLOAD) (%1, %2, %3)", changeset.remote_version,
                         server_version, progress.download.server_version);
            m_conn.close_due_to_protocol_error(ClientError::bad_server_version);
            return;
        }
        server_version = changeset.remote_version;
        // Check that per-changeset last integrated client version is "weakly"
        // increasing.
        bool good_client_version =
            (changeset.last_integrated_local_version >= last_integrated_client_version &&
             changeset.last_integrated_local_version <= progress.download.last_integrated_client_version);
        if (!good_client_version) {
            logger.error("Bad last integrated client version in changeset header (DOWNLOAD) "
                         "(%1, %2, %3)",
                         changeset.last_integrated_local_version, last_integrated_client_version,
                         progress.download.last_integrated_client_version);
            m_conn.close_due_to_protocol_error(ClientError::bad_client_version);
            return;
        }
        last_integrated_client_version = changeset.last_integrated_local_version;
        // Server shouldn't send our own changes, and zero is not a valid client
        // file identifier.
        bool good_file_ident =
            (changeset.origin_file_ident > 0 && changeset.origin_file_ident != m_client_file_ident.ident);
        if (!good_file_ident) {
            logger.error("Bad origin file identifier");
            m_conn.close_due_to_protocol_error(ClientError::bad_origin_file_ident);
            return;
        }
    }

    auto hook_action = call_debug_hook(SyncClientHookEvent::DownloadMessageReceived, progress, query_version,
                                       batch_state, received_changesets.size());
    if (hook_action == SyncClientHookAction::EarlyReturn) {
        return;
    }
    REALM_ASSERT(hook_action == SyncClientHookAction::NoAction);

    if (process_flx_bootstrap_message(progress, batch_state, query_version, received_changesets)) {
        clear_resumption_delay_state();
        return;
    }

    initiate_integrate_changesets(downloadable_bytes, batch_state, progress, received_changesets); // Throws

    hook_action = call_debug_hook(SyncClientHookEvent::DownloadMessageIntegrated, progress, query_version,
                                  batch_state, received_changesets.size());
    if (hook_action == SyncClientHookAction::EarlyReturn) {
        return;
    }
    REALM_ASSERT(hook_action == SyncClientHookAction::NoAction);

    // When we receive a DOWNLOAD message successfully, we can clear the backoff timer value used to reconnect
    // after a retryable session error.
    clear_resumption_delay_state();
}

std::error_code Session::receive_mark_message(request_ident_type request_ident)
{
    logger.debug("Received: MARK(request_ident=%1)", request_ident); // Throws

    // Ignore the message if the deactivation process has been initiated,
    // because in that case, the associated Realm must not be accessed any
    // longer.
    if (m_state != Active)
        return std::error_code{}; // Success

    bool legal_at_this_time = (m_ident_message_sent && !m_error_message_received && !m_unbound_message_received);
    if (REALM_UNLIKELY(!legal_at_this_time)) {
        logger.error("Illegal message at this time");
        return ClientError::bad_message_order;
    }
    bool good_request_ident =
        (request_ident <= m_last_download_mark_sent && request_ident > m_last_download_mark_received);
    if (REALM_UNLIKELY(!good_request_ident)) {
        logger.error("Bad request identifier in MARK message");
        return ClientError::bad_request_ident;
    }

    m_server_version_at_last_download_mark = m_progress.download.server_version;
    m_last_download_mark_received = request_ident;
    check_for_download_completion(); // Throws

    return std::error_code{}; // Success
}


// The caller (Connection) must discard the session if the session has become
// deactivated upon return.
std::error_code Session::receive_unbound_message()
{
    logger.debug("Received: UNBOUND");

    bool legal_at_this_time = (m_unbind_message_sent && !m_error_message_received && !m_unbound_message_received);
    if (REALM_UNLIKELY(!legal_at_this_time)) {
        logger.error("Illegal message at this time");
        return ClientError::bad_message_order;
    }

    // The fact that the UNBIND message has been sent, but an ERROR message has
    // not been received, implies that the deactivation process must have been
    // initiated, so this session must be in the Deactivating state.
    REALM_ASSERT(m_state == Deactivating);

    m_unbound_message_received = true;

    // Detect completion of the unbinding process
    if (m_unbind_message_sent_2) {
        // The deactivation process completes when the unbinding process
        // completes.
        complete_deactivation(); // Throws
        // Life cycle state is now Deactivated
    }

    return std::error_code{}; // Success
}


std::error_code Session::receive_query_error_message(int error_code, std::string_view message, int64_t query_version)
{
    logger.info("Received QUERY_ERROR \"%1\" (error_code=%2, query_version=%3)", message, error_code, query_version);
    on_flx_sync_error(query_version, std::string_view(message.data(), message.size())); // throws
    return {};
}

// The caller (Connection) must discard the session if the session has become
// deactivated upon return.
std::error_code Session::receive_error_message(const ProtocolErrorInfo& info)
{
    logger.info("Received: ERROR \"%1\" (error_code=%2, try_again=%3, error_action=%4)", info.message,
                info.raw_error_code, info.try_again, info.server_requests_action); // Throws

    auto debug_action = call_debug_hook(SyncClientHookEvent::ErrorMessageReceived, info);
    if (debug_action == SyncClientHookAction::EarlyReturn) {
        return {};
    }

    // Ignore the error because the connection is going to be closed.
    if (m_connection_to_close)
        return std::error_code{}; // Success

    bool legal_at_this_time = (m_bind_message_sent && !m_error_message_received && !m_unbound_message_received);
    if (REALM_UNLIKELY(!legal_at_this_time)) {
        logger.error("Illegal message at this time");
        return ClientError::bad_message_order;
    }

    bool known_error_code = bool(get_protocol_error_message(info.raw_error_code));
    if (REALM_UNLIKELY(!known_error_code)) {
        logger.error("Unknown error code"); // Throws
        return ClientError::bad_error_code;
    }
    ProtocolError error_code = ProtocolError(info.raw_error_code);
    if (REALM_UNLIKELY(!is_session_level_error(error_code))) {
        logger.error("Not a session level error code"); // Throws
        return ClientError::bad_error_code;
    }

    // For compensating write errors, we need to defer raising them to the SDK until after the server version
    // containing the compensating write has appeared in a download message.
    if (error_code == ProtocolError::compensating_write) {
        m_pending_compensating_write_errors.push_back(info);
        return {};
    }

    REALM_ASSERT(!m_suspended);
    REALM_ASSERT(m_state == Active || m_state == Deactivating);
    logger.debug("Suspended"); // Throws

    m_error_message_received = true;
    m_suspended = true;

    // Detect completion of the unbinding process
    if (m_unbind_message_sent_2) {
        // The fact that the UNBIND message has been sent, but an ERROR message
        // has not been received, implies that the deactivation process must
        // have been initiated, so this session must be in the Deactivating
        // state.
        REALM_ASSERT(m_state == Deactivating);

        // The deactivation process completes when the unbinding process
        // completes.
        complete_deactivation(); // Throws
        // Life cycle state is now Deactivated
    }

    // Notify the application of the suspension of the session if the session is
    // still in the Active state
    if (m_state == Active) {
        m_conn.one_less_active_unsuspended_session();                      // Throws
        on_suspended(SessionErrorInfo{info, make_error_code(error_code)}); // Throws
    }

    if (info.try_again) {
        begin_resumption_delay(info);
    }

    // Ready to send the UNBIND message, if it has not been sent already
    if (!m_unbind_message_sent)
        ensure_enlisted_to_send(); // Throws

    return std::error_code{}; // Success;
}

std::error_code Session::receive_test_command_response(request_ident_type ident, std::string_view body)
{
    logger.info("Received: TEST_COMMAND \"%1\" (session_ident=%2, request_ident=%3)", body, m_ident, ident);
    auto it = std::find_if(m_pending_test_commands.begin(), m_pending_test_commands.end(),
                           [&](const PendingTestCommand& command) {
                               return command.id == ident;
                           });
    if (it == m_pending_test_commands.end()) {
        logger.error("No matching pending test command for id %1", ident);
        return ClientError::bad_request_ident;
    }

    it->promise.emplace_value(std::string{body});
    m_pending_test_commands.erase(it);

    return {};
}

void Session::begin_resumption_delay(const ProtocolErrorInfo& error_info)
{
    REALM_ASSERT(!m_try_again_activation_timer);

    m_try_again_delay_info.update(error_info);
    auto try_again_interval = m_try_again_delay_info.delay_interval();
    if (ProtocolError(error_info.raw_error_code) == ProtocolError::session_closed) {
        // FIXME With compensating writes the server sends this error after completing a bootstrap. Doing the normal
        // backoff behavior would result in waiting up to 5 minutes in between each query change which is
        // not acceptable latency. So for this error code alone, we hard-code a 1 second retry interval.
        try_again_interval = std::chrono::milliseconds{1000};
    }
    logger.debug("Will attempt to resume session after %1 milliseconds", try_again_interval.count());
    m_try_again_activation_timer = get_client().create_timer(try_again_interval, [this](Status status) {
        if (status == ErrorCodes::OperationAborted)
            return;
        else if (!status.is_ok())
            throw Exception(status);

        m_try_again_activation_timer.reset();
        cancel_resumption_delay();
    });
}

void Session::clear_resumption_delay_state()
{
    if (m_try_again_activation_timer) {
        logger.debug("Clearing resumption delay state after successful download");
        m_try_again_delay_info.reset();
    }
}

bool ClientImpl::Session::check_received_sync_progress(const SyncProgress& progress, int& error_code) noexcept
{
    const SyncProgress& a = m_progress;
    const SyncProgress& b = progress;
    // Latest server version must be weakly increasing throughout a session.
    if (b.latest_server_version.version < a.latest_server_version.version) {
        error_code = 1;
        return false;
    }
    // Last integrated client version on server must be weakly increasing
    // throughout a session.
    if (b.upload.client_version < a.upload.client_version) {
        error_code = 2;
        return false;
    }
    // Last integrated client version on server cannot be greater than the
    // latest client version in existence.
    if (b.upload.client_version > m_last_version_available) {
        error_code = 3;
        return false;
    }
    // Download cursor must be weakly increasing throughout a session
    if (b.download.server_version < a.download.server_version) {
        error_code = 4;
        return false;
    }
    // Download cursor cannot be greater than the latest server version in
    // existence.
    if (b.download.server_version > b.latest_server_version.version) {
        error_code = 5;
        return false;
    }
    // The last integrated client version on the server at the position in the
    // server's history of the download cursor must be weakly increasing
    // throughout a session.
    if (b.download.last_integrated_client_version < a.download.last_integrated_client_version) {
        error_code = 6;
        return false;
    }
    // The last integrated client version on the server at the position in the
    // server's history of the download cursor cannot be greater than the latest
    // client version integrated on the server.
    if (b.download.last_integrated_client_version > b.upload.client_version) {
        error_code = 7;
        return false;
    }
    return true;
}


void Session::check_for_upload_completion()
{
    REALM_ASSERT(m_state == Active);
    if (!m_upload_completion_notification_requested) {
        return;
    }

    // during an ongoing client reset operation, we never upload anything
    if (m_client_reset_operation)
        return;

    // Upload process must have reached end of history
    REALM_ASSERT(m_upload_progress.client_version <= m_last_version_available);
    bool scan_complete = (m_upload_progress.client_version == m_last_version_available);
    if (!scan_complete)
        return;

    // All uploaded changesets must have been acknowledged by the server
    REALM_ASSERT(m_progress.upload.client_version <= m_last_version_selected_for_upload);
    bool all_uploads_accepted = (m_progress.upload.client_version == m_last_version_selected_for_upload);
    if (!all_uploads_accepted)
        return;

    m_upload_completion_notification_requested = false;
    on_upload_completion(); // Throws
}


void Session::check_for_download_completion()
{
    REALM_ASSERT(m_target_download_mark >= m_last_download_mark_received);
    REALM_ASSERT(m_last_download_mark_received >= m_last_triggering_download_mark);
    if (m_last_download_mark_received == m_last_triggering_download_mark)
        return;
    if (m_last_download_mark_received < m_target_download_mark)
        return;
    if (m_download_progress.server_version < m_server_version_at_last_download_mark)
        return;
    m_last_triggering_download_mark = m_target_download_mark;
    if (REALM_UNLIKELY(!m_allow_upload)) {
        // Activate the upload process now, and enable immediate reactivation
        // after a subsequent fast reconnect.
        m_allow_upload = true;
        ensure_enlisted_to_send(); // Throws
    }
    on_download_completion(); // Throws
}<|MERGE_RESOLUTION|>--- conflicted
+++ resolved
@@ -215,12 +215,7 @@
         if (status == ErrorCodes::OperationAborted)
             return;
         else if (!status.is_ok())
-<<<<<<< HEAD
             throw Exception(status);
-
-=======
-            throw ExceptionForStatus(status);
->>>>>>> 8e4c9922
         actualize_and_finalize_session_wrappers(); // Throws
     });
 }
