#include "realm/sync/protocol.hpp"
#include <system_error>
#include <sstream>

#include <realm/util/assert.hpp>
#include <realm/util/safe_int_ops.hpp>
#include <realm/util/random.hpp>
#include <realm/util/memory_stream.hpp>
#include <realm/util/basic_system_errors.hpp>
#include <realm/util/scope_exit.hpp>
#include <realm/util/to_string.hpp>
#include <realm/util/uri.hpp>
#include <realm/util/platform_info.hpp>
#include <realm/sync/impl/clock.hpp>
#include <realm/impl/simulated_failure.hpp>
#include <realm/sync/network/http.hpp>
#include <realm/sync/noinst/client_history_impl.hpp>
#include <realm/sync/noinst/client_impl_base.hpp>
#include <realm/sync/noinst/compact_changesets.hpp>
#include <realm/sync/protocol.hpp>
#include <realm/version.hpp>
#include <realm/sync/changeset_parser.hpp>

#include <realm/sync/network/websocket.hpp> // Only for websocket::Error TODO remove

// NOTE: The protocol specification is in `/doc/protocol.md`


using namespace realm;
using namespace _impl;
using namespace realm::util;
using namespace realm::sync;

// clang-format off
using Connection      = ClientImpl::Connection;
using Session         = ClientImpl::Session;
using UploadChangeset = ClientHistory::UploadChangeset;

// These are a work-around for a bug in MSVC. It cannot find in-class types
// mentioned in signature of out-of-line member function definitions.
using ConnectionTerminationReason = ClientImpl::ConnectionTerminationReason;
using OutputBuffer                = ClientImpl::OutputBuffer;
using ReceivedChangesets          = ClientProtocol::ReceivedChangesets;
// clang-format on

void ErrorTryAgainBackoffInfo::update(const ProtocolErrorInfo& info)
{
    if (triggering_error && static_cast<ProtocolError>(info.raw_error_code) == *triggering_error) {
        return;
    }

    delay_info = info.resumption_delay_interval.value_or(ResumptionDelayInfo{});
    cur_delay_interval = util::none;
    triggering_error = static_cast<ProtocolError>(info.raw_error_code);
}

void ErrorTryAgainBackoffInfo::reset()
{
    triggering_error = util::none;
    cur_delay_interval = util::none;
    delay_info = ResumptionDelayInfo{};
}

std::chrono::milliseconds ErrorTryAgainBackoffInfo::delay_interval()
{
    if (!cur_delay_interval) {
        cur_delay_interval = delay_info.resumption_delay_interval;
        return *cur_delay_interval;
    }
    if (*cur_delay_interval >= delay_info.max_resumption_delay_interval) {
        return delay_info.max_resumption_delay_interval;
    }
    *cur_delay_interval *= delay_info.resumption_delay_backoff_multiplier;
    return *cur_delay_interval;
}

bool ClientImpl::decompose_server_url(const std::string& url, ProtocolEnvelope& protocol, std::string& address,
                                      port_type& port, std::string& path) const
{
    util::Uri uri(url); // Throws
    uri.canonicalize(); // Throws
    std::string userinfo, address_2, port_2;
    bool realm_scheme = (uri.get_scheme() == "realm:" || uri.get_scheme() == "realms:");
    bool ws_scheme = (uri.get_scheme() == "ws:" || uri.get_scheme() == "wss:");
    bool good = ((realm_scheme || ws_scheme) && uri.get_auth(userinfo, address_2, port_2) && userinfo.empty() &&
                 !address_2.empty() && uri.get_query().empty() && uri.get_frag().empty()); // Throws
    if (REALM_UNLIKELY(!good))
        return false;
    ProtocolEnvelope protocol_2;
    port_type port_3;
    if (realm_scheme) {
        if (uri.get_scheme() == "realm:") {
            protocol_2 = ProtocolEnvelope::realm;
            port_3 = (m_enable_default_port_hack ? 80 : 7800);
        }
        else {
            protocol_2 = ProtocolEnvelope::realms;
            port_3 = (m_enable_default_port_hack ? 443 : 7801);
        }
    }
    else {
        REALM_ASSERT(ws_scheme);
        if (uri.get_scheme() == "ws:") {
            protocol_2 = ProtocolEnvelope::ws;
            port_3 = 80;
        }
        else {
            protocol_2 = ProtocolEnvelope::wss;
            port_3 = 443;
        }
    }
    if (!port_2.empty()) {
        std::istringstream in(port_2);    // Throws
        in.imbue(std::locale::classic()); // Throws
        in >> port_3;
        if (REALM_UNLIKELY(!in || !in.eof() || port_3 < 1))
            return false;
    }
    std::string path_2 = uri.get_path(); // Throws (copy)

    protocol = protocol_2;
    address = std::move(address_2);
    port = port_3;
    path = std::move(path_2);
    return true;
}


ClientImpl::ClientImpl(ClientConfig config)
    : logger_ptr{config.logger ? std::move(config.logger) : std::make_shared<util::StderrLogger>()}
    , logger{*logger_ptr}
    , m_reconnect_mode{config.reconnect_mode}
    , m_connect_timeout{config.connect_timeout}
    , m_connection_linger_time{config.connection_linger_time}
    , m_ping_keepalive_period{config.ping_keepalive_period}
    , m_pong_keepalive_timeout{config.pong_keepalive_timeout}
    , m_fast_reconnect_limit{config.fast_reconnect_limit}
    , m_disable_upload_activation_delay{config.disable_upload_activation_delay}
    , m_dry_run{config.dry_run}
    , m_enable_default_port_hack{config.enable_default_port_hack}
    , m_disable_upload_compaction{config.disable_upload_compaction}
    , m_fix_up_object_ids{config.fix_up_object_ids}
    , m_roundtrip_time_handler{std::move(config.roundtrip_time_handler)}
    , m_socket_provider{std::move(config.socket_provider)}
    , m_client_protocol{} // Throws
    , m_one_connection_per_session{false}
    , m_random{}
{
    // FIXME: Would be better if seeding was up to the application.
    util::seed_prng_nondeterministically(m_random); // Throws

    logger.debug("Realm sync client (%1)", REALM_VER_CHUNK); // Throws
    logger.debug("Supported protocol versions: %1-%2", get_oldest_supported_protocol_version(),
                 get_current_protocol_version()); // Throws
    logger.debug("Platform: %1", util::get_platform_info());
    const char* build_mode;
#if REALM_DEBUG
    build_mode = "Debug";
#else
    build_mode = "Release";
#endif
    logger.debug("Build mode: %1", build_mode);
    logger.debug("Config param: one_connection_per_session = %1",
                 config.one_connection_per_session); // Throws
    logger.debug("Config param: connect_timeout = %1 ms",
                 config.connect_timeout); // Throws
    logger.debug("Config param: connection_linger_time = %1 ms",
                 config.connection_linger_time); // Throws
    logger.debug("Config param: ping_keepalive_period = %1 ms",
                 config.ping_keepalive_period); // Throws
    logger.debug("Config param: pong_keepalive_timeout = %1 ms",
                 config.pong_keepalive_timeout); // Throws
    logger.debug("Config param: fast_reconnect_limit = %1 ms",
                 config.fast_reconnect_limit); // Throws
    logger.debug("Config param: disable_upload_compaction = %1",
                 config.disable_upload_compaction); // Throws
    logger.debug("Config param: disable_sync_to_disk = %1",
                 config.disable_sync_to_disk); // Throws

    if (config.reconnect_mode != ReconnectMode::normal) {
        logger.warn("Testing/debugging feature 'nonnormal reconnect mode' enabled - "
                    "never do this in production!");
    }

    if (config.dry_run) {
        logger.warn("Testing/debugging feature 'dry run' enabled - "
                    "never do this in production!");
    }

    REALM_ASSERT_EX(m_socket_provider, "Must provide socket provider in sync Client config");

    if (m_one_connection_per_session) {
        // FIXME: Re-enable this warning when the load balancer is able to handle
        // multiplexing.
        //        logger.warn("Testing/debugging feature 'one connection per session' enabled - "
        //            "never do this in production");
    }

    if (config.disable_upload_activation_delay) {
        logger.warn("Testing/debugging feature 'disable_upload_activation_delay' enabled - "
                    "never do this in production");
    }

    if (config.disable_sync_to_disk) {
        logger.warn("Testing/debugging feature 'disable_sync_to_disk' enabled - "
                    "never do this in production");
    }

    m_actualize_and_finalize = create_trigger([this](Status status) {
        if (status == ErrorCodes::OperationAborted)
            return;
        else if (!status.is_ok())
            throw ExceptionForStatus(status);
        actualize_and_finalize_session_wrappers(); // Throws
    });
}


void ClientImpl::post(SyncSocketProvider::FunctionHandler&& handler)
{
    REALM_ASSERT(m_socket_provider);
    {
        std::lock_guard lock(m_drain_mutex);
        ++m_outstanding_posts;
        m_drained = false;
    }
    m_socket_provider->post([handler = std::move(handler), this](Status status) {
        handler(status);

        std::lock_guard lock(m_drain_mutex);
<<<<<<< HEAD
        REALM_ASSERT_DEBUG(m_outstanding_posts > 0);
=======
        REALM_ASSERT(m_outstanding_posts);
>>>>>>> e5f1a673
        --m_outstanding_posts;
        m_drain_cv.notify_all();
    });
}


void ClientImpl::drain_connections()
{
    logger.debug("Draining connections during sync client shutdown");
    for (auto& server_slot_pair : m_server_slots) {
        auto& server_slot = server_slot_pair.second;

        if (server_slot.connection) {
            auto& conn = server_slot.connection;
            conn->force_close();
        }
        else {
            for (auto& conn_pair : server_slot.alt_connections) {
                conn_pair.second->force_close();
            }
        }
    }
}


SyncSocketProvider::SyncTimer ClientImpl::create_timer(std::chrono::milliseconds delay,
                                                       SyncSocketProvider::FunctionHandler&& handler)
{
    REALM_ASSERT(m_socket_provider);
    {
        std::lock_guard lock(m_drain_mutex);
        ++m_outstanding_posts;
        m_drained = false;
    }
    return m_socket_provider->create_timer(delay, [handler = std::move(handler), this](Status status) {
        handler(status);

        std::lock_guard lock(m_drain_mutex);
<<<<<<< HEAD
        REALM_ASSERT_DEBUG(m_outstanding_posts > 0);
=======
        REALM_ASSERT(m_outstanding_posts);
>>>>>>> e5f1a673
        --m_outstanding_posts;
        m_drain_cv.notify_all();
    });
}


ClientImpl::SyncTrigger ClientImpl::create_trigger(SyncSocketProvider::FunctionHandler&& handler)
{
    REALM_ASSERT(m_socket_provider);
    return std::make_unique<Trigger<ClientImpl>>(this, std::move(handler));
}

Connection::~Connection()
{
    if (m_websocket_sentinel) {
        m_websocket_sentinel->destroyed = true;
        m_websocket_sentinel.reset();
    }
}

void Connection::activate()
{
    REALM_ASSERT(m_on_idle);
    m_activated = true;
    if (m_num_active_sessions == 0)
        m_on_idle->trigger();
    // We cannot in general connect immediately, because a prior failure to
    // connect may require a delay before reconnecting (see `m_reconnect_info`).
    initiate_reconnect_wait(); // Throws
}


void Connection::activate_session(std::unique_ptr<Session> sess)
{
    REALM_ASSERT(&sess->m_conn == this);
    REALM_ASSERT(!m_force_closed);
    Session& sess_2 = *sess;
    session_ident_type ident = sess->m_ident;
    auto p = m_sessions.emplace(ident, std::move(sess)); // Throws
    bool was_inserted = p.second;
    REALM_ASSERT(was_inserted);
    sess_2.activate(); // Throws
    if (m_state == ConnectionState::connected) {
        bool fast_reconnect = false;
        sess_2.connection_established(fast_reconnect); // Throws
    }
    ++m_num_active_sessions;
}


void Connection::initiate_session_deactivation(Session* sess)
{
    REALM_ASSERT(&sess->m_conn == this);
<<<<<<< HEAD
    REALM_ASSERT_DEBUG(m_num_active_sessions);
=======
    REALM_ASSERT(m_num_active_sessions);
>>>>>>> e5f1a673
    if (REALM_UNLIKELY(--m_num_active_sessions == 0)) {
        if (m_activated && m_state == ConnectionState::disconnected)
            m_on_idle->trigger();
    }
    sess->initiate_deactivation(); // Throws
    if (sess->m_state == Session::Deactivated) {
        finish_session_deactivation(sess);
    }
}


void Connection::cancel_reconnect_delay()
{
    REALM_ASSERT(m_activated);

    if (m_reconnect_delay_in_progress) {
        if (m_nonzero_reconnect_delay)
            logger.detail("Canceling reconnect delay"); // Throws

        // Cancel the in-progress wait operation by destroying the timer
        // object. Destruction is needed in this case, because a new wait
        // operation might have to be initiated before the previous one
        // completes (its completion handler starts to execute), so the new wait
        // operation must be done on a new timer object.
        m_reconnect_disconnect_timer.reset();
        m_reconnect_delay_in_progress = false;
        m_reconnect_info.reset();
        initiate_reconnect_wait(); // Throws
        return;
    }
    if (m_state != ConnectionState::disconnected) {
        // A currently established connection, or an in-progress attempt to
        // establish the connection may be about to fail for a reason that
        // precedes the invocation of Session::cancel_reconnect_delay(). For
        // that reason, it is important that at least one new reconnect attempt
        // is initiated without delay after the invocation of
        // Session::cancel_reconnect_delay(). The operation that resets the
        // reconnect delay (ReconnectInfo::reset()) needs to be postponed,
        // because some parts of `m_reconnect_info` may get clobbered before
        // initiate_reconnect_wait() is called again.
        //
        // If a PONG message arrives, and it is a response to the urgent PING
        // message sent below, `m_reconnect_info.m_scheduled_reset` will be
        // reset back to false, because in that case, we know that the
        // connection was not about to fail for a reason that preceded the
        // invocation of cancel_reconnect_delay().
        m_reconnect_info.m_scheduled_reset = true;
        m_ping_after_scheduled_reset_of_reconnect_info = false;

        schedule_urgent_ping(); // Throws
        return;
    }
    // Nothing to do in this case. The next reconnect attemp will be made as
    // soon as there are any sessions that are both active and unsuspended.
}

<<<<<<< HEAD
void Connection::force_close()
{
    m_force_closing = true;
    if (m_disconnect_delay_in_progress || m_reconnect_delay_in_progress) {
=======
void ClientImpl::Connection::finish_session_deactivation(Session* sess)
{
    REALM_ASSERT(sess->m_state == Session::Deactivated);
    auto ident = sess->m_ident;
    m_sessions.erase(ident);
}

void Connection::force_close()
{
    if (m_force_closed) {
        return;
    }

    m_force_closed = true;

    if (m_state != ConnectionState::disconnected) {
        voluntary_disconnect();
    }

    REALM_ASSERT(m_state == ConnectionState::disconnected);
    if (m_reconnect_delay_in_progress || m_disconnect_delay_in_progress) {
>>>>>>> e5f1a673
        m_reconnect_disconnect_timer.reset();
        m_reconnect_delay_in_progress = false;
        m_disconnect_delay_in_progress = false;
    }

<<<<<<< HEAD
    if (m_num_active_unsuspended_sessions || m_num_active_sessions) {
        logger.detail("All active sessions must end before closing connection.");
        return;
    }

    if (m_state == ConnectionState::disconnected) {
        return;
=======
    // We must copy any session pointers we want to close to a vector because force_closing
    // the session may remove it from m_sessions and invalidate the iterator uses to loop
    // through the map. By copying to a separate vector we ensure our iterators remain valid.
    std::vector<Session*> to_close;
    for (auto& session_pair : m_sessions) {
        if (session_pair.second->m_state == Session::State::Active) {
            to_close.push_back(session_pair.second.get());
        }
>>>>>>> e5f1a673
    }

    for (auto& sess : to_close) {
        sess->force_close();
    }

    logger.debug("Force closed idle connection");
}


void Connection::websocket_connected_handler(const std::string& protocol)
{
    if (!protocol.empty()) {
        std::string_view expected_prefix =
            is_flx_sync_connection() ? get_flx_websocket_protocol_prefix() : get_pbs_websocket_protocol_prefix();
        // FIXME: Use std::string_view::begins_with() in C++20.
        auto prefix_matches = [&](std::string_view other) {
            return protocol.size() >= other.size() && (protocol.substr(0, other.size()) == other);
        };
        if (prefix_matches(expected_prefix)) {
            util::MemoryInputStream in;
            in.set_buffer(protocol.data() + expected_prefix.size(), protocol.data() + protocol.size());
            in.imbue(std::locale::classic());
            in.unsetf(std::ios_base::skipws);
            int value_2 = 0;
            in >> value_2;
            if (in && in.eof() && value_2 >= 0) {
                bool good_version =
                    (value_2 >= get_oldest_supported_protocol_version() && value_2 <= get_current_protocol_version());
                if (good_version) {
                    logger.detail("Negotiated protocol version: %1", value_2);
                    m_negotiated_protocol_version = value_2;
                    handle_connection_established(); // Throws
                    return;
                }
            }
        }
        logger.error("Bad protocol info from server: '%1'", protocol); // Throws
    }
    else {
        logger.error("Missing protocol info from server"); // Throws
    }
    m_reconnect_info.m_reason = ConnectionTerminationReason::bad_headers_in_http_response;
    bool is_fatal = true;
    close_due_to_client_side_error(ClientError::bad_protocol_from_server, std::nullopt, is_fatal); // Throws
}


bool Connection::websocket_binary_message_received(util::Span<const char> data)
{
    if (m_force_closed) {
        logger.debug("Received binary message after connection was force closed");
        return false;
    }
    std::error_code ec;
    using sf = SimulatedFailure;
    if (sf::trigger(sf::sync_client__read_head, ec)) {
        read_or_write_error(ec, "simulated read error");
        return bool(m_websocket);
    }

    handle_message_received(data);
    return bool(m_websocket);
}


void Connection::websocket_error_handler()
{
    m_websocket_error_received = true;
}


bool Connection::websocket_closed_handler(bool was_clean, Status status)
{
    if (m_force_closed) {
        logger.debug("Received websocket close message after connection was force closed");
        return false;
    }
    logger.info("Closing the websocket with status='%1', was_clean='%2'", status, was_clean);
    // Return early.
    if (status.is_ok()) {
        return bool(m_websocket);
    }

    auto&& status_code = status.code();
    std::error_code error_code{static_cast<int>(status_code), websocket::websocket_close_status_category()};

    // TODO: Use a switch statement once websocket errors have their own category in exception unification.
    if (status_code == ErrorCodes::ResolveFailed || status_code == ErrorCodes::ConnectionFailed) {
        m_reconnect_info.m_reason = ConnectionTerminationReason::connect_operation_failed;
        constexpr bool try_again = true;
        involuntary_disconnect(SessionErrorInfo{error_code, try_again}); // Throws
    }
    else if (status_code == ErrorCodes::ReadError || status_code == ErrorCodes::WriteError) {
        read_or_write_error(error_code, status.reason());
    }
    else if (status_code == ErrorCodes::WebSocket_GoingAway || status_code == ErrorCodes::WebSocket_ProtocolError ||
             status_code == ErrorCodes::WebSocket_UnsupportedData || status_code == ErrorCodes::WebSocket_Reserved ||
             status_code == ErrorCodes::WebSocket_InvalidPayloadData ||
             status_code == ErrorCodes::WebSocket_PolicyViolation ||
             status_code == ErrorCodes::WebSocket_InavalidExtension) {
        m_reconnect_info.m_reason = ConnectionTerminationReason::websocket_protocol_violation;
        constexpr bool try_again = true;
        SessionErrorInfo error_info{error_code, status.reason(), try_again};
        involuntary_disconnect(std::move(error_info));
    }
    else if (status_code == ErrorCodes::WebSocket_MessageTooBig) {
        m_reconnect_info.m_reason = ConnectionTerminationReason::websocket_protocol_violation;
        constexpr bool try_again = true;
        auto ec = make_error_code(ProtocolError::limits_exceeded);
        auto message = util::format(
            "Sync websocket closed because the server received a message that was too large: %1", status.reason());
        SessionErrorInfo error_info(ec, message, try_again);
        error_info.server_requests_action = ProtocolErrorInfo::Action::ClientReset;
        involuntary_disconnect(std::move(error_info));
    }
    else if (status_code == ErrorCodes::WebSocket_TLSHandshakeFailed) {
        error_code = ClientError::ssl_server_cert_rejected;
        constexpr bool is_fatal = true;
        m_reconnect_info.m_reason = ConnectionTerminationReason::ssl_certificate_rejected;
        close_due_to_client_side_error(error_code, status.reason(), is_fatal); // Throws
    }
    else if (status_code == ErrorCodes::WebSocket_Client_Too_Old) {
        error_code = ClientError::client_too_old_for_server;
        constexpr bool is_fatal = true;
        m_reconnect_info.m_reason = ConnectionTerminationReason::http_response_says_fatal_error;
        close_due_to_client_side_error(error_code, status.reason(), is_fatal); // Throws
    }
    else if (status_code == ErrorCodes::WebSocket_Client_Too_New) {
        error_code = ClientError::client_too_new_for_server;
        constexpr bool is_fatal = true;
        m_reconnect_info.m_reason = ConnectionTerminationReason::http_response_says_fatal_error;
        close_due_to_client_side_error(error_code, status.reason(), is_fatal); // Throws
    }
    else if (status_code == ErrorCodes::WebSocket_Protocol_Mismatch) {
        error_code = ClientError::protocol_mismatch;
        constexpr bool is_fatal = true;
        m_reconnect_info.m_reason = ConnectionTerminationReason::http_response_says_fatal_error;
        close_due_to_client_side_error(error_code, status.reason(), is_fatal); // Throws
    }
    else if (status_code == ErrorCodes::WebSocket_Fatal_Error || status_code == ErrorCodes::WebSocket_Forbidden) {
        constexpr bool is_fatal = true;
        m_reconnect_info.m_reason = ConnectionTerminationReason::http_response_says_fatal_error;
        close_due_to_client_side_error(error_code, status.reason(), is_fatal); // Throws
    }
    else if (status_code == ErrorCodes::WebSocket_Unauthorized ||
             status_code == ErrorCodes::WebSocket_MovedPermanently ||
             status_code == ErrorCodes::WebSocket_InternalServerError ||
             status_code == ErrorCodes::WebSocket_AbnormalClosure ||
             status_code == ErrorCodes::WebSocket_Retry_Error) {
        constexpr bool is_fatal = false;
        m_reconnect_info.m_reason = ConnectionTerminationReason::http_response_says_nonfatal_error;
        close_due_to_client_side_error(error_code, status.reason(), is_fatal); // Throws
    }

    return bool(m_websocket);
}

// Guarantees that handle_reconnect_wait() is never called from within the
// execution of initiate_reconnect_wait() (no callback reentrance).
void Connection::initiate_reconnect_wait()
{
    REALM_ASSERT(m_activated);
    REALM_ASSERT(!m_reconnect_delay_in_progress);
    REALM_ASSERT(!m_disconnect_delay_in_progress);

    // If we've been force closed then we don't need/want to reconnect. Just return early here.
    if (m_force_closed) {
        return;
    }

    using milliseconds_lim = ReconnectInfo::milliseconds_lim;

    constexpr milliseconds_type min_delay = 1000;   // 1 second (barring deductions)
    constexpr milliseconds_type max_delay = 300000; // 5 minutes

    // Delay must increase when scaled by a factor greater than 1.
    static_assert(min_delay > 0, "");
    static_assert(max_delay >= min_delay, "");

    if (m_reconnect_info.m_scheduled_reset)
        m_reconnect_info.reset();

    bool infinite_delay = false;
    milliseconds_type remaining_delay = 0;
    if (!m_reconnect_info.m_reason) {
        // Delay in progress. `m_time_point` specifies when the delay expires.
        if (m_reconnect_info.m_time_point == milliseconds_lim::max()) {
            infinite_delay = true;
        }
        else {
            milliseconds_type now = monotonic_clock_now();
            if (now < m_reconnect_info.m_time_point)
                remaining_delay = m_reconnect_info.m_time_point - now;
        }
    }
    else {
        // Compute a new reconnect delay
        bool zero_delay = false;
        switch (m_client.get_reconnect_mode()) {
            case ReconnectMode::normal:
                break;
            case ReconnectMode::testing:
                if (was_voluntary(*m_reconnect_info.m_reason)) {
                    zero_delay = true;
                }
                else {
                    infinite_delay = true;
                }
                break;
        }

        // Calculate delay
        milliseconds_type delay = 0;
        bool record_delay_as_zero = false;
        if (!zero_delay && !infinite_delay) {
            switch (*m_reconnect_info.m_reason) {
                case ConnectionTerminationReason::closed_voluntarily:
                case ConnectionTerminationReason::read_or_write_error:
                case ConnectionTerminationReason::pong_timeout:
                case ConnectionTerminationReason::auto_client_reset_failure:
                    // Minimum delay after successful connect operation
                    delay = min_delay;
                    break;
                case ConnectionTerminationReason::connect_operation_failed:
                case ConnectionTerminationReason::http_response_says_nonfatal_error:
                case ConnectionTerminationReason::sync_connect_timeout:
                    // The last attempt at establishing a connection failed. In
                    // this case, the reconnect delay will increase with the
                    // number of consecutive failures.
                    delay = m_reconnect_info.m_delay;
                    // Double the previous delay
                    if (util::int_multiply_with_overflow_detect(delay, 2))
                        delay = milliseconds_lim::max();
                    // Raise to minimum delay in case last delay was zero
                    if (delay < min_delay)
                        delay = min_delay;
                    // Cut off at a fixed maximum delay
                    if (delay > max_delay)
                        delay = max_delay;
                    break;
                case ConnectionTerminationReason::server_said_try_again_later:
                    record_delay_as_zero = true;
                    delay = m_reconnect_info.m_try_again_delay_info.delay_interval().count();
                    break;
                case ConnectionTerminationReason::ssl_certificate_rejected:
                case ConnectionTerminationReason::ssl_protocol_violation:
                case ConnectionTerminationReason::websocket_protocol_violation:
                case ConnectionTerminationReason::http_response_says_fatal_error:
                case ConnectionTerminationReason::bad_headers_in_http_response:
                case ConnectionTerminationReason::sync_protocol_violation:
                case ConnectionTerminationReason::server_said_do_not_reconnect:
                case ConnectionTerminationReason::missing_protocol_feature:
                    // Use a significantly longer delay in this case to avoid
                    // disturbing the server too much. It does make sense to try
                    // again eventually, because the server may get restarted in
                    // such a way the that problem goes away.
                    delay = 3600000L; // 1 hour
                    record_delay_as_zero = true;
                    break;
            }

            // Make a randomized deduction of up to 25% to prevent a large
            // number of clients from trying to reconnect in synchronicity.
            auto distr = std::uniform_int_distribution<milliseconds_type>(0, delay / 4);
            milliseconds_type randomized_deduction = distr(m_client.get_random());
            delay -= randomized_deduction;

            // Finally, deduct the time that has already passed since the last
            // connection attempt.
            milliseconds_type now = monotonic_clock_now();
            REALM_ASSERT(now >= m_reconnect_info.m_time_point);
            milliseconds_type time_since_delay_start = now - m_reconnect_info.m_time_point;
            if (time_since_delay_start < delay)
                remaining_delay = delay - time_since_delay_start;
        }

        // Calculate expiration time for delay
        milliseconds_type time_point;
        if (infinite_delay) {
            time_point = milliseconds_lim::max();
        }
        else {
            time_point = m_reconnect_info.m_time_point;
            if (util::int_add_with_overflow_detect(time_point, delay))
                time_point = milliseconds_lim::max();
        }

        // Indicate that a new delay is now in progress
        m_reconnect_info.m_reason = util::none;
        m_reconnect_info.m_time_point = time_point;
        if (record_delay_as_zero) {
            m_reconnect_info.m_delay = 0;
        }
        else {
            m_reconnect_info.m_delay = delay;
        }
    }

    if (infinite_delay) {
        logger.detail("Reconnection delayed indefinitely"); // Throws
        // Not actually starting a timer corresponds to an infinite wait
        m_reconnect_delay_in_progress = true;
        m_nonzero_reconnect_delay = true;
        return;
    }

    if (remaining_delay > 0) {
        logger.detail("Allowing reconnection in %1 milliseconds",
                      remaining_delay); // Throws
    }

    m_reconnect_disconnect_timer =
        m_client.create_timer(std::chrono::milliseconds(remaining_delay), [this](Status status) {
            // If the operation is aborted, the connection object may have been
            // destroyed.
            if (status != ErrorCodes::OperationAborted)
                handle_reconnect_wait(status); // Throws
        });                                    // Throws
    m_reconnect_delay_in_progress = true;
    m_nonzero_reconnect_delay = (remaining_delay > 0);
}


void Connection::handle_reconnect_wait(Status status)
{
    if (!status.is_ok()) {
        REALM_ASSERT(status != ErrorCodes::OperationAborted);
        throw ExceptionForStatus(status);
    }

    m_reconnect_delay_in_progress = false;

    if (m_num_active_unsuspended_sessions > 0)
        initiate_reconnect(); // Throws
}

struct Connection::WebSocketObserverShim : public sync::WebSocketObserver {
    explicit WebSocketObserverShim(Connection* conn)
        : conn(conn)
        , sentinel(conn->m_websocket_sentinel)
    {
    }

    Connection* conn;
    util::bind_ptr<LifecycleSentinel> sentinel;

    void websocket_connected_handler(const std::string& protocol) override
    {
        if (sentinel->destroyed) {
            return;
        }

        return conn->websocket_connected_handler(protocol);
    }

    void websocket_error_handler() override
    {
        if (sentinel->destroyed) {
            return;
        }

        conn->websocket_error_handler();
    }

    bool websocket_binary_message_received(util::Span<const char> data) override
    {
        if (sentinel->destroyed) {
            return false;
        }

        return conn->websocket_binary_message_received(data);
    }

    bool websocket_closed_handler(bool was_clean, Status status) override
    {
        if (sentinel->destroyed) {
            return true;
        }

        return conn->websocket_closed_handler(was_clean, std::move(status));
    }
};

void Connection::initiate_reconnect()
{
    REALM_ASSERT(m_activated);

    m_state = ConnectionState::connecting;
    report_connection_state_change(ConnectionState::connecting); // Throws
    if (m_websocket_sentinel) {
        m_websocket_sentinel->destroyed = true;
    }
    m_websocket_sentinel = util::make_bind<LifecycleSentinel>();
    m_websocket.reset();

    // In most cases, the reconnect delay will be counting from the point in
    // time of the initiation of the last reconnect operation (the initiation of
    // the DNS resolve operation). It may also be counting from the point in
    // time of the reception of an ERROR message, but in that case we can simply
    // update `m_reconnect_info.m_time_point`.
    m_reconnect_info.m_time_point = monotonic_clock_now();

    // Watchdog
    initiate_connect_wait(); // Throws

    // There are three outcomes of the connection operation; success, failure,
    // or cancellation. Since it is complicated to update the connection
    // termination reason on cancellation, we mark it as voluntarily closed now, and then
    // change it if the outcome ends up being success or failure.
    m_reconnect_info.m_reason = ConnectionTerminationReason::closed_voluntarily;

    std::vector<std::string> sec_websocket_protocol;
    {
        auto protocol_prefix =
            is_flx_sync_connection() ? get_flx_websocket_protocol_prefix() : get_pbs_websocket_protocol_prefix();
        int min = get_oldest_supported_protocol_version();
        int max = get_current_protocol_version();
        REALM_ASSERT(min <= max);
        // List protocol version in descending order to ensure that the server
        // selects the highest possible version.
        for (int version = max; version >= min; --version) {
            sec_websocket_protocol.push_back(util::format("%1%2", protocol_prefix, version)); // Throws
        }
    }

    m_websocket_error_received = false;
    m_websocket =
        m_client.m_socket_provider->connect(std::make_unique<WebSocketObserverShim>(this),
                                            WebSocketEndpoint{
                                                m_address,
                                                m_port,
                                                get_http_request_path(),
                                                std::move(sec_websocket_protocol),
                                                is_ssl(m_protocol_envelope),
                                                /// DEPRECATED - The following will be removed in a future release
                                                {m_custom_http_headers.begin(), m_custom_http_headers.end()},
                                                m_verify_servers_ssl_certificate,
                                                m_ssl_trust_certificate_path,
                                                m_ssl_verify_callback,
                                                m_proxy_config,
                                            });
}


void Connection::initiate_connect_wait()
{
    // Deploy a watchdog to enforce an upper bound on the time it can take to
    // fully establish the connection (including SSL and WebSocket
    // handshakes). Without such a watchdog, connect operations could take very
    // long, or even indefinite time.
    milliseconds_type time = m_client.m_connect_timeout;

    m_connect_timer = m_client.create_timer(std::chrono::milliseconds(time), [this](Status status) {
        // If the operation is aborted, the connection object may have been
        // destroyed.
        if (status != ErrorCodes::OperationAborted)
            handle_connect_wait(status); // Throws
    });                                  // Throws
}


void Connection::handle_connect_wait(Status status)
{
    if (!status.is_ok()) {
        REALM_ASSERT(status != ErrorCodes::OperationAborted);
        throw ExceptionForStatus(status);
    }

    REALM_ASSERT(m_state == ConnectionState::connecting);
    m_reconnect_info.m_reason = ConnectionTerminationReason::sync_connect_timeout;
    logger.info("Connect timeout"); // Throws
    constexpr bool try_again = true;
    involuntary_disconnect(SessionErrorInfo{ClientError::connect_timeout, try_again}); // Throws
}


void Connection::handle_connection_established()
{
    // Cancel connect timeout watchdog
    m_connect_timer.reset();

    m_state = ConnectionState::connected;

    // TODO(RCORE-1380) get this information in-band rather than from the websocket.
    if (auto coid = m_websocket->get_appservices_request_id(); !coid.empty()) {
        logger.info("Connected to app services with request id: \"%1\"", coid);
    }

    milliseconds_type now = monotonic_clock_now();
    m_pong_wait_started_at = now; // Initially, no time was spent waiting for a PONG message
    initiate_ping_delay(now);     // Throws

    bool fast_reconnect = false;
    if (m_disconnect_has_occurred) {
        milliseconds_type time = now - m_disconnect_time;
        if (time <= m_client.m_fast_reconnect_limit)
            fast_reconnect = true;
    }

    for (auto& p : m_sessions) {
        Session& sess = *p.second;
        sess.connection_established(fast_reconnect); // Throws
    }

    report_connection_state_change(ConnectionState::connected); // Throws
}


void Connection::schedule_urgent_ping()
{
    REALM_ASSERT(m_state != ConnectionState::disconnected);
    if (m_ping_delay_in_progress) {
        m_heartbeat_timer.reset();
        m_ping_delay_in_progress = false;
        m_minimize_next_ping_delay = true;
        milliseconds_type now = monotonic_clock_now();
        initiate_ping_delay(now); // Throws
        return;
    }
    REALM_ASSERT(m_state == ConnectionState::connecting || m_waiting_for_pong);
    if (!m_send_ping)
        m_minimize_next_ping_delay = true;
}


void Connection::initiate_ping_delay(milliseconds_type now)
{
    REALM_ASSERT(!m_ping_delay_in_progress);
    REALM_ASSERT(!m_waiting_for_pong);
    REALM_ASSERT(!m_send_ping);

    milliseconds_type delay = 0;
    if (!m_minimize_next_ping_delay) {
        delay = m_client.m_ping_keepalive_period;
        // Make a randomized deduction of up to 10%, or up to 100% if this is
        // the first PING message to be sent since the connection was
        // established. The purpose of this randomized deduction is to reduce
        // the risk of many connections sending PING messages simultaneously to
        // the server.
        milliseconds_type max_deduction = (m_ping_sent ? delay / 10 : delay);
        auto distr = std::uniform_int_distribution<milliseconds_type>(0, max_deduction);
        milliseconds_type randomized_deduction = distr(m_client.get_random());
        delay -= randomized_deduction;
        // Deduct the time spent waiting for PONG
        REALM_ASSERT(now >= m_pong_wait_started_at);
        milliseconds_type spent_time = now - m_pong_wait_started_at;
        if (spent_time < delay) {
            delay -= spent_time;
        }
        else {
            delay = 0;
        }
    }
    else {
        m_minimize_next_ping_delay = false;
    }


    m_ping_delay_in_progress = true;

    m_heartbeat_timer = m_client.create_timer(std::chrono::milliseconds(delay), [this](Status status) {
        if (status == ErrorCodes::OperationAborted)
            return;
        else if (!status.is_ok())
            throw ExceptionForStatus(status);

        handle_ping_delay();                                    // Throws
    });                                                         // Throws
    logger.debug("Will emit a ping in %1 milliseconds", delay); // Throws
}


void Connection::handle_ping_delay()
{
    REALM_ASSERT(m_ping_delay_in_progress);
    m_ping_delay_in_progress = false;
    m_send_ping = true;

    initiate_pong_timeout(); // Throws

    if (m_state == ConnectionState::connected && !m_sending)
        send_next_message(); // Throws
}


void Connection::initiate_pong_timeout()
{
    REALM_ASSERT(!m_ping_delay_in_progress);
    REALM_ASSERT(!m_waiting_for_pong);
    REALM_ASSERT(m_send_ping);

    m_waiting_for_pong = true;
    m_pong_wait_started_at = monotonic_clock_now();

    milliseconds_type time = m_client.m_pong_keepalive_timeout;
    m_heartbeat_timer = m_client.create_timer(std::chrono::milliseconds(time), [this](Status status) {
        if (status == ErrorCodes::OperationAborted)
            return;
        else if (!status.is_ok())
            throw ExceptionForStatus(status);

        handle_pong_timeout(); // Throws
    });                        // Throws
}


void Connection::handle_pong_timeout()
{
    REALM_ASSERT(m_waiting_for_pong);
    logger.debug("Timeout on reception of PONG message"); // Throws
    m_reconnect_info.m_reason = ConnectionTerminationReason::pong_timeout;
    close_due_to_client_side_error(ClientError::pong_timeout, std::nullopt, false);
}


void Connection::initiate_write_message(const OutputBuffer& out, Session* sess)
{
    // Stop sending messages if an websocket error was received.
    if (m_websocket_error_received)
        return;

    m_websocket->async_write_binary(out.as_span(), [this, sentinel = m_websocket_sentinel](Status status) {
        if (sentinel->destroyed) {
            return;
        }
        if (status == ErrorCodes::OperationAborted)
            return;
        else if (!status.is_ok())
            throw ExceptionForStatus(status);

        handle_write_message(); // Throws
    });                         // Throws
    m_sending_session = sess;
    m_sending = true;
}


void Connection::handle_write_message()
{
    m_sending_session->message_sent(); // Throws
    if (m_sending_session->m_state == Session::Deactivated) {
        finish_session_deactivation(m_sending_session);
    }
    m_sending_session = nullptr;
    m_sending = false;
    send_next_message(); // Throws
}


void Connection::send_next_message()
{
    REALM_ASSERT(m_state == ConnectionState::connected);
    REALM_ASSERT(!m_sending_session);
    REALM_ASSERT(!m_sending);
    if (m_send_ping) {
        send_ping(); // Throws
        return;
    }
    while (!m_sessions_enlisted_to_send.empty()) {
        // The state of being connected is not supposed to be able to change
        // across this loop thanks to the "no callback reentrance" guarantee
        // provided by Websocket::async_write_text(), and friends.
        REALM_ASSERT(m_state == ConnectionState::connected);

        Session& sess = *m_sessions_enlisted_to_send.front();
        m_sessions_enlisted_to_send.pop_front();
        sess.send_message(); // Throws

        if (sess.m_state == Session::Deactivated) {
            finish_session_deactivation(&sess);
        }

        // An enlisted session may choose to not send a message. In that case,
        // we should pass the opportunity to the next enlisted session.
        if (m_sending)
            break;
    }
}


void Connection::send_ping()
{
    REALM_ASSERT(!m_ping_delay_in_progress);
    REALM_ASSERT(m_waiting_for_pong);
    REALM_ASSERT(m_send_ping);

    m_send_ping = false;
    if (m_reconnect_info.m_scheduled_reset)
        m_ping_after_scheduled_reset_of_reconnect_info = true;

    m_last_ping_sent_at = monotonic_clock_now();
    logger.debug("Sending: PING(timestamp=%1, rtt=%2)", m_last_ping_sent_at,
                 m_previous_ping_rtt); // Throws

    ClientProtocol& protocol = get_client_protocol();
    OutputBuffer& out = get_output_buffer();
    protocol.make_ping(out, m_last_ping_sent_at, m_previous_ping_rtt); // Throws
    initiate_write_ping(out);                                          // Throws
    m_ping_sent = true;
}


void Connection::initiate_write_ping(const OutputBuffer& out)
{
    m_websocket->async_write_binary(out.as_span(), [this, sentinel = m_websocket_sentinel](Status status) {
        if (sentinel->destroyed) {
            return;
        }
        if (status == ErrorCodes::OperationAborted)
            return;
        else if (!status.is_ok())
            throw ExceptionForStatus(status);

        handle_write_ping(); // Throws
    });                      // Throws
    m_sending = true;
}


void Connection::handle_write_ping()
{
    REALM_ASSERT(m_sending);
    REALM_ASSERT(!m_sending_session);
    m_sending = false;
    send_next_message(); // Throws
}


void Connection::handle_message_received(util::Span<const char> data)
{
    // parse_message_received() parses the message and calls the proper handler
    // on the Connection object (this).
    get_client_protocol().parse_message_received<Connection>(*this, std::string_view(data.data(), data.size()));
}


void Connection::initiate_disconnect_wait()
{
    REALM_ASSERT(!m_reconnect_delay_in_progress);

    if (m_disconnect_delay_in_progress) {
        m_reconnect_disconnect_timer.reset();
        m_disconnect_delay_in_progress = false;
    }

    milliseconds_type time = m_client.m_connection_linger_time;

    m_reconnect_disconnect_timer = m_client.create_timer(std::chrono::milliseconds(time), [this](Status status) {
        // If the operation is aborted, the connection object may have been
        // destroyed.
        if (status != ErrorCodes::OperationAborted)
            handle_disconnect_wait(status); // Throws
    });                                     // Throws
    m_disconnect_delay_in_progress = true;
}


void Connection::handle_disconnect_wait(Status status)
{
    if (!status.is_ok()) {
        REALM_ASSERT(status != ErrorCodes::OperationAborted);
        throw ExceptionForStatus(status);
    }

    m_disconnect_delay_in_progress = false;

    REALM_ASSERT(m_state != ConnectionState::disconnected);
    if (m_num_active_unsuspended_sessions == 0) {
        if (m_client.m_connection_linger_time > 0)
            logger.detail("Linger time expired"); // Throws
        voluntary_disconnect();                   // Throws
        logger.info("Disconnected");              // Throws
    }
}


void Connection::read_or_write_error(std::error_code ec, std::string_view msg)
{
    m_reconnect_info.m_reason = ConnectionTerminationReason::read_or_write_error;
    bool is_fatal = false;
    close_due_to_client_side_error(ec, msg, is_fatal); // Throws
}


void Connection::close_due_to_protocol_error(std::error_code ec, std::optional<std::string_view> msg)
{
    bool is_fatal; // A sync protocol violation is a fatal error
    if (ec == ClientError::auto_client_reset_failure) {
        m_reconnect_info.m_reason = ConnectionTerminationReason::auto_client_reset_failure;
        is_fatal = false;
    }
    else {
        m_reconnect_info.m_reason = ConnectionTerminationReason::sync_protocol_violation;
        is_fatal = true;
    }
    close_due_to_client_side_error(ec, msg, is_fatal); // Throws
}


// Close connection due to error discovered on the client-side.
void Connection::close_due_to_client_side_error(std::error_code ec, std::optional<std::string_view> msg,
                                                bool is_fatal)
{
    logger.info("Connection closed due to error"); // Throws
    const bool try_again = !is_fatal;
    std::string message = ec.message();
    if (msg) {
        message += ": ";
        message += *msg;
    }
    involuntary_disconnect(SessionErrorInfo{ec, message, try_again}); // Throws
}


// Close connection due to error discovered on the server-side, and then
// reported to the client by way of a connection-level ERROR message.
void Connection::close_due_to_server_side_error(ProtocolError error_code, const ProtocolErrorInfo& info)
{
    if (info.try_again) {
        m_reconnect_info.m_reason = ConnectionTerminationReason::server_said_try_again_later;
    }
    else {
        m_reconnect_info.m_reason = ConnectionTerminationReason::server_said_do_not_reconnect;
    }

    m_reconnect_info.m_try_again_delay_info.update(info);

    // When the server asks us to reconnect later, it is important to make the
    // reconnect delay start at the time of the reception of the ERROR message,
    // rather than at the initiation of the connection, as is usually the
    // case. This is because the message may arrive at a point in time where the
    // connection has been open for a long time, so if we let the delay count
    // from the initiation of the connection, it could easly end up as no delay
    // at all.
    m_reconnect_info.m_time_point = monotonic_clock_now();

    logger.info("Connection closed due to error reported by server: %1 (%2)", info.message,
                int(error_code)); // Throws

    std::error_code ec = make_error_code(error_code);
    involuntary_disconnect(SessionErrorInfo{info, ec}); // Throws
}


void Connection::disconnect(const SessionErrorInfo& info)
{
    // Cancel connect timeout watchdog
    m_connect_timer.reset();

    if (m_state == ConnectionState::connected) {
        m_disconnect_time = monotonic_clock_now();
        m_disconnect_has_occurred = true;

        // Sessions that are in the Deactivating state at this time can be
        // immediately discarded, in part because they are no longer enlisted to
        // send. Such sessions will be taken to the Deactivated state by
        // Session::connection_lost(), and then they will be removed from
        // `m_sessions`.
        auto i = m_sessions.begin(), end = m_sessions.end();
        while (i != end) {
            // Prevent invalidation of the main iterator when erasing elements
            auto j = i++;
            Session& sess = *j->second;
            sess.connection_lost(); // Throws
            if (sess.m_state == Session::Unactivated || sess.m_state == Session::Deactivated)
                m_sessions.erase(j);
        }
    }

    change_state_to_disconnected();

    m_ping_delay_in_progress = false;
    m_waiting_for_pong = false;
    m_send_ping = false;
    m_minimize_next_ping_delay = false;
    m_ping_after_scheduled_reset_of_reconnect_info = false;
    m_ping_sent = false;
    m_heartbeat_timer.reset();
    m_previous_ping_rtt = 0;

    m_websocket_sentinel->destroyed = true;
    m_websocket_sentinel.reset();
    m_websocket.reset();
    m_input_body_buffer.reset();
    m_sending_session = nullptr;
    m_sessions_enlisted_to_send.clear();
    m_sending = false;

    report_connection_state_change(ConnectionState::disconnected, info); // Throws
    initiate_reconnect_wait();                                           // Throws
}

bool Connection::is_flx_sync_connection() const noexcept
{
    return m_sync_mode != SyncServerMode::PBS;
}

void Connection::receive_pong(milliseconds_type timestamp)
{
    logger.debug("Received: PONG(timestamp=%1)", timestamp);

    bool legal_at_this_time = (m_waiting_for_pong && !m_send_ping);
    if (REALM_UNLIKELY(!legal_at_this_time)) {
        logger.error("Illegal message at this time");
        std::error_code ec = ClientError::bad_message_order;
        close_due_to_protocol_error(ec); // Throws
        return;
    }

    if (REALM_UNLIKELY(timestamp != m_last_ping_sent_at)) {
        logger.error("Bad timestamp in PONG message");
        std::error_code ec = ClientError::bad_timestamp;
        close_due_to_protocol_error(ec); // Throws
        return;
    }

    milliseconds_type now = monotonic_clock_now();
    milliseconds_type round_trip_time = now - timestamp;
    logger.debug("Round trip time was %1 milliseconds", round_trip_time);
    m_previous_ping_rtt = round_trip_time;

    // If this PONG message is a response to a PING mesage that was sent after
    // the last invocation of cancel_reconnect_delay(), then the connection is
    // still good, and we do not have to skip the next reconnect delay.
    if (m_ping_after_scheduled_reset_of_reconnect_info) {
        REALM_ASSERT(m_reconnect_info.m_scheduled_reset);
        m_ping_after_scheduled_reset_of_reconnect_info = false;
        m_reconnect_info.m_scheduled_reset = false;
    }

    m_heartbeat_timer.reset();
    m_waiting_for_pong = false;

    initiate_ping_delay(now); // Throws

    if (m_client.m_roundtrip_time_handler)
        m_client.m_roundtrip_time_handler(m_previous_ping_rtt); // Throws
}


void Connection::receive_error_message(const ProtocolErrorInfo& info, session_ident_type session_ident)
{
    Session* sess = nullptr;
    if (session_ident != 0) {
        sess = get_session(session_ident);
        if (REALM_UNLIKELY(!sess)) {
            logger.error("Bad session identifier in ERROR message, session_ident = %1",
                         session_ident);                                 // Throws
            close_due_to_protocol_error(ClientError::bad_session_ident); // Throws
            return;
        }
        std::error_code ec = sess->receive_error_message(info); // Throws
        if (ec) {
            close_due_to_protocol_error(ec); // Throws
            return;
        }

        if (sess->m_state == Session::Deactivated) {
            finish_session_deactivation(sess);
        }
        return;
    }

    logger.info("Received: ERROR \"%1\" (error_code=%2, try_again=%3, session_ident=%4, error_action=%5)",
                info.message, info.raw_error_code, info.try_again, session_ident,
                info.server_requests_action); // Throws

    bool known_error_code = bool(get_protocol_error_message(info.raw_error_code));
    if (REALM_LIKELY(known_error_code)) {
        ProtocolError error_code = ProtocolError(info.raw_error_code);
        if (REALM_LIKELY(!is_session_level_error(error_code))) {
            close_due_to_server_side_error(error_code, info); // Throws
            return;
        }
        logger.error("Not a connection-level error code"); // Throws
    }
    else {
        logger.error("Unknown error code"); // Throws
    }
    close_due_to_protocol_error(ClientError::bad_error_code); // Throws
}


void Connection::receive_query_error_message(int raw_error_code, std::string_view message, int64_t query_version,
                                             session_ident_type session_ident)
{
    if (session_ident == 0) {
        logger.error("Received query error message for session ident 0."); // throws;
        return close_due_to_protocol_error(ClientError::bad_session_ident);
    }

    if (!is_flx_sync_connection()) {
        logger.error("Received query error message on a non-FLX sync connection");
        return close_due_to_protocol_error(ClientError::bad_protocol_from_server);
    }

    auto session = get_session(session_ident);
    if (!session) {
        logger.error("Bad session identifier in QUERY_ERROR mesage, session_ident = %1", session_ident); // throws
        return close_due_to_protocol_error(ClientError::bad_session_ident);                              // throws
    }

    if (auto ec = session->receive_query_error_message(raw_error_code, message, query_version)) {
        close_due_to_protocol_error(ec);
    }
}


void Connection::receive_ident_message(session_ident_type session_ident, SaltedFileIdent client_file_ident)
{
    Session* sess = get_session(session_ident);
    if (REALM_UNLIKELY(!sess)) {
        logger.error("Bad session identifier in IDENT message, session_ident = %1",
                     session_ident);                                 // Throws
        close_due_to_protocol_error(ClientError::bad_session_ident); // Throws
        return;
    }

    std::error_code ec = sess->receive_ident_message(client_file_ident); // Throws
    if (ec) {
        close_due_to_protocol_error(ec); // Throws
    }
}

void Connection::receive_download_message(session_ident_type session_ident, const SyncProgress& progress,
                                          std::uint_fast64_t downloadable_bytes, int64_t query_version,
                                          DownloadBatchState batch_state,
                                          const ReceivedChangesets& received_changesets)
{
    Session* sess = get_session(session_ident);
    if (REALM_UNLIKELY(!sess)) {
        logger.error("Bad session identifier in DOWNLOAD message, session_ident = %1",
                     session_ident);                                 // Throws
        close_due_to_protocol_error(ClientError::bad_session_ident); // Throws
        return;
    }

    sess->receive_download_message(progress, downloadable_bytes, batch_state, query_version,
                                   received_changesets); // Throws
}

void Connection::receive_mark_message(session_ident_type session_ident, request_ident_type request_ident)
{
    Session* sess = get_session(session_ident);
    if (REALM_UNLIKELY(!sess)) {
        logger.error("Bad session identifier (%1) in MARK message", session_ident); // Throws
        close_due_to_protocol_error(ClientError::bad_session_ident);                // Throws
        return;
    }

    std::error_code ec = sess->receive_mark_message(request_ident); // Throws
    if (ec)
        close_due_to_protocol_error(ec); // Throws
}


void Connection::receive_unbound_message(session_ident_type session_ident)
{
    Session* sess = get_session(session_ident);
    if (REALM_UNLIKELY(!sess)) {
        logger.error("Bad session identifier in UNBOUND message, session_ident = %1",
                     session_ident);                                 // Throws
        close_due_to_protocol_error(ClientError::bad_session_ident); // Throws
        return;
    }

    std::error_code ec = sess->receive_unbound_message(); // Throws
    if (ec) {
        close_due_to_protocol_error(ec); // Throws
        return;
    }

    if (sess->m_state == Session::Deactivated) {
        finish_session_deactivation(sess);
    }
}


void Connection::receive_test_command_response(session_ident_type session_ident, request_ident_type request_ident,
                                               std::string_view body)
{
    Session* sess = get_session(session_ident);
    if (REALM_UNLIKELY(!sess)) {
        logger.error("Bad session identifier in TEST_COMMAND response message, session_ident = %1",
                     session_ident);                                 // Throws
        close_due_to_protocol_error(ClientError::bad_session_ident); // Throws
        return;
    }

    if (auto ec = sess->receive_test_command_response(request_ident, body)) {
        close_due_to_protocol_error(ec);
    }
}


void Connection::handle_protocol_error(ClientProtocol::Error error)
{
    switch (error) {
        case ClientProtocol::Error::unknown_message:
            close_due_to_protocol_error(ClientError::unknown_message); // Throws
            break;
        case ClientProtocol::Error::bad_syntax:
            close_due_to_protocol_error(ClientError::bad_syntax); // Throws
            break;
        case ClientProtocol::Error::limits_exceeded:
            close_due_to_protocol_error(ClientError::limits_exceeded); // Throws
            break;
        case ClientProtocol::Error::bad_decompression:
            close_due_to_protocol_error(ClientError::bad_compression); // Throws
            break;
        case ClientProtocol::Error::bad_changeset_header_syntax:
            close_due_to_protocol_error(ClientError::bad_changeset_header_syntax); // Throws
            break;
        case ClientProtocol::Error::bad_changeset_size:
            close_due_to_protocol_error(ClientError::bad_changeset_size); // Throws
            break;
        case ClientProtocol::Error::bad_server_version:
            close_due_to_protocol_error(ClientError::bad_server_version); // Throws
            break;
        case ClientProtocol::Error::bad_error_code:
            close_due_to_protocol_error(ClientError::bad_error_code); // Throws
            break;
    }
}


// Sessions are guaranteed to be granted the opportunity to send a message in
// the order that they enlist. Note that this is important to ensure
// nonoverlapping communication with the server for consecutive sessions
// associated with the same Realm file.
//
// CAUTION: The specified session may get destroyed before this function
// returns, but only if its Session::send_message() puts it into the Deactivated
// state.
void Connection::enlist_to_send(Session* sess)
{
    REALM_ASSERT(m_state == ConnectionState::connected);
    m_sessions_enlisted_to_send.push_back(sess); // Throws
    if (!m_sending)
        send_next_message(); // Throws
}


void Session::cancel_resumption_delay()
{
    REALM_ASSERT(m_state == Active);

    if (!m_suspended)
        return;

    m_suspended = false;

    logger.debug("Resumed"); // Throws

    if (unbind_process_complete())
        initiate_rebind(); // Throws

    m_conn.one_more_active_unsuspended_session(); // Throws

    on_resumed(); // Throws
}

void Session::gather_pending_compensating_writes(util::Span<Changeset> changesets,
                                                 std::vector<ProtocolErrorInfo>* out)
{
    if (m_pending_compensating_write_errors.empty() || changesets.empty()) {
        return;
    }

#ifdef REALM_DEBUG
    REALM_ASSERT_DEBUG(
        std::is_sorted(m_pending_compensating_write_errors.begin(), m_pending_compensating_write_errors.end(),
                       [](const ProtocolErrorInfo& lhs, const ProtocolErrorInfo& rhs) {
                           return lhs.compensating_write_server_version < rhs.compensating_write_server_version;
                       }));
#endif

    while (!m_pending_compensating_write_errors.empty() &&
           m_pending_compensating_write_errors.front().compensating_write_server_version <=
               changesets.back().version) {
        auto& cur_error = m_pending_compensating_write_errors.front();
        REALM_ASSERT(cur_error.compensating_write_server_version >= changesets.front().version);
        out->push_back(std::move(cur_error));
        m_pending_compensating_write_errors.pop_front();
    }
}


void Session::integrate_changesets(ClientReplication& repl, const SyncProgress& progress,
                                   std::uint_fast64_t downloadable_bytes,
                                   const ReceivedChangesets& received_changesets, VersionInfo& version_info,
                                   DownloadBatchState download_batch_state)
{
    auto& history = repl.get_history();
    if (received_changesets.empty()) {
        if (download_batch_state == DownloadBatchState::MoreToCome) {
            throw IntegrationException(ClientError::bad_progress,
                                       "received empty download message that was not the last in batch");
        }
        history.set_sync_progress(progress, &downloadable_bytes, version_info); // Throws
        return;
    }

    std::vector<ProtocolErrorInfo> pending_compensating_write_errors;
    auto transact = get_db()->start_read();
    history.integrate_server_changesets(
        progress, &downloadable_bytes, received_changesets, version_info, download_batch_state, logger, transact,
        [&](const TransactionRef&, util::Span<Changeset> changesets) {
            gather_pending_compensating_writes(changesets, &pending_compensating_write_errors);
        },
        get_transact_reporter()); // Throws
    if (received_changesets.size() == 1) {
        logger.debug("1 remote changeset integrated, producing client version %1",
                     version_info.sync_version.version); // Throws
    }
    else {
        logger.debug("%2 remote changesets integrated, producing client version %1",
                     version_info.sync_version.version, received_changesets.size()); // Throws
    }

    for (const auto& pending_error : pending_compensating_write_errors) {
        logger.info("Reporting compensating write for client version %1 in server version %2: %3",
                    pending_error.compensating_write_rejected_client_version,
                    pending_error.compensating_write_server_version, pending_error.message);
        try {
            ProtocolError error_code = ProtocolError(pending_error.raw_error_code);
            on_connection_state_changed(m_conn.get_state(),
                                        SessionErrorInfo{pending_error, make_error_code(error_code)});
        }
        catch (...) {
            logger.error("Exception thrown while reporting compensating write: %1", exception_to_status());
        }
    }
}


void Session::on_integration_failure(const IntegrationException& error)
{
    REALM_ASSERT(m_state == Active);
    REALM_ASSERT(!m_client_error && !m_error_to_send);
    logger.error("Failed to integrate downloaded changesets: %1", error.what());

    m_client_error = util::make_optional<IntegrationException>(error);
    m_error_to_send = true;

    constexpr bool try_again = true;
    std::error_code error_code = error.code();
    auto msg = error_code.message() + ": " + error.what();
    // Surface the error to the user otherwise is lost.
    on_connection_state_changed(m_conn.get_state(), SessionErrorInfo{error.code(), std::move(msg), try_again});

    // Since the deactivation process has not been initiated, the UNBIND
    // message cannot have been sent unless an ERROR message was received.
    REALM_ASSERT(m_error_message_received || !m_unbind_message_sent);
    if (m_ident_message_sent && !m_error_message_received) {
        ensure_enlisted_to_send(); // Throws
    }
}

void Session::on_changesets_integrated(version_type client_version, const SyncProgress& progress)
{
    REALM_ASSERT(m_state == Active);
    REALM_ASSERT(progress.download.server_version >= m_download_progress.server_version);
    m_download_progress = progress.download;
    bool upload_progressed = (progress.upload.client_version > m_progress.upload.client_version);
    m_progress = progress;
    if (upload_progressed) {
        if (progress.upload.client_version > m_last_version_selected_for_upload) {
            if (progress.upload.client_version > m_upload_progress.client_version)
                m_upload_progress = progress.upload;
            m_last_version_selected_for_upload = progress.upload.client_version;
        }

        check_for_upload_completion();
    }

    do_recognize_sync_version(client_version); // Allows upload process to resume
    check_for_download_completion();           // Throws

    // Since the deactivation process has not been initiated, the UNBIND
    // message cannot have been sent unless an ERROR message was received.
    REALM_ASSERT(m_error_message_received || !m_unbind_message_sent);
    if (m_ident_message_sent && !m_error_message_received) {
        ensure_enlisted_to_send(); // Throws
    }
}


Session::~Session()
{
    //    REALM_ASSERT(m_state == Unactivated || m_state == Deactivated);
}


std::string Session::make_logger_prefix(session_ident_type ident)
{
    std::ostringstream out;
    out.imbue(std::locale::classic());
    out << "Session[" << ident << "]: "; // Throws
    return out.str();                    // Throws
}


void Session::activate()
{
    REALM_ASSERT(m_state == Unactivated);

    logger.debug("Activating"); // Throws

    bool has_pending_client_reset = false;
    if (REALM_LIKELY(!get_client().is_dry_run())) {
        // The reason we need a mutable reference from get_client_reset_config() is because we
        // don't want the session to keep a strong reference to the client_reset_config->fresh_copy
        // DB. If it did, then the fresh DB would stay alive for the duration of this sync session
        // and we want to clean it up once the reset is finished. Additionally, the fresh copy will
        // be set to a new copy on every reset so there is no reason to keep a reference to it.
        // The modification to the client reset config happens via std::move(client_reset_config->fresh_copy).
        // If the client reset config were a `const &` then this std::move would create another strong
        // reference which we don't want to happen.
        util::Optional<ClientReset>& client_reset_config = get_client_reset_config();

        bool file_exists = util::File::exists(get_realm_path());

        logger.info("client_reset_config = %1, Realm exists = %2, "
                    "client reset = %3",
                    client_reset_config ? "true" : "false", file_exists ? "true" : "false",
                    (client_reset_config && file_exists) ? "true" : "false"); // Throws
        if (client_reset_config && !m_client_reset_operation) {
            m_client_reset_operation = std::make_unique<_impl::ClientResetOperation>(
                logger, get_db(), std::move(client_reset_config->fresh_copy), client_reset_config->mode,
                std::move(client_reset_config->notify_before_client_reset),
                std::move(client_reset_config->notify_after_client_reset),
                client_reset_config->recovery_is_allowed); // Throws
        }

        if (!m_client_reset_operation) {
            const ClientReplication& repl = access_realm(); // Throws
            repl.get_history().get_status(m_last_version_available, m_client_file_ident, m_progress,
                                          &has_pending_client_reset); // Throws
        }
    }
    logger.debug("client_file_ident = %1, client_file_ident_salt = %2", m_client_file_ident.ident,
                 m_client_file_ident.salt); // Throws
    m_upload_target_version = m_last_version_available;
    m_upload_progress = m_progress.upload;
    m_last_version_selected_for_upload = m_upload_progress.client_version;
    m_download_progress = m_progress.download;
    REALM_ASSERT(m_last_version_available >= m_progress.upload.client_version);

    logger.debug("last_version_available  = %1", m_last_version_available);           // Throws
    logger.debug("progress_server_version = %1", m_progress.download.server_version); // Throws
    logger.debug("progress_client_version = %1",
                 m_progress.download.last_integrated_client_version); // Throws

    reset_protocol_state();
    m_state = Active;

    REALM_ASSERT(!m_suspended);
    m_conn.one_more_active_unsuspended_session(); // Throws

    try {
        process_pending_flx_bootstrap();
    }
    catch (const IntegrationException& error) {
        logger.error("Error integrating bootstrap changesets: %1", error.what());
        m_suspended = true;
        m_conn.one_less_active_unsuspended_session(); // Throws
        on_suspended(SessionErrorInfo{error.code(), false});
    }

    if (has_pending_client_reset) {
        handle_pending_client_reset_acknowledgement();
    }
}


// The caller (Connection) must discard the session if the session has become
// deactivated upon return.
void Session::initiate_deactivation()
{
    REALM_ASSERT(m_state == Active);

    logger.debug("Initiating deactivation"); // Throws

    m_state = Deactivating;

    if (!m_suspended)
        m_conn.one_less_active_unsuspended_session(); // Throws

    if (m_enlisted_to_send) {
        REALM_ASSERT(!unbind_process_complete());
        return;
    }

    // Deactivate immediately if the BIND message has not yet been sent and the
    // session is not enlisted to send, or if the unbinding process has already
    // completed.
    if (!m_bind_message_sent || unbind_process_complete()) {
        complete_deactivation(); // Throws
        // Life cycle state is now Deactivated
        return;
    }

    // Ready to send the UNBIND message, if it has not already been sent
    if (!m_unbind_message_sent) {
        enlist_to_send(); // Throws
        return;
    }
}


void Session::complete_deactivation()
{
    m_state = Deactivated;

    logger.debug("Deactivation completed"); // Throws
}


// Called by the associated Connection object when this session is granted an
// opportunity to send a message.
//
// The caller (Connection) must discard the session if the session has become
// deactivated upon return.
void Session::send_message()
{
    REALM_ASSERT(m_state == Active || m_state == Deactivating);
    REALM_ASSERT(m_enlisted_to_send);
    m_enlisted_to_send = false;
    if (m_state == Deactivating || m_error_message_received) {
        // Deactivation has been initiated. If the UNBIND message has not been
        // sent yet, there is no point in sending it. Instead, we can let the
        // deactivation process complete.
        if (!m_bind_message_sent) {
            return complete_deactivation(); // Throws
            // Life cycle state is now Deactivated
        }

        // Session life cycle state is Deactivating or the unbinding process has
        // been initiated by a session specific ERROR message
        if (!m_unbind_message_sent)
            send_unbind_message(); // Throws
        return;
    }

    // Session life cycle state is Active and the unbinding process has
    // not been initiated
    REALM_ASSERT(!m_unbind_message_sent);

    if (!m_bind_message_sent)
        return send_bind_message(); // Throws

    if (!m_ident_message_sent) {
        if (have_client_file_ident())
            send_ident_message(); // Throws
        return;
    }

    const auto has_pending_test_command = std::any_of(m_pending_test_commands.begin(), m_pending_test_commands.end(),
                                                      [](const PendingTestCommand& command) {
                                                          return command.pending;
                                                      });
    if (has_pending_test_command) {
        return send_test_command_message();
    }

    if (m_error_to_send)
        return send_json_error_message(); // Throws

    // Stop sending upload, mark and query messages when the client detects an error.
    if (m_client_error) {
        return;
    }

    if (m_target_download_mark > m_last_download_mark_sent)
        return send_mark_message(); // Throws

    auto check_pending_flx_version = [&]() -> bool {
        if (!m_is_flx_sync_session) {
            return false;
        }

        if (!m_allow_upload) {
            return false;
        }

        m_pending_flx_sub_set = get_flx_subscription_store()->get_next_pending_version(
            m_last_sent_flx_query_version, m_upload_progress.client_version);

        if (!m_pending_flx_sub_set) {
            return false;
        }

        return m_upload_progress.client_version >= m_pending_flx_sub_set->snapshot_version;
    };

    if (check_pending_flx_version()) {
        return send_query_change_message(); // throws
    }

    REALM_ASSERT(m_upload_progress.client_version <= m_upload_target_version);
    REALM_ASSERT(m_upload_target_version <= m_last_version_available);
    if (m_allow_upload && (m_upload_target_version > m_upload_progress.client_version)) {
        return send_upload_message(); // Throws
    }
}


void Session::send_bind_message()
{
    REALM_ASSERT(m_state == Active);

    session_ident_type session_ident = m_ident;
    const std::string& path = get_virt_path();
    bool need_client_file_ident = !have_client_file_ident();
    const bool is_subserver = false;


    ClientProtocol& protocol = m_conn.get_client_protocol();
    int protocol_version = m_conn.get_negotiated_protocol_version();
    OutputBuffer& out = m_conn.get_output_buffer();
    // Discard the token since it's ignored by the server.
    std::string empty_access_token{};
    protocol.make_bind_message(protocol_version, out, session_ident, path, empty_access_token, need_client_file_ident,
                               is_subserver); // Throws
    m_conn.initiate_write_message(out, this); // Throws

    m_bind_message_sent = true;

    // Ready to send the IDENT message if the file identifier pair is already
    // available.
    if (!need_client_file_ident)
        enlist_to_send(); // Throws
}


void Session::send_ident_message()
{
    REALM_ASSERT(m_state == Active);
    REALM_ASSERT(m_bind_message_sent);
    REALM_ASSERT(!m_unbind_message_sent);
    REALM_ASSERT(have_client_file_ident());


    ClientProtocol& protocol = m_conn.get_client_protocol();
    OutputBuffer& out = m_conn.get_output_buffer();
    session_ident_type session_ident = m_ident;

    if (m_is_flx_sync_session) {
        const auto active_query_set = get_flx_subscription_store()->get_active();
        const auto active_query_body = active_query_set.to_ext_json();
        logger.debug("Sending: IDENT(client_file_ident=%1, client_file_ident_salt=%2, "
                     "scan_server_version=%3, scan_client_version=%4, latest_server_version=%5, "
                     "latest_server_version_salt=%6, query_version: %7 query_size: %8, query: \"%9\")",
                     m_client_file_ident.ident, m_client_file_ident.salt, m_progress.download.server_version,
                     m_progress.download.last_integrated_client_version, m_progress.latest_server_version.version,
                     m_progress.latest_server_version.salt, active_query_set.version(), active_query_body.size(),
                     active_query_body); // Throws
        protocol.make_flx_ident_message(out, session_ident, m_client_file_ident, m_progress,
                                        active_query_set.version(), active_query_body); // Throws
        m_last_sent_flx_query_version = active_query_set.version();
    }
    else {
        logger.debug("Sending: IDENT(client_file_ident=%1, client_file_ident_salt=%2, "
                     "scan_server_version=%3, scan_client_version=%4, latest_server_version=%5, "
                     "latest_server_version_salt=%6)",
                     m_client_file_ident.ident, m_client_file_ident.salt, m_progress.download.server_version,
                     m_progress.download.last_integrated_client_version, m_progress.latest_server_version.version,
                     m_progress.latest_server_version.salt);                                  // Throws
        protocol.make_pbs_ident_message(out, session_ident, m_client_file_ident, m_progress); // Throws
    }
    m_conn.initiate_write_message(out, this); // Throws

    m_ident_message_sent = true;

    // Other messages may be waiting to be sent
    enlist_to_send(); // Throws
}

void Session::send_query_change_message()
{
    REALM_ASSERT(m_state == Active);
    REALM_ASSERT(m_ident_message_sent);
    REALM_ASSERT(!m_unbind_message_sent);
    REALM_ASSERT(m_pending_flx_sub_set);
    REALM_ASSERT(m_pending_flx_sub_set->query_version > m_last_sent_flx_query_version);

    if (REALM_UNLIKELY(get_client().is_dry_run())) {
        return;
    }

    auto sub_store = get_flx_subscription_store();
    auto latest_sub_set = sub_store->get_by_version(m_pending_flx_sub_set->query_version);
    auto latest_queries = latest_sub_set.to_ext_json();
    logger.debug("Sending: QUERY(query_version=%1, query_size=%2, query=\"%3\"", latest_sub_set.version(),
                 latest_queries.size(), latest_queries);

    OutputBuffer& out = m_conn.get_output_buffer();
    session_ident_type session_ident = get_ident();
    ClientProtocol& protocol = m_conn.get_client_protocol();
    protocol.make_query_change_message(out, session_ident, latest_sub_set.version(), latest_queries);
    m_conn.initiate_write_message(out, this);

    m_last_sent_flx_query_version = latest_sub_set.version();

    request_download_completion_notification();
}

void Session::send_upload_message()
{
    REALM_ASSERT(m_state == Active);
    REALM_ASSERT(m_ident_message_sent);
    REALM_ASSERT(!m_unbind_message_sent);
    REALM_ASSERT(m_upload_target_version > m_upload_progress.client_version);

    if (REALM_UNLIKELY(get_client().is_dry_run()))
        return;

    auto target_upload_version = m_upload_target_version;
    if (m_is_flx_sync_session) {
        if (!m_pending_flx_sub_set || m_pending_flx_sub_set->snapshot_version < m_upload_progress.client_version) {
            m_pending_flx_sub_set = get_flx_subscription_store()->get_next_pending_version(
                m_last_sent_flx_query_version, m_upload_progress.client_version);
        }
        if (m_pending_flx_sub_set && m_pending_flx_sub_set->snapshot_version < m_upload_target_version) {
            logger.trace("Limiting UPLOAD message up to version %1 to send QUERY version %2",
                         m_pending_flx_sub_set->snapshot_version, m_pending_flx_sub_set->query_version);
            target_upload_version = m_pending_flx_sub_set->snapshot_version;
        }
    }

    const ClientReplication& repl = access_realm(); // Throws

    std::vector<UploadChangeset> uploadable_changesets;
    version_type locked_server_version = 0;
    repl.get_history().find_uploadable_changesets(m_upload_progress, target_upload_version, uploadable_changesets,
                                                  locked_server_version); // Throws

    if (uploadable_changesets.empty()) {
        // Nothing more to upload right now
        check_for_upload_completion(); // Throws
    }
    else {
        m_last_version_selected_for_upload = uploadable_changesets.back().progress.client_version;
    }

    version_type progress_client_version = m_upload_progress.client_version;
    version_type progress_server_version = m_upload_progress.last_integrated_server_version;

    logger.debug("Sending: UPLOAD(progress_client_version=%1, progress_server_version=%2, "
                 "locked_server_version=%3, num_changesets=%4)",
                 progress_client_version, progress_server_version, locked_server_version,
                 uploadable_changesets.size()); // Throws

    ClientProtocol& protocol = m_conn.get_client_protocol();
    ClientProtocol::UploadMessageBuilder upload_message_builder = protocol.make_upload_message_builder(); // Throws

    for (const UploadChangeset& uc : uploadable_changesets) {
        logger.debug("Fetching changeset for upload (client_version=%1, server_version=%2, "
                     "changeset_size=%3, origin_timestamp=%4, origin_file_ident=%5)",
                     uc.progress.client_version, uc.progress.last_integrated_server_version, uc.changeset.size(),
                     uc.origin_timestamp, uc.origin_file_ident); // Throws
        if (logger.would_log(util::Logger::Level::trace)) {
            BinaryData changeset_data = uc.changeset.get_first_chunk();
            if (changeset_data.size() < 1024) {
                logger.trace("Changeset: %1",
                             _impl::clamped_hex_dump(changeset_data)); // Throws
            }
            else {
                logger.trace("Changeset(comp): %1 %2", changeset_data.size(),
                             protocol.compressed_hex_dump(changeset_data));
            }

#if REALM_DEBUG
            ChunkedBinaryInputStream in{changeset_data};
            Changeset log;
            parse_changeset(in, log);
            std::stringstream ss;
            log.print(ss);
            logger.trace("Changeset (parsed):\n%1", ss.str());
#endif
        }

#if 0 // Upload log compaction is currently not implemented
        if (!get_client().m_disable_upload_compaction) {
            ChangesetEncoder::Buffer encode_buffer;

            {
                // Upload compaction only takes place within single changesets to
                // avoid another client seeing inconsistent snapshots.
                ChunkedBinaryInputStream stream{uc.changeset};
                Changeset changeset;
                parse_changeset(stream, changeset); // Throws
                // FIXME: What is the point of setting these? How can compaction care about them?
                changeset.version = uc.progress.client_version;
                changeset.last_integrated_remote_version = uc.progress.last_integrated_server_version;
                changeset.origin_timestamp = uc.origin_timestamp;
                changeset.origin_file_ident = uc.origin_file_ident;

                compact_changesets(&changeset, 1);
                encode_changeset(changeset, encode_buffer);

                logger.debug("Upload compaction: original size = %1, compacted size = %2", uc.changeset.size(),
                             encode_buffer.size()); // Throws
            }

            upload_message_builder.add_changeset(
                uc.progress.client_version, uc.progress.last_integrated_server_version, uc.origin_timestamp,
                uc.origin_file_ident, BinaryData{encode_buffer.data(), encode_buffer.size()}); // Throws
        }
        else
#endif
        {
            upload_message_builder.add_changeset(uc.progress.client_version,
                                                 uc.progress.last_integrated_server_version, uc.origin_timestamp,
                                                 uc.origin_file_ident,
                                                 uc.changeset); // Throws
        }
    }

    int protocol_version = m_conn.get_negotiated_protocol_version();
    OutputBuffer& out = m_conn.get_output_buffer();
    session_ident_type session_ident = get_ident();
    upload_message_builder.make_upload_message(protocol_version, out, session_ident, progress_client_version,
                                               progress_server_version,
                                               locked_server_version); // Throws
    m_conn.initiate_write_message(out, this);                          // Throws

    // Other messages may be waiting to be sent
    enlist_to_send(); // Throws
}


void Session::send_mark_message()
{
    REALM_ASSERT(m_state == Active);
    REALM_ASSERT(m_ident_message_sent);
    REALM_ASSERT(!m_unbind_message_sent);
    REALM_ASSERT(m_target_download_mark > m_last_download_mark_sent);

    request_ident_type request_ident = m_target_download_mark;
    logger.debug("Sending: MARK(request_ident=%1)", request_ident); // Throws

    ClientProtocol& protocol = m_conn.get_client_protocol();
    OutputBuffer& out = m_conn.get_output_buffer();
    session_ident_type session_ident = get_ident();
    protocol.make_mark_message(out, session_ident, request_ident); // Throws
    m_conn.initiate_write_message(out, this);                      // Throws

    m_last_download_mark_sent = request_ident;

    // Other messages may be waiting to be sent
    enlist_to_send(); // Throws
}


void Session::send_unbind_message()
{
    REALM_ASSERT(m_state == Deactivating || m_error_message_received);
    REALM_ASSERT(m_bind_message_sent);
    REALM_ASSERT(!m_unbind_message_sent);

    logger.debug("Sending: UNBIND"); // Throws

    ClientProtocol& protocol = m_conn.get_client_protocol();
    OutputBuffer& out = m_conn.get_output_buffer();
    session_ident_type session_ident = get_ident();
    protocol.make_unbind_message(out, session_ident); // Throws
    m_conn.initiate_write_message(out, this);         // Throws

    m_unbind_message_sent = true;
}


void Session::send_json_error_message()
{
    REALM_ASSERT(m_state == Active);
    REALM_ASSERT(m_ident_message_sent);
    REALM_ASSERT(!m_unbind_message_sent);
    REALM_ASSERT(m_error_to_send);
    REALM_ASSERT(m_client_error);

    ClientProtocol& protocol = m_conn.get_client_protocol();
    OutputBuffer& out = m_conn.get_output_buffer();
    session_ident_type session_ident = get_ident();
    auto client_error = m_client_error->code();
    auto protocol_error = client_error_to_protocol_error(client_error);
    auto message = m_client_error->what();

    logger.info("Sending: ERROR \"%1\" (error_code=%2, session_ident=%3)", message, static_cast<int>(protocol_error),
                session_ident); // Throws

    nlohmann::json error_body_json;
    error_body_json["message"] = message;
    protocol.make_json_error_message(out, session_ident, static_cast<int>(protocol_error),
                                     error_body_json.dump()); // Throws
    m_conn.initiate_write_message(out, this); // Throws

    m_error_to_send = false;
    enlist_to_send(); // Throws
}


void Session::send_test_command_message()
{
    REALM_ASSERT(m_state == Active);

    auto it = std::find_if(m_pending_test_commands.begin(), m_pending_test_commands.end(),
                           [](const PendingTestCommand& command) {
                               return command.pending;
                           });
    REALM_ASSERT(it != m_pending_test_commands.end());

    ClientProtocol& protocol = m_conn.get_client_protocol();
    OutputBuffer& out = m_conn.get_output_buffer();
    auto session_ident = get_ident();

    logger.info("Sending: TEST_COMMAND \"%1\" (session_ident=%2, request_ident=%3)", it->body, session_ident, it->id);
    protocol.make_test_command_message(out, session_ident, it->id, it->body);

    m_conn.initiate_write_message(out, this); // Throws;
    it->pending = false;

    enlist_to_send();
}


void Session::close_connection()
{
    REALM_ASSERT(m_state == Active);
    REALM_ASSERT(m_ident_message_sent);
    REALM_ASSERT(!m_unbind_message_sent);
    REALM_ASSERT(m_client_error);

    m_conn.close_due_to_protocol_error(m_client_error->code(), m_client_error->what()); // Throws
    m_client_error = util::none;
}


std::error_code Session::receive_ident_message(SaltedFileIdent client_file_ident)
{
    logger.debug("Received: IDENT(client_file_ident=%1, client_file_ident_salt=%2)", client_file_ident.ident,
                 client_file_ident.salt); // Throws

    // Ignore the message if the deactivation process has been initiated,
    // because in that case, the associated Realm must not be accessed any
    // longer.
    if (m_state != Active)
        return std::error_code{}; // Success

    bool legal_at_this_time = (m_bind_message_sent && !have_client_file_ident() && !m_error_message_received &&
                               !m_unbound_message_received);
    if (REALM_UNLIKELY(!legal_at_this_time)) {
        logger.error("Illegal message at this time");
        return ClientError::bad_message_order;
    }
    if (REALM_UNLIKELY(client_file_ident.ident < 1)) {
        logger.error("Bad client file identifier in IDENT message");
        return ClientError::bad_client_file_ident;
    }
    if (REALM_UNLIKELY(client_file_ident.salt == 0)) {
        logger.error("Bad client file identifier salt in IDENT message");
        return ClientError::bad_client_file_ident_salt;
    }

    m_client_file_ident = client_file_ident;

    if (REALM_UNLIKELY(get_client().is_dry_run())) {
        // Ready to send the IDENT message
        ensure_enlisted_to_send(); // Throws
        return std::error_code{};  // Success
    }

    // access before the client reset (if applicable) because
    // the reset can take a while and the sync session might have died
    // by the time the reset finishes.
    ClientReplication& repl = access_realm(); // Throws

    auto client_reset_if_needed = [&]() -> bool {
        if (!m_client_reset_operation) {
            return false;
        }

        // ClientResetOperation::finalize() will return true only if the operation actually did
        // a client reset. It may choose not to do a reset if the local Realm does not exist
        // at this point (in that case there is nothing to reset). But in any case, we must
        // clean up m_client_reset_operation at this point as sync should be able to continue from
        // this point forward.
        auto client_reset_operation = std::move(m_client_reset_operation);
        util::UniqueFunction<void(int64_t)> on_flx_subscription_complete = [this](int64_t version) {
            this->non_sync_flx_completion(version);
        };
        if (!client_reset_operation->finalize(client_file_ident, get_flx_subscription_store(),
                                              std::move(on_flx_subscription_complete))) {
            return false;
        }
        realm::VersionID client_reset_old_version = client_reset_operation->get_client_reset_old_version();
        realm::VersionID client_reset_new_version = client_reset_operation->get_client_reset_new_version();

        // The fresh Realm has been used to reset the state
        logger.debug("Client reset is completed, path=%1", get_realm_path()); // Throws

        SaltedFileIdent client_file_ident;
        bool has_pending_client_reset = false;
        repl.get_history().get_status(m_last_version_available, client_file_ident, m_progress,
                                      &has_pending_client_reset); // Throws
        REALM_ASSERT_EX(m_client_file_ident.ident == client_file_ident.ident, m_client_file_ident.ident,
                        client_file_ident.ident);
        REALM_ASSERT_EX(m_client_file_ident.salt == client_file_ident.salt, m_client_file_ident.salt,
                        client_file_ident.salt);
        REALM_ASSERT_EX(m_progress.download.last_integrated_client_version == 0,
                        m_progress.download.last_integrated_client_version);
        REALM_ASSERT_EX(m_progress.upload.client_version == 0, m_progress.upload.client_version);
        REALM_ASSERT_EX(m_progress.upload.last_integrated_server_version == 0,
                        m_progress.upload.last_integrated_server_version);
        logger.trace("last_version_available  = %1", m_last_version_available); // Throws

        m_upload_target_version = m_last_version_available;
        m_upload_progress = m_progress.upload;
        // In recovery mode, there may be new changesets to upload and nothing left to download.
        // In FLX DiscardLocal mode, there may be new commits due to subscription handling.
        // For both, we want to allow uploads again without needing external changes to download first.
        m_allow_upload = true;
        REALM_ASSERT_EX(m_last_version_selected_for_upload == 0, m_last_version_selected_for_upload);

        get_transact_reporter()->report_sync_transact(client_reset_old_version, client_reset_new_version);

        if (has_pending_client_reset) {
            handle_pending_client_reset_acknowledgement();
        }
        return true;
    };
    // if a client reset happens, it will take care of setting the file ident
    // and if not, we do it here
    bool did_client_reset = false;
    try {
        did_client_reset = client_reset_if_needed();
    }
    catch (const std::exception& e) {
        logger.error("A fatal error occured during client reset: '%1'", e.what());
        return make_error_code(sync::ClientError::auto_client_reset_failure);
    }
    if (!did_client_reset) {
        repl.get_history().set_client_file_ident(client_file_ident, m_fix_up_object_ids); // Throws
        this->m_progress.download.last_integrated_client_version = 0;
        this->m_progress.upload.client_version = 0;
        this->m_last_version_selected_for_upload = 0;
    }

    // Ready to send the IDENT message
    ensure_enlisted_to_send(); // Throws
    return std::error_code{};  // Success
}

void Session::receive_download_message(const SyncProgress& progress, std::uint_fast64_t downloadable_bytes,
                                       DownloadBatchState batch_state, int64_t query_version,
                                       const ReceivedChangesets& received_changesets)
{
    if (is_steady_state_download_message(batch_state, query_version)) {
        batch_state = DownloadBatchState::SteadyState;
    }

    logger.debug("Received: DOWNLOAD(download_server_version=%1, download_client_version=%2, "
                 "latest_server_version=%3, latest_server_version_salt=%4, "
                 "upload_client_version=%5, upload_server_version=%6, downloadable_bytes=%7, "
                 "last_in_batch=%8, query_version=%9, num_changesets=%10, ...)",
                 progress.download.server_version, progress.download.last_integrated_client_version,
                 progress.latest_server_version.version, progress.latest_server_version.salt,
                 progress.upload.client_version, progress.upload.last_integrated_server_version, downloadable_bytes,
                 batch_state != DownloadBatchState::MoreToCome, query_version, received_changesets.size()); // Throws

    // Ignore download messages when the client detects an error. This is to prevent transforming the same bad
    // changeset over and over again.
    if (m_client_error) {
        logger.debug("Ignoring download message because the client detected an integration error");
        return;
    }

    // Ignore the message if the deactivation process has been initiated,
    // because in that case, the associated Realm must not be accessed any
    // longer.
    if (m_state != Active)
        return;

    bool legal_at_this_time = (m_ident_message_sent && !m_error_message_received && !m_unbound_message_received);
    if (REALM_UNLIKELY(!legal_at_this_time)) {
        logger.error("Illegal message at this time");
        m_conn.close_due_to_protocol_error(ClientError::bad_message_order);
        return;
    }
    int error_code = 0;
    if (REALM_UNLIKELY(!check_received_sync_progress(progress, error_code))) {
        logger.error("Bad sync progress received (%1)", error_code);
        m_conn.close_due_to_protocol_error(ClientError::bad_progress);
        return;
    }

    version_type server_version = m_progress.download.server_version;
    version_type last_integrated_client_version = m_progress.download.last_integrated_client_version;
    for (const Transformer::RemoteChangeset& changeset : received_changesets) {
        // Check that per-changeset server version is strictly increasing, except in FLX sync where the server version
        // must be increasing, but can stay the same during bootstraps.
        bool good_server_version = m_is_flx_sync_session ? (changeset.remote_version >= server_version)
                                                         : (changeset.remote_version > server_version);
        if (!good_server_version) {
            logger.error("Bad server version in changeset header (DOWNLOAD) (%1, %2, %3)", changeset.remote_version,
                         server_version, progress.download.server_version);
            m_conn.close_due_to_protocol_error(ClientError::bad_server_version);
            return;
        }
        server_version = changeset.remote_version;
        // Check that per-changeset last integrated client version is "weakly"
        // increasing.
        bool good_client_version =
            (changeset.last_integrated_local_version >= last_integrated_client_version &&
             changeset.last_integrated_local_version <= progress.download.last_integrated_client_version);
        if (!good_client_version) {
            logger.error("Bad last integrated client version in changeset header (DOWNLOAD) "
                         "(%1, %2, %3)",
                         changeset.last_integrated_local_version, last_integrated_client_version,
                         progress.download.last_integrated_client_version);
            m_conn.close_due_to_protocol_error(ClientError::bad_client_version);
            return;
        }
        last_integrated_client_version = changeset.last_integrated_local_version;
        // Server shouldn't send our own changes, and zero is not a valid client
        // file identifier.
        bool good_file_ident =
            (changeset.origin_file_ident > 0 && changeset.origin_file_ident != m_client_file_ident.ident);
        if (!good_file_ident) {
            logger.error("Bad origin file identifier");
            m_conn.close_due_to_protocol_error(ClientError::bad_origin_file_ident);
            return;
        }
    }

    auto hook_action = call_debug_hook(SyncClientHookEvent::DownloadMessageReceived, progress, query_version,
                                       batch_state, received_changesets.size());
    if (hook_action == SyncClientHookAction::EarlyReturn) {
        return;
    }
    REALM_ASSERT(hook_action == SyncClientHookAction::NoAction);

    if (process_flx_bootstrap_message(progress, batch_state, query_version, received_changesets)) {
        clear_resumption_delay_state();
        return;
    }

    initiate_integrate_changesets(downloadable_bytes, batch_state, progress, received_changesets); // Throws

    hook_action = call_debug_hook(SyncClientHookEvent::DownloadMessageIntegrated, progress, query_version,
                                  batch_state, received_changesets.size());
    if (hook_action == SyncClientHookAction::EarlyReturn) {
        return;
    }
    REALM_ASSERT(hook_action == SyncClientHookAction::NoAction);

    // When we receive a DOWNLOAD message successfully, we can clear the backoff timer value used to reconnect
    // after a retryable session error.
    clear_resumption_delay_state();
}

std::error_code Session::receive_mark_message(request_ident_type request_ident)
{
    logger.debug("Received: MARK(request_ident=%1)", request_ident); // Throws

    // Ignore the message if the deactivation process has been initiated,
    // because in that case, the associated Realm must not be accessed any
    // longer.
    if (m_state != Active)
        return std::error_code{}; // Success

    bool legal_at_this_time = (m_ident_message_sent && !m_error_message_received && !m_unbound_message_received);
    if (REALM_UNLIKELY(!legal_at_this_time)) {
        logger.error("Illegal message at this time");
        return ClientError::bad_message_order;
    }
    bool good_request_ident =
        (request_ident <= m_last_download_mark_sent && request_ident > m_last_download_mark_received);
    if (REALM_UNLIKELY(!good_request_ident)) {
        logger.error("Bad request identifier in MARK message");
        return ClientError::bad_request_ident;
    }

    m_server_version_at_last_download_mark = m_progress.download.server_version;
    m_last_download_mark_received = request_ident;
    check_for_download_completion(); // Throws

    return std::error_code{}; // Success
}


// The caller (Connection) must discard the session if the session has become
// deactivated upon return.
std::error_code Session::receive_unbound_message()
{
    logger.debug("Received: UNBOUND");

    bool legal_at_this_time = (m_unbind_message_sent && !m_error_message_received && !m_unbound_message_received);
    if (REALM_UNLIKELY(!legal_at_this_time)) {
        logger.error("Illegal message at this time");
        return ClientError::bad_message_order;
    }

    // The fact that the UNBIND message has been sent, but an ERROR message has
    // not been received, implies that the deactivation process must have been
    // initiated, so this session must be in the Deactivating state.
    REALM_ASSERT(m_state == Deactivating);

    m_unbound_message_received = true;

    // Detect completion of the unbinding process
    if (m_unbind_message_sent_2) {
        // The deactivation process completes when the unbinding process
        // completes.
        complete_deactivation(); // Throws
        // Life cycle state is now Deactivated
    }

    return std::error_code{}; // Success
}


std::error_code Session::receive_query_error_message(int error_code, std::string_view message, int64_t query_version)
{
    logger.info("Received QUERY_ERROR \"%1\" (error_code=%2, query_version=%3)", message, error_code, query_version);
    on_flx_sync_error(query_version, std::string_view(message.data(), message.size())); // throws
    return {};
}

// The caller (Connection) must discard the session if the session has become
// deactivated upon return.
std::error_code Session::receive_error_message(const ProtocolErrorInfo& info)
{
    logger.info("Received: ERROR \"%1\" (error_code=%2, try_again=%3, error_action=%4)", info.message,
                info.raw_error_code, info.try_again, info.server_requests_action); // Throws

    auto debug_action = call_debug_hook(SyncClientHookEvent::ErrorMessageReceived, info);
    if (debug_action == SyncClientHookAction::EarlyReturn) {
        return {};
    }

    bool legal_at_this_time = (m_bind_message_sent && !m_error_message_received && !m_unbound_message_received);
    if (REALM_UNLIKELY(!legal_at_this_time)) {
        logger.error("Illegal message at this time");
        return ClientError::bad_message_order;
    }

    bool known_error_code = bool(get_protocol_error_message(info.raw_error_code));
    if (REALM_UNLIKELY(!known_error_code)) {
        logger.error("Unknown error code"); // Throws
        return ClientError::bad_error_code;
    }
    ProtocolError error_code = ProtocolError(info.raw_error_code);
    if (REALM_UNLIKELY(!is_session_level_error(error_code))) {
        logger.error("Not a session level error code"); // Throws
        return ClientError::bad_error_code;
    }

    // For compensating write errors, we need to defer raising them to the SDK until after the server version
    // containing the compensating write has appeared in a download message.
    if (error_code == ProtocolError::compensating_write) {
        m_pending_compensating_write_errors.push_back(info);
        return {};
    }

    REALM_ASSERT(!m_suspended);
    REALM_ASSERT(m_state == Active || m_state == Deactivating);
    logger.debug("Suspended"); // Throws

    m_error_message_received = true;
    m_suspended = true;

    // Detect completion of the unbinding process
    if (m_unbind_message_sent_2) {
        // The fact that the UNBIND message has been sent, but an ERROR message
        // has not been received, implies that the deactivation process must
        // have been initiated, so this session must be in the Deactivating
        // state.
        REALM_ASSERT(m_state == Deactivating);

        // The deactivation process completes when the unbinding process
        // completes.
        complete_deactivation(); // Throws
        // Life cycle state is now Deactivated
    }

    // Notify the application of the suspension of the session if the session is
    // still in the Active state
    if (m_state == Active) {
        m_conn.one_less_active_unsuspended_session();                      // Throws
        on_suspended(SessionErrorInfo{info, make_error_code(error_code)}); // Throws
    }

    if (info.try_again) {
        begin_resumption_delay(info);
    }

    // Ready to send the UNBIND message, if it has not been sent already
    if (!m_unbind_message_sent)
        ensure_enlisted_to_send(); // Throws

    return std::error_code{}; // Success;
}

std::error_code Session::receive_test_command_response(request_ident_type ident, std::string_view body)
{
    logger.info("Received: TEST_COMMAND \"%1\" (session_ident=%2, request_ident=%3)", body, m_ident, ident);
    auto it = std::find_if(m_pending_test_commands.begin(), m_pending_test_commands.end(),
                           [&](const PendingTestCommand& command) {
                               return command.id == ident;
                           });
    if (it == m_pending_test_commands.end()) {
        logger.error("No matching pending test command for id %1", ident);
        return ClientError::bad_request_ident;
    }

    it->promise.emplace_value(std::string{body});
    m_pending_test_commands.erase(it);

    return {};
}

void Session::begin_resumption_delay(const ProtocolErrorInfo& error_info)
{
    REALM_ASSERT(!m_try_again_activation_timer);

    m_try_again_delay_info.update(error_info);
    auto try_again_interval = m_try_again_delay_info.delay_interval();
    if (ProtocolError(error_info.raw_error_code) == ProtocolError::session_closed) {
        // FIXME With compensating writes the server sends this error after completing a bootstrap. Doing the normal
        // backoff behavior would result in waiting up to 5 minutes in between each query change which is
        // not acceptable latency. So for this error code alone, we hard-code a 1 second retry interval.
        try_again_interval = std::chrono::milliseconds{1000};
    }
    logger.debug("Will attempt to resume session after %1 milliseconds", try_again_interval.count());
    m_try_again_activation_timer = get_client().create_timer(try_again_interval, [this](Status status) {
        if (status == ErrorCodes::OperationAborted)
            return;
        else if (!status.is_ok())
            throw ExceptionForStatus(status);

        m_try_again_activation_timer.reset();
        cancel_resumption_delay();
    });
}

void Session::clear_resumption_delay_state()
{
    if (m_try_again_activation_timer) {
        logger.debug("Clearing resumption delay state after successful download");
        m_try_again_delay_info.reset();
    }
}

bool ClientImpl::Session::check_received_sync_progress(const SyncProgress& progress, int& error_code) noexcept
{
    const SyncProgress& a = m_progress;
    const SyncProgress& b = progress;
    // Latest server version must be weakly increasing throughout a session.
    if (b.latest_server_version.version < a.latest_server_version.version) {
        error_code = 1;
        return false;
    }
    // Last integrated client version on server must be weakly increasing
    // throughout a session.
    if (b.upload.client_version < a.upload.client_version) {
        error_code = 2;
        return false;
    }
    // Last integrated client version on server cannot be greater than the
    // latest client version in existence.
    if (b.upload.client_version > m_last_version_available) {
        error_code = 3;
        return false;
    }
    // Download cursor must be weakly increasing throughout a session
    if (b.download.server_version < a.download.server_version) {
        error_code = 4;
        return false;
    }
    // Download cursor cannot be greater than the latest server version in
    // existence.
    if (b.download.server_version > b.latest_server_version.version) {
        error_code = 5;
        return false;
    }
    // The last integrated client version on the server at the position in the
    // server's history of the download cursor must be weakly increasing
    // throughout a session.
    if (b.download.last_integrated_client_version < a.download.last_integrated_client_version) {
        error_code = 6;
        return false;
    }
    // The last integrated client version on the server at the position in the
    // server's history of the download cursor cannot be greater than the latest
    // client version integrated on the server.
    if (b.download.last_integrated_client_version > b.upload.client_version) {
        error_code = 7;
        return false;
    }
    return true;
}


void Session::check_for_upload_completion()
{
    REALM_ASSERT(m_state == Active);
    if (!m_upload_completion_notification_requested) {
        return;
    }

    // during an ongoing client reset operation, we never upload anything
    if (m_client_reset_operation)
        return;

    // Upload process must have reached end of history
    REALM_ASSERT(m_upload_progress.client_version <= m_last_version_available);
    bool scan_complete = (m_upload_progress.client_version == m_last_version_available);
    if (!scan_complete)
        return;

    // All uploaded changesets must have been acknowledged by the server
    REALM_ASSERT(m_progress.upload.client_version <= m_last_version_selected_for_upload);
    bool all_uploads_accepted = (m_progress.upload.client_version == m_last_version_selected_for_upload);
    if (!all_uploads_accepted)
        return;

    m_upload_completion_notification_requested = false;
    on_upload_completion(); // Throws
}


void Session::check_for_download_completion()
{
    REALM_ASSERT(m_target_download_mark >= m_last_download_mark_received);
    REALM_ASSERT(m_last_download_mark_received >= m_last_triggering_download_mark);
    if (m_last_download_mark_received == m_last_triggering_download_mark)
        return;
    if (m_last_download_mark_received < m_target_download_mark)
        return;
    if (m_download_progress.server_version < m_server_version_at_last_download_mark)
        return;
    m_last_triggering_download_mark = m_target_download_mark;
    if (REALM_UNLIKELY(!m_allow_upload)) {
        // Activate the upload process now, and enable immediate reactivation
        // after a subsequent fast reconnect.
        m_allow_upload = true;
        ensure_enlisted_to_send(); // Throws
    }
    on_download_completion(); // Throws
}<|MERGE_RESOLUTION|>--- conflicted
+++ resolved
@@ -228,11 +228,7 @@
         handler(status);
 
         std::lock_guard lock(m_drain_mutex);
-<<<<<<< HEAD
-        REALM_ASSERT_DEBUG(m_outstanding_posts > 0);
-=======
         REALM_ASSERT(m_outstanding_posts);
->>>>>>> e5f1a673
         --m_outstanding_posts;
         m_drain_cv.notify_all();
     });
@@ -271,11 +267,7 @@
         handler(status);
 
         std::lock_guard lock(m_drain_mutex);
-<<<<<<< HEAD
-        REALM_ASSERT_DEBUG(m_outstanding_posts > 0);
-=======
         REALM_ASSERT(m_outstanding_posts);
->>>>>>> e5f1a673
         --m_outstanding_posts;
         m_drain_cv.notify_all();
     });
@@ -329,11 +321,7 @@
 void Connection::initiate_session_deactivation(Session* sess)
 {
     REALM_ASSERT(&sess->m_conn == this);
-<<<<<<< HEAD
-    REALM_ASSERT_DEBUG(m_num_active_sessions);
-=======
     REALM_ASSERT(m_num_active_sessions);
->>>>>>> e5f1a673
     if (REALM_UNLIKELY(--m_num_active_sessions == 0)) {
         if (m_activated && m_state == ConnectionState::disconnected)
             m_on_idle->trigger();
@@ -390,12 +378,6 @@
     // soon as there are any sessions that are both active and unsuspended.
 }
 
-<<<<<<< HEAD
-void Connection::force_close()
-{
-    m_force_closing = true;
-    if (m_disconnect_delay_in_progress || m_reconnect_delay_in_progress) {
-=======
 void ClientImpl::Connection::finish_session_deactivation(Session* sess)
 {
     REALM_ASSERT(sess->m_state == Session::Deactivated);
@@ -417,21 +399,11 @@
 
     REALM_ASSERT(m_state == ConnectionState::disconnected);
     if (m_reconnect_delay_in_progress || m_disconnect_delay_in_progress) {
->>>>>>> e5f1a673
         m_reconnect_disconnect_timer.reset();
         m_reconnect_delay_in_progress = false;
         m_disconnect_delay_in_progress = false;
     }
 
-<<<<<<< HEAD
-    if (m_num_active_unsuspended_sessions || m_num_active_sessions) {
-        logger.detail("All active sessions must end before closing connection.");
-        return;
-    }
-
-    if (m_state == ConnectionState::disconnected) {
-        return;
-=======
     // We must copy any session pointers we want to close to a vector because force_closing
     // the session may remove it from m_sessions and invalidate the iterator uses to loop
     // through the map. By copying to a separate vector we ensure our iterators remain valid.
@@ -440,7 +412,6 @@
         if (session_pair.second->m_state == Session::State::Active) {
             to_close.push_back(session_pair.second.get());
         }
->>>>>>> e5f1a673
     }
 
     for (auto& sess : to_close) {
