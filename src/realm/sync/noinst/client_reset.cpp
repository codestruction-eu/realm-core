///////////////////////////////////////////////////////////////////////////
//
// Copyright 2021 Realm Inc.
//
// Licensed under the Apache License, Version 2.0 (the "License");
// you may not use this file except in compliance with the License.
// You may obtain a copy of the License at
//
// http://www.apache.org/licenses/LICENSE-2.0
//
// Unless required by applicable law or agreed to in writing, software
// distributed under the License is distributed on an "AS IS" BASIS,
// WITHOUT WARRANTIES OR CONDITIONS OF ANY KIND, either express or implied.
// See the License for the specific language governing permissions and
// limitations under the License.
//
////////////////////////////////////////////////////////////////////////////

#include <realm/transaction.hpp>
#include <realm/dictionary.hpp>
#include <realm/object_converter.hpp>
#include <realm/table_view.hpp>
#include <realm/set.hpp>

#include <realm/sync/history.hpp>
#include <realm/sync/changeset_parser.hpp>
#include <realm/sync/instruction_applier.hpp>
#include <realm/sync/noinst/client_history_impl.hpp>
#include <realm/sync/noinst/client_reset.hpp>
#include <realm/sync/noinst/client_reset_recovery.hpp>
#include <realm/sync/subscriptions.hpp>

#include <realm/util/compression.hpp>

#include <algorithm>
#include <chrono>
#include <vector>

using namespace realm;
using namespace _impl;
using namespace sync;

namespace realm {

std::ostream& operator<<(std::ostream& os, const ClientResyncMode& mode)
{
    switch (mode) {
        case ClientResyncMode::Manual:
            os << "Manual";
            break;
        case ClientResyncMode::DiscardLocal:
            os << "DiscardLocal";
            break;
        case ClientResyncMode::Recover:
            os << "Recover";
            break;
        case ClientResyncMode::RecoverOrDiscard:
            os << "RecoverOrDiscard";
            break;
    }
    return os;
}

} // namespace realm

namespace realm::_impl::client_reset {

static inline bool should_skip_table(const Transaction& group, TableKey key)
{
    return !group.table_is_public(key);
}

void transfer_group(const Transaction& group_src, Transaction& group_dst, util::Logger& logger,
                    bool allow_schema_additions)
{
    logger.debug(util::LogCategory::reset,
                 "transfer_group, src size = %1, dst size = %2, allow_schema_additions = %3", group_src.size(),
                 group_dst.size(), allow_schema_additions);

    // Turn off the sync history tracking during state transfer since it will be thrown
    // away immediately after anyways. This reduces the memory footprint of a client reset.
    ClientReplication* client_repl = dynamic_cast<ClientReplication*>(group_dst.get_replication());
    REALM_ASSERT_RELEASE(client_repl);
    TempShortCircuitReplication sync_history_guard(*client_repl);

    // Find all tables in dst that should be removed.
    std::set<std::string> tables_to_remove;
    for (auto table_key : group_dst.get_table_keys()) {
        if (should_skip_table(group_dst, table_key))
            continue;
        StringData table_name = group_dst.get_table_name(table_key);
        logger.debug(util::LogCategory::reset, "key = %1, table_name = %2", table_key.value, table_name);
        ConstTableRef table_src = group_src.get_table(table_name);
        if (!table_src) {
            logger.debug(util::LogCategory::reset, "Table '%1' will be removed", table_name);
            tables_to_remove.insert(table_name);
            continue;
        }
        // Check whether the table type is the same.
        TableRef table_dst = group_dst.get_table(table_key);
        auto pk_col_src = table_src->get_primary_key_column();
        auto pk_col_dst = table_dst->get_primary_key_column();
        bool has_pk_src = bool(pk_col_src);
        bool has_pk_dst = bool(pk_col_dst);
        if (has_pk_src != has_pk_dst) {
            throw ClientResetFailed(util::format("Client reset requires a primary key column in %1 table '%2'",
                                                 (has_pk_src ? "dest" : "source"), table_name));
        }
        if (!has_pk_src)
            continue;

        // Now the tables both have primary keys. Check type.
        if (pk_col_src.get_type() != pk_col_dst.get_type()) {
            throw ClientResetFailed(
                util::format("Client reset found incompatible primary key types (%1 vs %2) on '%3'",
                             pk_col_src.get_type(), pk_col_dst.get_type(), table_name));
        }
        // Check collection type, nullability etc. but having an index doesn't matter;
        ColumnAttrMask pk_col_src_attr = pk_col_src.get_attrs();
        ColumnAttrMask pk_col_dst_attr = pk_col_dst.get_attrs();
        pk_col_src_attr.reset(ColumnAttr::col_attr_Indexed);
        pk_col_dst_attr.reset(ColumnAttr::col_attr_Indexed);
        if (pk_col_src_attr != pk_col_dst_attr) {
            throw ClientResetFailed(
                util::format("Client reset found incompatible primary key attributes (%1 vs %2) on '%3'",
                             pk_col_src.value, pk_col_dst.value, table_name));
        }
        // Check name.
        StringData pk_col_name_src = table_src->get_column_name(pk_col_src);
        StringData pk_col_name_dst = table_dst->get_column_name(pk_col_dst);
        if (pk_col_name_src != pk_col_name_dst) {
            throw ClientResetFailed(
                util::format("Client reset requires equal pk column names but '%1' != '%2' on '%3'", pk_col_name_src,
                             pk_col_name_dst, table_name));
        }
        // The table survives.
        logger.debug(util::LogCategory::reset, "Table '%1' will remain", table_name);
    }

    // If there have been any tables marked for removal stop.
    // We consider two possible options for recovery:
    // 1: Remove the tables. But this will generate destructive schema
    //    schema changes that the local Realm cannot advance through.
    //    Since this action will fail down the line anyway, give up now.
    // 2: Keep the tables locally and ignore them. But the local app schema
    //    still has these classes and trying to modify anything in them will
    //    create sync instructions on tables that sync doesn't know about.
    // As an exception in recovery mode, we assume that the corresponding
    // additive schema changes will be part of the recovery upload. If they
    // are present, then the server can choose to allow them (if in dev mode).
    // If they are not present, then the server will emit an error the next time
    // a value is set on the unknown property.
    if (!allow_schema_additions && !tables_to_remove.empty()) {
        std::string names_list;
        for (const std::string& table_name : tables_to_remove) {
            names_list += Group::table_name_to_class_name(table_name);
            names_list += ", ";
        }
        if (names_list.size() > 2) {
            // remove the final ", "
            names_list = names_list.substr(0, names_list.size() - 2);
        }
        throw ClientResetFailed(
            util::format("Client reset cannot recover when classes have been removed: {%1}", names_list));
    }

    // Create new tables in dst if needed.
    for (auto table_key : group_src.get_table_keys()) {
        if (should_skip_table(group_src, table_key))
            continue;
        ConstTableRef table_src = group_src.get_table(table_key);
        StringData table_name = table_src->get_name();
        auto pk_col_src = table_src->get_primary_key_column();
        TableRef table_dst = group_dst.get_table(table_name);
        if (!table_dst) {
            // Create the table.
            if (table_src->is_embedded()) {
                REALM_ASSERT(!pk_col_src);
                group_dst.add_table(table_name, Table::Type::Embedded);
            }
            else {
                REALM_ASSERT(pk_col_src); // a sync table will have a pk
                auto pk_col_src = table_src->get_primary_key_column();
                DataType pk_type = DataType(pk_col_src.get_type());
                StringData pk_col_name = table_src->get_column_name(pk_col_src);
                group_dst.add_table_with_primary_key(table_name, pk_type, pk_col_name, pk_col_src.is_nullable(),
                                                     table_src->get_table_type());
            }
        }
    }

    // Now the class tables are identical.
    size_t num_tables;
    {
        size_t num_tables_src = 0;
        for (auto table_key : group_src.get_table_keys()) {
            if (!should_skip_table(group_src, table_key))
                ++num_tables_src;
        }
        size_t num_tables_dst = 0;
        for (auto table_key : group_dst.get_table_keys()) {
            if (!should_skip_table(group_dst, table_key))
                ++num_tables_dst;
        }
        REALM_ASSERT_EX(allow_schema_additions || num_tables_src == num_tables_dst, num_tables_src, num_tables_dst);
        num_tables = num_tables_src;
    }
    logger.debug(util::LogCategory::reset, "The number of tables is %1", num_tables);

    // Remove columns in dst if they are absent in src.
    for (auto table_key : group_src.get_table_keys()) {
        if (should_skip_table(group_src, table_key))
            continue;
        ConstTableRef table_src = group_src.get_table(table_key);
        StringData table_name = table_src->get_name();
        TableRef table_dst = group_dst.get_table(table_name);
        REALM_ASSERT(table_dst);
        std::vector<std::string> columns_to_remove;
        for (ColKey col_key : table_dst->get_column_keys()) {
            StringData col_name = table_dst->get_column_name(col_key);
            ColKey col_key_src = table_src->get_column_key(col_name);
            if (!col_key_src) {
                columns_to_remove.push_back(col_name);
                continue;
            }
        }
        if (!allow_schema_additions && !columns_to_remove.empty()) {
            std::string columns_list;
            for (const std::string& col_name : columns_to_remove) {
                columns_list += col_name;
                columns_list += ", ";
            }
            throw ClientResetFailed(
                util::format("Client reset cannot recover when columns have been removed from '%1': {%2}", table_name,
                             columns_list));
        }
    }

    // Add columns in dst if present in src and absent in dst.
    for (auto table_key : group_src.get_table_keys()) {
        if (should_skip_table(group_src, table_key))
            continue;
        ConstTableRef table_src = group_src.get_table(table_key);
        StringData table_name = table_src->get_name();
        TableRef table_dst = group_dst.get_table(table_name);
        REALM_ASSERT(table_dst);
        for (ColKey col_key : table_src->get_column_keys()) {
            StringData col_name = table_src->get_column_name(col_key);
            ColKey col_key_dst = table_dst->get_column_key(col_name);
            if (!col_key_dst) {
                DataType col_type = table_src->get_column_type(col_key);
                bool nullable = col_key.is_nullable();
                auto search_index_type = table_src->search_index_type(col_key);
                logger.trace(util::LogCategory::reset,
                             "Create column, table = %1, column name = %2, "
                             " type = %3, nullable = %4, search_index = %5",
                             table_name, col_name, col_key.get_type(), nullable, search_index_type);
                ColKey col_key_dst;
                if (Table::is_link_type(col_key.get_type())) {
                    ConstTableRef target_src = table_src->get_link_target(col_key);
                    TableRef target_dst = group_dst.get_table(target_src->get_name());
                    if (col_key.is_list()) {
                        col_key_dst = table_dst->add_column_list(*target_dst, col_name);
                    }
                    else if (col_key.is_set()) {
                        col_key_dst = table_dst->add_column_set(*target_dst, col_name);
                    }
                    else if (col_key.is_dictionary()) {
                        DataType key_type = table_src->get_dictionary_key_type(col_key);
                        col_key_dst = table_dst->add_column_dictionary(*target_dst, col_name, key_type);
                    }
                    else {
                        REALM_ASSERT(!col_key.is_collection());
                        col_key_dst = table_dst->add_column(*target_dst, col_name);
                    }
                }
                else if (col_key.is_list()) {
                    col_key_dst = table_dst->add_column_list(col_type, col_name, nullable);
                }
                else if (col_key.is_set()) {
                    col_key_dst = table_dst->add_column_set(col_type, col_name, nullable);
                }
                else if (col_key.is_dictionary()) {
                    DataType key_type = table_src->get_dictionary_key_type(col_key);
                    col_key_dst = table_dst->add_column_dictionary(col_type, col_name, nullable, key_type);
                }
                else {
                    REALM_ASSERT(!col_key.is_collection());
                    col_key_dst = table_dst->add_column(col_type, col_name, nullable);
                }

                if (search_index_type != IndexType::None)
                    table_dst->add_search_index(col_key_dst, search_index_type);
            }
            else {
                // column preexists in dest, make sure the types match
                if (col_key.get_type() != col_key_dst.get_type()) {
                    throw ClientResetFailed(util::format(
                        "Incompatible column type change detected during client reset for '%1.%2' (%3 vs %4)",
                        table_name, col_name, col_key.get_type(), col_key_dst.get_type()));
                }
                ColumnAttrMask src_col_attrs = col_key.get_attrs();
                ColumnAttrMask dst_col_attrs = col_key_dst.get_attrs();
                src_col_attrs.reset(ColumnAttr::col_attr_Indexed);
                dst_col_attrs.reset(ColumnAttr::col_attr_Indexed);
                // make sure the attributes such as collection type, nullability etc. match
                // but index equality doesn't matter here.
                if (src_col_attrs != dst_col_attrs) {
                    throw ClientResetFailed(util::format(
                        "Incompatable column attribute change detected during client reset for '%1.%2' (%3 vs %4)",
                        table_name, col_name, col_key.value, col_key_dst.value));
                }
            }
        }
    }

    // Now the schemas are identical.

    // Remove objects in dst that are absent in src.
    for (auto table_key : group_src.get_table_keys()) {
        if (should_skip_table(group_src, table_key))
            continue;
        auto table_src = group_src.get_table(table_key);
        // There are no primary keys in embedded tables but this is ok, because
        // embedded objects are tied to the lifetime of top level objects.
        if (table_src->is_embedded())
            continue;
        StringData table_name = table_src->get_name();
        logger.debug(util::LogCategory::reset, "Removing objects in '%1'", table_name);
        auto table_dst = group_dst.get_table(table_name);

        auto pk_col = table_dst->get_primary_key_column();
        REALM_ASSERT_DEBUG(pk_col); // sync realms always have a pk
        std::vector<std::pair<Mixed, ObjKey>> objects_to_remove;
        for (auto obj : *table_dst) {
            auto pk = obj.get_any(pk_col);
            if (!table_src->find_primary_key(pk)) {
                objects_to_remove.emplace_back(pk, obj.get_key());
            }
        }
        for (auto& pair : objects_to_remove) {
            logger.debug(util::LogCategory::reset, "  removing '%1'", pair.first);
            table_dst->remove_object(pair.second);
        }
    }

    // We must re-create any missing objects that are absent in dst before trying to copy
    // their properties because creating them may re-create any dangling links which would
    // otherwise cause inconsistencies when re-creating lists of links.
    for (auto table_key : group_src.get_table_keys()) {
        ConstTableRef table_src = group_src.get_table(table_key);
        auto table_name = table_src->get_name();
        if (should_skip_table(group_src, table_key) || table_src->is_embedded())
            continue;
        TableRef table_dst = group_dst.get_table(table_name);
        auto pk_col = table_src->get_primary_key_column();
        REALM_ASSERT(pk_col);
        logger.debug(util::LogCategory::reset,
                     "Creating missing objects for table '%1', number of rows = %2, "
                     "primary_key_col = %3, primary_key_type = %4",
                     table_name, table_src->size(), pk_col.get_index().val, pk_col.get_type());
        for (const Obj& src : *table_src) {
            bool created = false;
            table_dst->create_object_with_primary_key(src.get_primary_key(), &created);
            if (created) {
                logger.debug(util::LogCategory::reset, "   created %1", src.get_primary_key());
            }
        }
    }

    converters::EmbeddedObjectConverter embedded_tracker;
    // Now src and dst have identical schemas and all the top level objects are created.
    // What is left to do is to diff all properties of the existing objects.
    // Embedded objects are created on the fly.
    for (auto table_key : group_src.get_table_keys()) {
        if (should_skip_table(group_src, table_key))
            continue;
        ConstTableRef table_src = group_src.get_table(table_key);
        // Embedded objects don't have a primary key, so they are handled
        // as a special case when they are encountered as a link value.
        if (table_src->is_embedded())
            continue;
        StringData table_name = table_src->get_name();
        TableRef table_dst = group_dst.get_table(table_name);
        REALM_ASSERT_EX(allow_schema_additions || table_src->get_column_count() == table_dst->get_column_count(),
                        allow_schema_additions, table_src->get_column_count(), table_dst->get_column_count());
        auto pk_col = table_src->get_primary_key_column();
        REALM_ASSERT(pk_col);
        logger.debug(util::LogCategory::reset,
                     "Updating values for table '%1', number of rows = %2, "
                     "number of columns = %3, primary_key_col = %4, "
                     "primary_key_type = %5",
                     table_name, table_src->size(), table_src->get_column_count(), pk_col.get_index().val,
                     pk_col.get_type());

        converters::InterRealmObjectConverter converter(table_src, table_dst, &embedded_tracker);

        for (const Obj& src : *table_src) {
            auto src_pk = src.get_primary_key();
            // create the object - it should have been created above.
            auto dst = table_dst->get_object_with_primary_key(src_pk);
            REALM_ASSERT(dst);

            bool updated = false;
            converter.copy(src, dst, &updated);
            if (updated) {
                logger.debug(util::LogCategory::reset, "  updating %1", src_pk);
            }
        }
        embedded_tracker.process_pending();
    }
}

// A table without a "class_" prefix will not generate sync instructions.
constexpr static std::string_view s_meta_reset_table_name("client_reset_metadata");
constexpr static std::string_view s_pk_col_name("id");
constexpr static std::string_view s_version_column_name("version");
constexpr static std::string_view s_timestamp_col_name("event_time");
constexpr static std::string_view s_reset_type_col_name("type_of_reset");
constexpr int64_t metadata_version = 1;

void remove_pending_client_resets(Transaction& wt)
{
    if (auto table = wt.get_table(s_meta_reset_table_name); table && !table->is_empty()) {
        table->clear();
    }
}

util::Optional<PendingReset> has_pending_reset(const Transaction& rt)
{
    ConstTableRef table = rt.get_table(s_meta_reset_table_name);
    if (!table || table->size() == 0) {
        return util::none;
    }
    ColKey timestamp_col = table->get_column_key(s_timestamp_col_name);
    ColKey type_col = table->get_column_key(s_reset_type_col_name);
    ColKey version_col = table->get_column_key(s_version_column_name);
    REALM_ASSERT(timestamp_col);
    REALM_ASSERT(type_col);
    REALM_ASSERT(version_col);
    if (table->size() > 1) {
        // this may happen if a future version of this code changes the format and expectations around reset metadata.
        throw ClientResetFailed(
            util::format("Previous client resets detected (%1) but only one is expected.", table->size()));
    }
    Obj first = *table->begin();
    REALM_ASSERT(first);
    PendingReset pending;
    int64_t version = first.get<int64_t>(version_col);
    pending.time = first.get<Timestamp>(timestamp_col);
    if (version > metadata_version) {
        throw ClientResetFailed(util::format("Unsupported client reset metadata version: %1 vs %2, from %3", version,
                                             metadata_version, pending.time));
    }
    int64_t type = first.get<int64_t>(type_col);
    if (type == 0) {
        pending.type = ClientResyncMode::DiscardLocal;
    }
    else if (type == 1) {
        pending.type = ClientResyncMode::Recover;
    }
    else {
        throw ClientResetFailed(
            util::format("Unsupported client reset metadata type: %1 from %2", type, pending.time));
    }
    return pending;
}

void track_reset(Transaction& wt, ClientResyncMode mode)
{
    REALM_ASSERT(mode != ClientResyncMode::Manual);
    TableRef table = wt.get_table(s_meta_reset_table_name);
    ColKey version_col, timestamp_col, type_col;
    if (!table) {
        table = wt.add_table_with_primary_key(s_meta_reset_table_name, type_ObjectId, s_pk_col_name);
        REALM_ASSERT(table);
        version_col = table->add_column(type_Int, s_version_column_name);
        timestamp_col = table->add_column(type_Timestamp, s_timestamp_col_name);
        type_col = table->add_column(type_Int, s_reset_type_col_name);
    }
    else {
        version_col = table->get_column_key(s_version_column_name);
        timestamp_col = table->get_column_key(s_timestamp_col_name);
        type_col = table->get_column_key(s_reset_type_col_name);
    }
    REALM_ASSERT(version_col);
    REALM_ASSERT(timestamp_col);
    REALM_ASSERT(type_col);
    int64_t mode_val = 0; // Discard
    if (mode == ClientResyncMode::Recover || mode == ClientResyncMode::RecoverOrDiscard) {
        mode_val = 1; // Recover
    }

    if (table->size() > 1) {
        // this may happen if a future version of this code changes the format and expectations around reset metadata.
        throw ClientResetFailed(
            util::format("Previous client resets detected (%1) but only one is expected.", table->size()));
    }
    table->create_object_with_primary_key(ObjectId::gen(),
                                          {{version_col, metadata_version},
                                           {timestamp_col, Timestamp(std::chrono::system_clock::now())},
                                           {type_col, mode_val}});

    // Ensure we save the tracker object even if we encounter an error and roll
    // back the client reset later
    wt.commit_and_continue_writing();
}

static ClientResyncMode reset_precheck_guard(Transaction& wt, ClientResyncMode mode, bool recovery_is_allowed,
                                             util::Logger& logger)
{
    if (auto previous_reset = has_pending_reset(wt)) {
        logger.info(util::LogCategory::reset, "A previous reset was detected of type: '%1' at: %2",
                    previous_reset->type, previous_reset->time);
        switch (previous_reset->type) {
            case ClientResyncMode::Manual:
                REALM_UNREACHABLE();
            case ClientResyncMode::DiscardLocal:
                throw ClientResetFailed(util::format("A previous '%1' mode reset from %2 did not succeed, "
                                                     "giving up on '%3' mode to prevent a cycle",
                                                     previous_reset->type, previous_reset->time, mode));
            case ClientResyncMode::Recover:
                switch (mode) {
                    case ClientResyncMode::Recover:
                        throw ClientResetFailed(util::format("A previous '%1' mode reset from %2 did not succeed, "
                                                             "giving up on '%3' mode to prevent a cycle",
                                                             previous_reset->type, previous_reset->time, mode));
                    case ClientResyncMode::RecoverOrDiscard:
                        mode = ClientResyncMode::DiscardLocal;
                        logger.info(util::LogCategory::reset,
                                    "A previous '%1' mode reset from %2 downgrades this mode ('%3') to DiscardLocal",
                                    previous_reset->type, previous_reset->time, mode);
                        remove_pending_client_resets(wt);
                        break;
                    case ClientResyncMode::DiscardLocal:
                        remove_pending_client_resets(wt);
                        // previous mode Recover and this mode is Discard, this is not a cycle yet
                        break;
                    case ClientResyncMode::Manual:
                        REALM_UNREACHABLE();
                }
                break;
            case ClientResyncMode::RecoverOrDiscard:
                throw ClientResetFailed(util::format("Unexpected previous '%1' mode reset from %2 did not "
                                                     "succeed, giving up on '%3' mode to prevent a cycle",
                                                     previous_reset->type, previous_reset->time, mode));
        }
    }
    if (!recovery_is_allowed) {
        if (mode == ClientResyncMode::Recover) {
            throw ClientResetFailed(
                "Client reset mode is set to 'Recover' but the server does not allow recovery for this client");
        }
        else if (mode == ClientResyncMode::RecoverOrDiscard) {
            logger.info(util::LogCategory::reset,
                        "Client reset in 'RecoverOrDiscard' is choosing 'DiscardLocal' because the server does not "
                        "permit recovery for this client");
            mode = ClientResyncMode::DiscardLocal;
        }
    }
    track_reset(wt, mode);
    return mode;
}

bool perform_client_reset_diff(DB& db_local, DB& db_remote, sync::SaltedFileIdent client_file_ident,
                               util::Logger& logger, ClientResyncMode mode, bool recovery_is_allowed,
                               sync::SubscriptionStore* sub_store,
                               util::FunctionRef<void(int64_t)> on_flx_version_complete)
{
    auto wt_local = db_local.start_write();
    auto actual_mode = reset_precheck_guard(*wt_local, mode, recovery_is_allowed, logger);
    bool recover_local_changes =
        actual_mode == ClientResyncMode::Recover || actual_mode == ClientResyncMode::RecoverOrDiscard;

    logger.info(util::LogCategory::reset,
                "Client reset: path_local = %1, "
                "client_file_ident = (ident: %2, salt: %3), "
                "remote_path = %4, requested_mode = %5, recovery_is_allowed = %6, "
                "actual_mode = %7, will_recover = %8",
                db_local.get_path(), client_file_ident.ident, client_file_ident.salt, db_remote.get_path(), mode,
                recovery_is_allowed, actual_mode, recover_local_changes);

    auto& repl_local = dynamic_cast<ClientReplication&>(*db_local.get_replication());
    auto& history_local = repl_local.get_history();
    history_local.ensure_updated(wt_local->get_version());
    VersionID old_version_local = wt_local->get_version_of_current_transaction();

    auto& repl_remote = dynamic_cast<ClientReplication&>(*db_remote.get_replication());
    auto& history_remote = repl_remote.get_history();

    sync::SaltedVersion fresh_server_version = {0, 0};
    {
        SyncProgress remote_progress;
        sync::version_type remote_version_unused;
        SaltedFileIdent remote_ident_unused;
        history_remote.get_status(remote_version_unused, remote_ident_unused, remote_progress);
        fresh_server_version = remote_progress.latest_server_version;
    }

    TransactionRef tr_remote;
    std::vector<client_reset::RecoveredChange> recovered;
    if (recover_local_changes) {
        auto frozen_pre_local_state = db_local.start_frozen();
        auto local_changes = history_local.get_local_changes(wt_local->get_version());
        logger.info("Local changesets to recover: %1", local_changes.size());

<<<<<<< HEAD
        // now that the state of the fresh and local Realms are identical,
        // reset the local sync history and steal the fresh Realm's ident
        history_local.set_client_reset_adjustments(wt_local->get_version(), client_file_ident, fresh_server_version,
                                                   BinaryData());

        int64_t subscription_version = 0;
        if (sub_store) {
            subscription_version = sub_store->set_active_as_latest(*wt_local);
        }

        wt_local->commit_and_continue_as_read();
        if (did_recover_out) {
            *did_recover_out = false;
        }
        on_flx_version_complete(subscription_version);

        VersionID new_version_local = wt_local->get_version_of_current_transaction();
        logger.info(util::LogCategory::reset,
                    "perform_client_reset_diff is done: old_version = (version: %1, index: %2), "
                    "new_version = (version: %3, index: %4)",
                    old_version_local.version, old_version_local.index, new_version_local.version,
                    new_version_local.index);
        return LocalVersionIDs{old_version_local, new_version_local};
    }

    auto remake_active_subscription = [&]() {
        if (!sub_store) {
            return;
        }
        auto subs = sub_store->get_active();
        int64_t before_version = subs.version();
        auto mut_subs = subs.make_mutable_copy();
        mut_subs.update_state(sync::SubscriptionSet::State::Complete);
        auto sub = std::move(mut_subs).commit();
        on_flx_version_complete(sub.version());
        logger.info(util::LogCategory::reset,
                    "Recreated the active subscription set in the complete state (%1 -> %2)", before_version,
                    sub.version());
    };

    auto frozen_pre_local_state = db_local.start_frozen();
    auto local_changes = history_local.get_local_changes(wt_local->get_version());
    logger.info("Local changesets to recover: %1", local_changes.size());

    auto wt_remote = db_remote.start_write();
=======
        tr_remote = db_remote.start_write();
        recovered = process_recovered_changesets(*tr_remote, *frozen_pre_local_state, logger, local_changes);
    }
    else {
        tr_remote = db_remote.start_read();
    }

    // transform the local Realm such that all public tables become identical to the remote Realm
    transfer_group(*tr_remote, *wt_local, logger, false);
>>>>>>> 7227d6a4

    // now that the state of the fresh and local Realms are identical,
    // reset the local sync history and steal the fresh Realm's ident
    history_local.set_client_reset_adjustments(logger, wt_local->get_version(), client_file_ident,
                                               fresh_server_version, recovered);

    int64_t subscription_version = 0;
    if (sub_store) {
        if (recover_local_changes) {
            subscription_version = sub_store->mark_active_as_complete(*wt_local);
        }
        else {
            subscription_version = sub_store->set_active_as_latest(*wt_local);
        }
    }

    wt_local->commit_and_continue_as_read();
    on_flx_version_complete(subscription_version);

    VersionID new_version_local = wt_local->get_version_of_current_transaction();
<<<<<<< HEAD
    logger.info(util::LogCategory::reset,
                "perform_client_reset_diff is done, old_version.version = %1, "
                "old_version.index = %2, new_version.version = %3, "
                "new_version.index = %4",
=======
    logger.info("perform_client_reset_diff is done: old_version = (version: %1, index: %2), "
                "new_version = (version: %3, index: %4)",
>>>>>>> 7227d6a4
                old_version_local.version, old_version_local.index, new_version_local.version,
                new_version_local.index);

    return recover_local_changes;
}

} // namespace realm::_impl::client_reset<|MERGE_RESOLUTION|>--- conflicted
+++ resolved
@@ -604,53 +604,6 @@
         auto local_changes = history_local.get_local_changes(wt_local->get_version());
         logger.info("Local changesets to recover: %1", local_changes.size());
 
-<<<<<<< HEAD
-        // now that the state of the fresh and local Realms are identical,
-        // reset the local sync history and steal the fresh Realm's ident
-        history_local.set_client_reset_adjustments(wt_local->get_version(), client_file_ident, fresh_server_version,
-                                                   BinaryData());
-
-        int64_t subscription_version = 0;
-        if (sub_store) {
-            subscription_version = sub_store->set_active_as_latest(*wt_local);
-        }
-
-        wt_local->commit_and_continue_as_read();
-        if (did_recover_out) {
-            *did_recover_out = false;
-        }
-        on_flx_version_complete(subscription_version);
-
-        VersionID new_version_local = wt_local->get_version_of_current_transaction();
-        logger.info(util::LogCategory::reset,
-                    "perform_client_reset_diff is done: old_version = (version: %1, index: %2), "
-                    "new_version = (version: %3, index: %4)",
-                    old_version_local.version, old_version_local.index, new_version_local.version,
-                    new_version_local.index);
-        return LocalVersionIDs{old_version_local, new_version_local};
-    }
-
-    auto remake_active_subscription = [&]() {
-        if (!sub_store) {
-            return;
-        }
-        auto subs = sub_store->get_active();
-        int64_t before_version = subs.version();
-        auto mut_subs = subs.make_mutable_copy();
-        mut_subs.update_state(sync::SubscriptionSet::State::Complete);
-        auto sub = std::move(mut_subs).commit();
-        on_flx_version_complete(sub.version());
-        logger.info(util::LogCategory::reset,
-                    "Recreated the active subscription set in the complete state (%1 -> %2)", before_version,
-                    sub.version());
-    };
-
-    auto frozen_pre_local_state = db_local.start_frozen();
-    auto local_changes = history_local.get_local_changes(wt_local->get_version());
-    logger.info("Local changesets to recover: %1", local_changes.size());
-
-    auto wt_remote = db_remote.start_write();
-=======
         tr_remote = db_remote.start_write();
         recovered = process_recovered_changesets(*tr_remote, *frozen_pre_local_state, logger, local_changes);
     }
@@ -660,7 +613,6 @@
 
     // transform the local Realm such that all public tables become identical to the remote Realm
     transfer_group(*tr_remote, *wt_local, logger, false);
->>>>>>> 7227d6a4
 
     // now that the state of the fresh and local Realms are identical,
     // reset the local sync history and steal the fresh Realm's ident
@@ -681,15 +633,9 @@
     on_flx_version_complete(subscription_version);
 
     VersionID new_version_local = wt_local->get_version_of_current_transaction();
-<<<<<<< HEAD
     logger.info(util::LogCategory::reset,
-                "perform_client_reset_diff is done, old_version.version = %1, "
-                "old_version.index = %2, new_version.version = %3, "
-                "new_version.index = %4",
-=======
-    logger.info("perform_client_reset_diff is done: old_version = (version: %1, index: %2), "
+                "perform_client_reset_diff is done: old_version = (version: %1, index: %2), "
                 "new_version = (version: %3, index: %4)",
->>>>>>> 7227d6a4
                 old_version_local.version, old_version_local.index, new_version_local.version,
                 new_version_local.index);
 
