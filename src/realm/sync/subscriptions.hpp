--- conflicted
+++ resolved
@@ -38,13 +38,10 @@
 // send to the server in a QUERY or IDENT message.
 class Subscription {
 public:
-<<<<<<< HEAD
     Subscription();
-=======
     // Returns the unique ID for this subscription.
     ObjectId id() const;
 
->>>>>>> bd4ace28
     // Returns the timestamp of when this subscription was originally created.
     Timestamp created_at() const;
 
