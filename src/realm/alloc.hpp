﻿/*************************************************************************
 *
 * Copyright 2016 Realm Inc.
 *
 * Licensed under the Apache License, Version 2.0 (the "License");
 * you may not use this file except in compliance with the License.
 * You may obtain a copy of the License at
 *
 * http://www.apache.org/licenses/LICENSE-2.0
 *
 * Unless required by applicable law or agreed to in writing, software
 * distributed under the License is distributed on an "AS IS" BASIS,
 * WITHOUT WARRANTIES OR CONDITIONS OF ANY KIND, either express or implied.
 * See the License for the specific language governing permissions and
 * limitations under the License.
 *
 **************************************************************************/

#ifndef REALM_ALLOC_HPP
#define REALM_ALLOC_HPP

#include <cstdint>
#include <cstddef>
#include <atomic>

#include <realm/util/features.h>
#include <realm/util/terminate.hpp>
#include <realm/util/assert.hpp>
#include <realm/util/file.hpp>
#include <realm/exceptions.hpp>
#include <realm/util/safe_int_ops.hpp>
#include <realm/node_header.hpp>
#include <realm/util/file_mapper.hpp>

// Temporary workaround for
// https://developercommunity.visualstudio.com/content/problem/994075/64-bit-atomic-load-ices-cl-1924-with-o2-ob1.html
#if defined REALM_ARCHITECTURE_X86_32 && defined REALM_WINDOWS
#define REALM_WORKAROUND_MSVC_BUG REALM_NOINLINE
#else
#define REALM_WORKAROUND_MSVC_BUG
#endif

namespace realm {

class Allocator;

using ref_type = size_t;

int_fast64_t from_ref(ref_type) noexcept;
ref_type to_ref(int_fast64_t) noexcept;
int64_t to_int64(size_t value) noexcept;

class MemRef {
public:
    MemRef() noexcept;
    ~MemRef() noexcept;

    MemRef(char* addr, ref_type ref, Allocator& alloc) noexcept;
    MemRef(ref_type ref, Allocator& alloc) noexcept;

    char* get_addr() const;
    ref_type get_ref() const;
    void set_ref(ref_type ref);
    void set_addr(char* addr);

private:
    char* m_addr;
    ref_type m_ref;
#if REALM_ENABLE_MEMDEBUG
    // Allocator that created m_ref. Used to verify that the ref is valid whenever you call
    // get_ref()/get_addr and that it e.g. has not been free'ed
    const Allocator* m_alloc = nullptr;
#endif
};


/// The common interface for Realm allocators.
///
/// A Realm allocator must associate a 'ref' to each allocated
/// object and be able to efficiently map any 'ref' to the
/// corresponding memory address. The 'ref' is an integer and it must
/// always be divisible by 8. Also, a value of zero is used to
/// indicate a null-reference, and must therefore never be returned by
/// Allocator::alloc().
///
/// The purpose of the 'refs' is to decouple the memory reference from
/// the actual address and thereby allowing objects to be relocated in
/// memory without having to modify stored references.
///
/// \sa SlabAlloc
class Allocator {
public:
    /// The specified size must be divisible by 8, and must not be
    /// zero.
    ///
    /// \throw std::bad_alloc If insufficient memory was available.
    MemRef alloc(size_t size);

    /// Calls do_realloc().
    ///
    /// Note: The underscore has been added because the name `realloc`
    /// would conflict with a macro on the Windows platform.
    MemRef realloc_(ref_type, const char* addr, size_t old_size, size_t new_size);

    /// Calls do_free().
    ///
    /// Note: The underscore has been added because the name `free
    /// would conflict with a macro on the Windows platform.
    void free_(ref_type, const char* addr) noexcept;

    /// Shorthand for free_(mem.get_ref(), mem.get_addr()).
    void free_(MemRef mem) noexcept;

    /// Calls do_translate().
    char* translate(ref_type ref) const noexcept;

    /// Returns true if, and only if the object at the specified 'ref'
    /// is in the immutable part of the memory managed by this
    /// allocator. The method by which some objects become part of the
    /// immuatble part is entirely up to the class that implements
    /// this interface.
    bool is_read_only(ref_type) const noexcept;

    void set_read_only(bool ro)
    {
        m_is_read_only = ro;
    }
    /// Returns a simple allocator that can be used with free-standing
    /// Realm objects (such as a free-standing table). A
    /// free-standing object is one that is not part of a Group, and
    /// therefore, is not part of an actual database.
    static Allocator& get_default() noexcept;

    virtual ~Allocator() noexcept;

    // Disable copying. Copying an allocator can produce double frees.
    Allocator(const Allocator&) = delete;
    Allocator& operator=(const Allocator&) = delete;

    virtual void verify() const = 0;

#ifdef REALM_DEBUG
    /// Terminate the program precisely when the specified 'ref' is
    /// freed (or reallocated). You can use this to detect whether the
    /// ref is freed (or reallocated), and even to get a stacktrace at
    /// the point where it happens. Call watch(0) to stop watching
    /// that ref.
    void watch(ref_type ref)
    {
        m_debug_watch = ref;
    }
#endif

    struct MappedFile;

protected:
    constexpr static int section_shift = 26;

    std::atomic<size_t> m_baseline; // Separation line between immutable and mutable refs.

    ref_type m_debug_watch = 0;

    // The following logically belongs in the slab allocator, but is placed
    // here to optimize a critical path:

    // The ref translation splits the full ref-space (both below and above baseline)
    // into equal chunks.
    struct RefTranslation {
        char* mapping_addr = nullptr;
        std::atomic<size_t> lowest_possible_xover_offset = 0;

        // member 'xover_mapping_addr' is used for memory synchronization of the fields
        // 'xover_mapping_base' and 'xover_encrypted_mapping'. It also imposes an ordering
        // on 'lowest_possible_xover_offset' such that once a non-null value of 'xover_mapping_addr'
        // has been acquired, 'lowest_possible_xover_offset' will never change.
        std::atomic<char*> xover_mapping_addr = nullptr;
        size_t xover_mapping_base = 0;
#if REALM_ENABLE_ENCRYPTION
        util::EncryptedFileMapping* encrypted_mapping = nullptr;
        util::EncryptedFileMapping* xover_encrypted_mapping = nullptr;
#endif
        explicit RefTranslation(char* addr)
            : mapping_addr(addr)
        {
        }
        RefTranslation() = default;
        RefTranslation& operator=(const RefTranslation& from)
        {
            if (&from != this) {
                mapping_addr = from.mapping_addr;
#if REALM_ENABLE_ENCRYPTION
                encrypted_mapping = from.encrypted_mapping;
#endif
                const auto local_xover_mapping_addr = from.xover_mapping_addr.load(std::memory_order_acquire);

                // This must be loaded after xover_mapping_addr to ensure it isn't stale.
                lowest_possible_xover_offset.store(from.lowest_possible_xover_offset, std::memory_order_relaxed);

                if (local_xover_mapping_addr) {
                    xover_mapping_base = from.xover_mapping_base;
#if REALM_ENABLE_ENCRYPTION
                    xover_encrypted_mapping = from.xover_encrypted_mapping;
#endif
                    xover_mapping_addr.store(local_xover_mapping_addr, std::memory_order_release);
                }
            }
            return *this;
        }
    };
    // This pointer may be changed concurrently with access, so make sure it is
    // atomic!
    std::atomic<RefTranslation*> m_ref_translation_ptr;

    /// The specified size must be divisible by 8, and must not be
    /// zero.
    ///
    /// \throw std::bad_alloc If insufficient memory was available.
    virtual MemRef do_alloc(const size_t size) = 0;

    /// The specified size must be divisible by 8, and must not be
    /// zero.
    ///
    /// The default version of this function simply allocates a new
    /// chunk of memory, copies over the old contents, and then frees
    /// the old chunk.
    ///
    /// \throw std::bad_alloc If insufficient memory was available.
    virtual MemRef do_realloc(ref_type, char* addr, size_t old_size, size_t new_size) = 0;

    /// Release the specified chunk of memory.
    virtual void do_free(ref_type, char* addr) = 0;

    /// Map the specified \a ref to the corresponding memory
    /// address. Note that if is_read_only(ref) returns true, then the
    /// referenced object is to be considered immutable, and it is
    /// then entirely the responsibility of the caller that the memory
    /// is not modified by way of the returned memory pointer.
    virtual char* do_translate(ref_type ref) const noexcept = 0;
    char* translate_critical(RefTranslation*, ref_type ref) const noexcept;
    char* translate_less_critical(RefTranslation*, ref_type ref) const noexcept;
    virtual void get_or_add_xover_mapping(RefTranslation&, size_t, size_t, size_t) = 0;
    Allocator() noexcept;
    size_t get_section_index(size_t pos) const noexcept;
    inline size_t get_section_base(size_t index) const noexcept;


    // The following counters are used to ensure accessor refresh,
    // and allows us to report many errors related to attempts to
    // access data which is no longer current.
    //
    // * storage_versioning: monotonically increasing counter
    //   bumped whenever the underlying storage layout is changed,
    //   or if the owning accessor have been detached.
    // * content_versioning: monotonically increasing counter
    //   bumped whenever the data is changed. Used to detect
    //   if queries are stale.
    // * instance_versioning: monotonically increasing counter
    //   used to detect if the allocator (and owning structure, e.g. Table)
    //   is recycled. Mismatch on this counter will cause accesors
    //   lower in the hierarchy to throw if access is attempted.
    std::atomic<uint_fast64_t> m_content_versioning_counter;

    std::atomic<uint_fast64_t> m_storage_versioning_counter;

    std::atomic<uint_fast64_t> m_instance_versioning_counter;

    inline uint_fast64_t get_storage_version(uint64_t instance_version)
    {
        if (instance_version != m_instance_versioning_counter) {
            throw LogicError(LogicError::detached_accessor);
        }
        return m_storage_versioning_counter.load(std::memory_order_acquire);
    }

    inline uint_fast64_t get_storage_version()
    {
        return m_storage_versioning_counter.load(std::memory_order_acquire);
    }

    inline void bump_storage_version() noexcept
    {
        m_storage_versioning_counter.fetch_add(1, std::memory_order_acq_rel);
    }

    REALM_WORKAROUND_MSVC_BUG inline uint_fast64_t get_content_version() noexcept
    {
        return m_content_versioning_counter.load(std::memory_order_acquire);
    }

    inline uint_fast64_t bump_content_version() noexcept
    {
        return m_content_versioning_counter.fetch_add(1, std::memory_order_acq_rel) + 1;
    }

    REALM_WORKAROUND_MSVC_BUG inline uint_fast64_t get_instance_version() noexcept
    {
        return m_instance_versioning_counter.load(std::memory_order_relaxed);
    }

    inline void bump_instance_version() noexcept
    {
        m_instance_versioning_counter.fetch_add(1, std::memory_order_relaxed);
    }

private:
    bool m_is_read_only = false; // prevent any alloc or free operations

    friend class Table;
    friend class ClusterTree;
    friend class Group;
    friend class WrappedAllocator;
    friend class Obj;
    friend class CollectionBase;
<<<<<<< HEAD
=======
    friend class Dictionary;
>>>>>>> 3a611575
};


class WrappedAllocator : public Allocator {
public:
    WrappedAllocator(Allocator& underlying_allocator)
        : m_alloc(&underlying_allocator)
    {
        m_baseline.store(m_alloc->m_baseline, std::memory_order_relaxed);
        m_debug_watch = 0;
        m_ref_translation_ptr.store(m_alloc->m_ref_translation_ptr);
    }

    ~WrappedAllocator()
    {
    }

    void switch_underlying_allocator(Allocator& underlying_allocator)
    {
        m_alloc = &underlying_allocator;
        m_baseline.store(m_alloc->m_baseline, std::memory_order_relaxed);
        m_debug_watch = 0;
        m_ref_translation_ptr.store(m_alloc->m_ref_translation_ptr);
    }

    void update_from_underlying_allocator(bool writable)
    {
        switch_underlying_allocator(*m_alloc);
        set_read_only(!writable);
    }

protected:
    void get_or_add_xover_mapping(RefTranslation& txl, size_t index, size_t offset, size_t size) override
    {
        m_alloc->get_or_add_xover_mapping(txl, index, offset, size);
    }

private:
    Allocator* m_alloc;
    MemRef do_alloc(const size_t size) override
    {
        auto result = m_alloc->do_alloc(size);
        bump_storage_version();
        m_baseline.store(m_alloc->m_baseline, std::memory_order_relaxed);
        m_ref_translation_ptr.store(m_alloc->m_ref_translation_ptr);
        return result;
    }
    virtual MemRef do_realloc(ref_type ref, char* addr, size_t old_size, size_t new_size) override
    {
        auto result = m_alloc->do_realloc(ref, addr, old_size, new_size);
        bump_storage_version();
        m_baseline.store(m_alloc->m_baseline, std::memory_order_relaxed);
        m_ref_translation_ptr.store(m_alloc->m_ref_translation_ptr);
        return result;
    }

    virtual void do_free(ref_type ref, char* addr) noexcept override
    {
        return m_alloc->do_free(ref, addr);
    }

    virtual char* do_translate(ref_type ref) const noexcept override
    {
        return m_alloc->translate(ref);
    }

    virtual void verify() const override
    {
        m_alloc->verify();
    }
};


// Implementation:

inline int_fast64_t from_ref(ref_type v) noexcept
{
    // Check that v is divisible by 8 (64-bit aligned).
    REALM_ASSERT_DEBUG(v % 8 == 0);

    static_assert(std::is_same<ref_type, size_t>::value,
                  "If ref_type changes, from_ref and to_ref should probably be updated");

    // Make sure that we preserve the bit pattern of the ref_type (without sign extension).
    return int_fast64_t(uint_fast64_t(v));
}

inline ref_type to_ref(int_fast64_t v) noexcept
{
    // Check that v is divisible by 8 (64-bit aligned).
    REALM_ASSERT_DEBUG(v % 8 == 0);

    // C++11 standard, paragraph 4.7.2 [conv.integral]:
    // If the destination type is unsigned, the resulting value is the least unsigned integer congruent to the source
    // integer (modulo 2n where n is the number of bits used to represent the unsigned type). [ Note: In a two's
    // complement representation, this conversion is conceptual and there is no change in the bit pattern (if there is
    // no truncation). - end note ]
    static_assert(std::is_unsigned<ref_type>::value,
                  "If ref_type changes, from_ref and to_ref should probably be updated");
    return ref_type(v);
}

inline int64_t to_int64(size_t value) noexcept
{
    //    FIXME: Enable once we get clang warning flags correct
    //    REALM_ASSERT_DEBUG(value <= std::numeric_limits<int64_t>::max());
    return static_cast<int64_t>(value);
}


inline MemRef::MemRef() noexcept
    : m_addr(nullptr)
    , m_ref(0)
{
}

inline MemRef::~MemRef() noexcept
{
}

inline MemRef::MemRef(char* addr, ref_type ref, Allocator& alloc) noexcept
    : m_addr(addr)
    , m_ref(ref)
{
    static_cast<void>(alloc);
#if REALM_ENABLE_MEMDEBUG
    m_alloc = &alloc;
#endif
}

inline MemRef::MemRef(ref_type ref, Allocator& alloc) noexcept
    : m_addr(alloc.translate(ref))
    , m_ref(ref)
{
    static_cast<void>(alloc);
#if REALM_ENABLE_MEMDEBUG
    m_alloc = &alloc;
#endif
}

inline char* MemRef::get_addr() const
{
#if REALM_ENABLE_MEMDEBUG
    // Asserts if the ref has been freed
    m_alloc->translate(m_ref);
#endif
    return m_addr;
}

inline ref_type MemRef::get_ref() const
{
#if REALM_ENABLE_MEMDEBUG
    // Asserts if the ref has been freed
    m_alloc->translate(m_ref);
#endif
    return m_ref;
}

inline void MemRef::set_ref(ref_type ref)
{
#if REALM_ENABLE_MEMDEBUG
    // Asserts if the ref has been freed
    m_alloc->translate(ref);
#endif
    m_ref = ref;
}

inline void MemRef::set_addr(char* addr)
{
    m_addr = addr;
}

inline MemRef Allocator::alloc(size_t size)
{
    if (m_is_read_only)
        throw realm::LogicError(realm::LogicError::wrong_transact_state);
    return do_alloc(size);
}

inline MemRef Allocator::realloc_(ref_type ref, const char* addr, size_t old_size, size_t new_size)
{
#ifdef REALM_DEBUG
    if (ref == m_debug_watch)
        REALM_TERMINATE("Allocator watch: Ref was reallocated");
#endif
    if (m_is_read_only)
        throw realm::LogicError(realm::LogicError::wrong_transact_state);
    return do_realloc(ref, const_cast<char*>(addr), old_size, new_size);
}

inline void Allocator::free_(ref_type ref, const char* addr) noexcept
{
#ifdef REALM_DEBUG
    if (ref == m_debug_watch)
        REALM_TERMINATE("Allocator watch: Ref was freed");
#endif
    REALM_ASSERT(!m_is_read_only);

    return do_free(ref, const_cast<char*>(addr));
}

inline void Allocator::free_(MemRef mem) noexcept
{
    free_(mem.get_ref(), mem.get_addr());
}

inline size_t Allocator::get_section_base(size_t index) const noexcept
{
    return index << section_shift; // 64MB chunks
}

inline size_t Allocator::get_section_index(size_t pos) const noexcept
{
    return pos >> section_shift; // 64Mb chunks
}

inline bool Allocator::is_read_only(ref_type ref) const noexcept
{
    REALM_ASSERT_DEBUG(ref != 0);
    // REALM_ASSERT_DEBUG(m_baseline != 0); // Attached SlabAlloc
    return ref < m_baseline.load(std::memory_order_relaxed);
}

inline Allocator::Allocator() noexcept
{
    m_content_versioning_counter = 0;
    m_storage_versioning_counter = 0;
    m_instance_versioning_counter = 0;
    m_ref_translation_ptr = nullptr;
}

inline Allocator::~Allocator() noexcept
{
}

// performance critical part of the translation process. Less critical code is in translate_less_critical.
inline char* Allocator::translate_critical(RefTranslation* ref_translation_ptr, ref_type ref) const noexcept
{
    size_t idx = get_section_index(ref);
    RefTranslation& txl = ref_translation_ptr[idx];
    size_t offset = ref - get_section_base(idx);
    size_t lowest_possible_xover_offset = txl.lowest_possible_xover_offset.load(std::memory_order_relaxed);
    if (REALM_LIKELY(offset < lowest_possible_xover_offset)) {
        // the lowest possible xover offset may grow concurrently, but that will not affect this code path
        char* addr = txl.mapping_addr + offset;
#if REALM_ENABLE_ENCRYPTION
        realm::util::encryption_read_barrier(addr, NodeHeader::header_size, txl.encrypted_mapping,
                                             NodeHeader::get_byte_size_from_header);
#endif
        return addr;
    }
    else {
        // the lowest possible xover offset may grow concurrently, but that will be handled inside the call
        return translate_less_critical(ref_translation_ptr, ref);
    }
}

inline char* Allocator::translate(ref_type ref) const noexcept
{
    auto ref_translation_ptr = m_ref_translation_ptr.load(std::memory_order_acquire);
    if (REALM_LIKELY(ref_translation_ptr)) {
        return translate_critical(ref_translation_ptr, ref);
    }
    else {
        return do_translate(ref);
    }
}


} // namespace realm

#endif // REALM_ALLOC_HPP<|MERGE_RESOLUTION|>--- conflicted
+++ resolved
@@ -311,10 +311,7 @@
     friend class WrappedAllocator;
     friend class Obj;
     friend class CollectionBase;
-<<<<<<< HEAD
-=======
     friend class Dictionary;
->>>>>>> 3a611575
 };
 
 
