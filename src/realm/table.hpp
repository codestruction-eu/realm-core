/*************************************************************************
 *
 * Copyright 2016 Realm Inc.
 *
 * Licensed under the Apache License, Version 2.0 (the "License");
 * you may not use this file except in compliance with the License.
 * You may obtain a copy of the License at
 *
 * http://www.apache.org/licenses/LICENSE-2.0
 *
 * Unless required by applicable law or agreed to in writing, software
 * distributed under the License is distributed on an "AS IS" BASIS,
 * WITHOUT WARRANTIES OR CONDITIONS OF ANY KIND, either express or implied.
 * See the License for the specific language governing permissions and
 * limitations under the License.
 *
 **************************************************************************/

#ifndef REALM_TABLE_HPP
#define REALM_TABLE_HPP

#include "external/mpark/variant.hpp"
#include <algorithm>
#include <map>
#include <utility>
#include <typeinfo>
#include <memory>
#include <mutex>

#include <realm/util/features.h>
#include <realm/util/function_ref.hpp>
#include <realm/util/thread.hpp>
#include <realm/table_ref.hpp>
#include <realm/spec.hpp>
#include <realm/query.hpp>
#include <realm/cluster_tree.hpp>
#include <realm/keys.hpp>
#include <realm/global_key.hpp>

// Only set this to one when testing the code paths that exercise object ID
// hash collisions. It artificially limits the "optimistic" local ID to use
// only the lower 15 bits of the ID rather than the lower 63 bits, making it
// feasible to generate collisions within reasonable time.
#define REALM_EXERCISE_OBJECT_ID_COLLISION 0

namespace realm {

class BacklinkColumn;
template <class>
class BacklinkCount;
class ColKeys;
template <class>
class Columns;
class DictionaryLinkValues;
struct GlobalKey;
class Group;
class LinkChain;
class SearchIndex;
class SortDescriptor;
class StringIndex;
class Subexpr;
template <class>
class SubQuery;
class TableView;

struct Link {};
typedef Link BackLink;


namespace _impl {
class TableFriend;
}
namespace util {
class Logger;
}
namespace query_parser {
class Arguments;
class KeyPathMapping;
class ParserDriver;
} // namespace query_parser

enum class ExpressionComparisonType : unsigned char {
    Any,
    All,
    None,
};

class Table {
public:
    /// The type of tables supported by a realm.
    /// Note: Any change to this enum is a file-format breaking change.
    /// Note: Enumeration value assignments must be kept in sync with
    /// <realm/object-store/object_schema.hpp>.
    enum class Type : uint8_t { TopLevel = 0, Embedded = 0x1, TopLevelAsymmetric = 0x2 };
    constexpr static uint8_t table_type_mask = 0x3;

    /// Construct a new freestanding top-level table with static
    /// lifetime. For debugging only.
    Table(Allocator& = Allocator::get_default());

    /// Construct a copy of the specified table as a new freestanding
    /// top-level table with static lifetime. For debugging only.
    Table(const Table&, Allocator& = Allocator::get_default());

    ~Table() noexcept;

    Allocator& get_alloc() const;

    /// Get the name of this table, if it has one. Only group-level tables have
    /// names. For a table of any other kind, this function returns the empty
    /// string.
    StringData get_name() const noexcept;

    // Get table name with class prefix removed
    StringData get_class_name() const noexcept;

    const char* get_state() const noexcept;

    /// If this table is a group-level table, the parent group is returned,
    /// otherwise null is returned.
    Group* get_parent_group() const noexcept;


    Replication* get_repl() const noexcept
    {
        return *m_repl;
    }

    // Whether or not elements can be null.
    bool is_nullable(ColKey col_key) const;

    // Whether or not the column is a list.
    bool is_list(ColKey col_key) const;

    //@{
    /// Conventience functions for inspecting the dynamic table type.
    ///
    bool is_embedded() const noexcept;   // true if table holds embedded objects
    bool is_asymmetric() const noexcept; // true if table is asymmetric
    Type get_table_type() const noexcept;
    size_t get_column_count() const noexcept;
    DataType get_column_type(ColKey column_key) const;
    StringData get_column_name(ColKey column_key) const;
    StringData get_column_name(StableIndex) const;
    ColumnAttrMask get_column_attr(ColKey column_key) const noexcept;
    DataType get_dictionary_key_type(ColKey column_key) const noexcept;
    ColKey get_column_key(StringData name) const noexcept;
    ColKey get_column_key(StableIndex) const noexcept;
    ColKeys get_column_keys() const;
    typedef util::Optional<std::pair<ConstTableRef, ColKey>> BacklinkOrigin;
    BacklinkOrigin find_backlink_origin(StringData origin_table_name, StringData origin_col_name) const noexcept;
    BacklinkOrigin find_backlink_origin(ColKey backlink_col) const noexcept;
    std::vector<std::pair<TableKey, ColKey>> get_incoming_link_columns() const noexcept;
    //@}

    // Primary key columns
    ColKey get_primary_key_column() const;
    void set_primary_key_column(ColKey col);
    void validate_primary_column();

    //@{
    /// Convenience functions for manipulating the dynamic table type.
    ///
    static const size_t max_column_name_length = 63;
    static const uint64_t max_num_columns = 0xFFFFUL; // <-- must be power of two -1

    // Add column holding primitive values. The optional CollectionType specifies if the
    // property is a collection. If collection type is not specified, the property is a single value.
    // If the vector contains a value - eg. CollectionType::Dictionary, the property is a dictionary
    // of the type specified.
    ColKey add_column(DataType type, StringData name, bool nullable = false, std::optional<CollectionType> = {},
                      DataType key_type = type_String);
    // As above, but the values are links to objects in the target table.
    ColKey add_column(Table& target, StringData name, std::optional<CollectionType> = {},
                      DataType key_type = type_String);

    // Map old functions to the more general interface above
    ColKey add_column_list(DataType type, StringData name, bool nullable = false)
    {
        return add_column(type, name, nullable, {CollectionType::List});
    }
    ColKey add_column_list(Table& target, StringData name)
    {
        return add_column(target, name, {CollectionType::List});
    }
    ColKey add_column_set(DataType type, StringData name, bool nullable = false)
    {
        return add_column(type, name, nullable, {CollectionType::Set});
    }
    ColKey add_column_set(Table& target, StringData name)
    {
        return add_column(target, name, {CollectionType::Set});
    }
    ColKey add_column_dictionary(DataType type, StringData name, bool nullable = false,
                                 DataType key_type = type_String)
    {
        return add_column(type, name, nullable, {CollectionType::Dictionary}, key_type);
    }
    ColKey add_column_dictionary(Table& target, StringData name, DataType key_type = type_String)
    {
        return add_column(target, name, {CollectionType::Dictionary}, key_type);
    }

    CollectionType get_collection_type(ColKey col_key) const;

    void remove_column(ColKey col_key);
    void rename_column(ColKey col_key, StringData new_name);
    bool valid_column(ColKey col_key) const noexcept;
    void check_column(ColKey col_key) const
    {
        if (REALM_UNLIKELY(!valid_column(col_key)))
            throw InvalidColumnKey();
    }
    // Change the type of a table. Only allowed to switch to/from TopLevel from/to Embedded.
    void set_table_type(Type new_type, bool handle_backlinks = false);
    //@}

    /// True for `col_type_Link` and `col_type_LinkList`.
    static bool is_link_type(ColumnType) noexcept;

    //@{

    /// has_search_index() returns true if, and only if a search index has been
    /// added to the specified column. Rather than throwing, it returns false if
    /// the table accessor is detached or the specified index is out of range.
    ///
    /// add_search_index() adds a search index to the specified column of the
    /// table. It has no effect if a search index has already been added to the
    /// specified column (idempotency).
    ///
    /// remove_search_index() removes the search index from the specified column
    /// of the table. It has no effect if the specified column has no search
    /// index. The search index cannot be removed from the primary key of a
    /// table.
    ///
    /// \param col_key The key of a column of the table.

    IndexType search_index_type(ColKey col_key) const noexcept;
    bool has_search_index(ColKey col_key) const noexcept
    {
        return search_index_type(col_key) == IndexType::General;
    }
    void add_search_index(ColKey col_key, IndexType type = IndexType::General);
    void add_fulltext_index(ColKey col_key)
    {
        add_search_index(col_key, IndexType::Fulltext);
    }
    void remove_search_index(ColKey col_key);

    void enumerate_string_column(ColKey col_key);
    bool is_enumerated(ColKey col_key) const noexcept;
    bool contains_unique_values(ColKey col_key) const;

    //@}

    /// If the specified column is optimized to store only unique values, then
    /// this function returns the number of unique values currently
    /// stored. Otherwise it returns zero. This function is mainly intended for
    /// debugging purposes.
    size_t get_num_unique_values(ColKey col_key) const;

    template <class T>
    Columns<T> column(ColKey col_key, util::Optional<ExpressionComparisonType> = util::none) const;
    template <class T>
    Columns<T> column(const Table& origin, ColKey origin_col_key) const;

    // BacklinkCount is a total count per row and therefore not attached to a specific column
    template <class T>
    BacklinkCount<T> get_backlink_count() const;

    template <class T>
    SubQuery<T> column(ColKey col_key, Query subquery) const;
    template <class T>
    SubQuery<T> column(const Table& origin, ColKey origin_col_key, Query subquery) const;

    // Table size and deletion
    bool is_empty() const noexcept;
    size_t size() const noexcept
    {
        return m_clusters.size();
    }
    size_t nb_unresolved() const noexcept
    {
        return m_tombstones ? m_tombstones->size() : 0;
    }

    //@{

    /// Object handling.

    enum class UpdateMode { never, changed, all };

    // Create an object with key. If the key is omitted, a key will be generated by the system
    Obj create_object(ObjKey key = {}, const FieldValues& = {});
    // Create an object with specific GlobalKey - or return already existing object
    // Potential tombstone will be resurrected
    Obj create_object(GlobalKey object_id, const FieldValues& = {});
    // Create an object with primary key. If an object with the given primary key already exists, it
    // will be returned and did_create (if supplied) will be set to false.
    // Potential tombstone will be resurrected
    Obj create_object_with_primary_key(const Mixed& primary_key, FieldValues&&, UpdateMode mode = UpdateMode::all,
                                       bool* did_create = nullptr);
    Obj create_object_with_primary_key(const Mixed& primary_key, bool* did_create = nullptr)
    {
        return create_object_with_primary_key(primary_key, {{}}, UpdateMode::all, did_create);
    }
    // Return key for existing object or return null key.
    ObjKey find_primary_key(Mixed value) const;
    // Return ObjKey for object identified by id. If objects does not exist, return null key
    // Important: This function must not be called for tables with primary keys.
    ObjKey get_objkey(GlobalKey id) const;
    // Return key for existing object or return unresolved key.
    // Important: This is to be used ONLY by the Sync client. SDKs should NEVER
    // observe an unresolved key. Ever.
    ObjKey get_objkey_from_primary_key(const Mixed& primary_key);
    // Return key for existing object or return unresolved key.
    // Important: This is to be used ONLY by the Sync client. SDKs should NEVER
    // observe an unresolved key. Ever.
    // Important (2): This function must not be called for tables with primary keys.
    ObjKey get_objkey_from_global_key(GlobalKey key);
    /// Create a number of objects and add corresponding keys to a vector
    void create_objects(size_t number, std::vector<ObjKey>& keys);
    /// Create a number of objects with keys supplied
    void create_objects(const std::vector<ObjKey>& keys);
    /// Does the key refer to an object within the table?
    bool is_valid(ObjKey key) const noexcept
    {
        return key && m_clusters.is_valid(key);
    }
    GlobalKey get_object_id(ObjKey key) const;
    Obj get_object(ObjKey key) const
    {
        REALM_ASSERT(!key.is_unresolved());
        return m_clusters.get(key);
    }
    Obj try_get_object(ObjKey key) const noexcept
    {
        return m_clusters.try_get_obj(key);
    }
    Obj get_object(size_t ndx) const
    {
        return m_clusters.get(ndx);
    }
    // Get object based on primary key
    Obj get_object_with_primary_key(Mixed pk) const;
    // Get primary key based on ObjKey
    Mixed get_primary_key(ObjKey key) const;
    // Get logical index for object. This function is not very efficient
    size_t get_object_ndx(ObjKey key) const noexcept
    {
        return m_clusters.get_ndx(key);
    }

    void dump_objects();

    bool traverse_clusters(ClusterTree::TraverseFunction func) const
    {
        return m_clusters.traverse(func);
    }

    /// remove_object() removes the specified object from the table.
    /// Any links from the specified object into objects residing in an embedded
    /// table will cause those objects to be deleted as well, and so on recursively.
    void remove_object(ObjKey key);
    /// remove_object_recursive() will delete linked rows if the removed link was the
    /// last one holding on to the row in question. This will be done recursively.
    void remove_object_recursive(ObjKey key);
    // Invalidate object. To be used by the Sync client.
    // - turns the object into a tombstone if links exist
    // - otherwise works just as remove_object()
    ObjKey invalidate_object(ObjKey key);
    // Remove several objects
    void batch_erase_objects(std::vector<ObjKey>& keys);
    Obj try_get_tombstone(ObjKey key) const
    {
        REALM_ASSERT(key.is_unresolved());
        REALM_ASSERT(m_tombstones);
        return m_tombstones->try_get_obj(key);
    }

    void clear();
    using Iterator = ClusterTree::Iterator;
    Iterator begin() const;
    Iterator end() const;
    void remove_object(const Iterator& it)
    {
        remove_object(it->get_key());
    }
    //@}


    TableRef get_link_target(ColKey column_key) noexcept;
    ConstTableRef get_link_target(ColKey column_key) const noexcept;

    static const size_t max_string_size = 0xFFFFF8 - Array::header_size - 1;
    static const size_t max_binary_size = 0xFFFFF8 - Array::header_size;

    static constexpr int_fast64_t max_integer = std::numeric_limits<int64_t>::max();
    static constexpr int_fast64_t min_integer = std::numeric_limits<int64_t>::min();

    /// Only group-level unordered tables can be used as origins or targets of
    /// links.
    bool is_group_level() const noexcept;

    /// A Table accessor obtained from a frozen transaction is also frozen.
    bool is_frozen() const noexcept
    {
        return m_is_frozen;
    }

    /// If this table is a group-level table, then this function returns the
    /// index of this table within the group. Otherwise it returns realm::npos.
    size_t get_index_in_group() const noexcept;
    TableKey get_key() const noexcept;

    uint64_t allocate_sequence_number();
    // Used by upgrade
    void set_sequence_number(uint64_t seq);
    void set_collision_map(ref_type ref);
    // Used for testing purposes.
    void set_col_key_sequence_number(uint64_t seq);

    // Get the key of this table directly, without needing a Table accessor.
    static TableKey get_key_direct(Allocator& alloc, ref_type top_ref);

    // Aggregate functions
    size_t count_int(ColKey col_key, int64_t value) const;
    size_t count_string(ColKey col_key, StringData value) const;
    size_t count_float(ColKey col_key, float value) const;
    size_t count_double(ColKey col_key, double value) const;
    size_t count_decimal(ColKey col_key, Decimal128 value) const;

    // Aggregates return nullopt if the operation is not supported on the given column
    // Everything but `sum` returns `some(null)` if there are no non-null values
    // Sum returns `some(0)` if there are no non-null values.
    std::optional<Mixed> sum(ColKey col_key) const;
    std::optional<Mixed> min(ColKey col_key, ObjKey* = nullptr) const;
    std::optional<Mixed> max(ColKey col_key, ObjKey* = nullptr) const;
    std::optional<Mixed> avg(ColKey col_key, size_t* value_count = nullptr) const;

    // Will return pointer to search index accessor. Will return nullptr if no index
    SearchIndex* get_search_index(ColKey col) const noexcept;
    StringIndex* get_string_index(ColKey col) const noexcept;

    template <class T>
    ObjKey find_first(ColKey col_key, T value) const;

    ObjKey find_first_int(ColKey col_key, int64_t value) const;
    ObjKey find_first_bool(ColKey col_key, bool value) const;
    ObjKey find_first_timestamp(ColKey col_key, Timestamp value) const;
    ObjKey find_first_object_id(ColKey col_key, ObjectId value) const;
    ObjKey find_first_float(ColKey col_key, float value) const;
    ObjKey find_first_double(ColKey col_key, double value) const;
    ObjKey find_first_decimal(ColKey col_key, Decimal128 value) const;
    ObjKey find_first_string(ColKey col_key, StringData value) const;
    ObjKey find_first_binary(ColKey col_key, BinaryData value) const;
    ObjKey find_first_null(ColKey col_key) const;
    ObjKey find_first_uuid(ColKey col_key, UUID value) const;

    //    TableView find_all_link(Key target_key);
    TableView find_all_int(ColKey col_key, int64_t value);
    TableView find_all_int(ColKey col_key, int64_t value) const;
    TableView find_all_bool(ColKey col_key, bool value);
    TableView find_all_bool(ColKey col_key, bool value) const;
    TableView find_all_float(ColKey col_key, float value);
    TableView find_all_float(ColKey col_key, float value) const;
    TableView find_all_double(ColKey col_key, double value);
    TableView find_all_double(ColKey col_key, double value) const;
    TableView find_all_string(ColKey col_key, StringData value);
    TableView find_all_string(ColKey col_key, StringData value) const;
    TableView find_all_binary(ColKey col_key, BinaryData value);
    TableView find_all_binary(ColKey col_key, BinaryData value) const;
    TableView find_all_null(ColKey col_key);
    TableView find_all_null(ColKey col_key) const;

    TableView find_all_fulltext(ColKey col_key, StringData value) const;

    TableView get_sorted_view(ColKey col_key, bool ascending = true);
    TableView get_sorted_view(ColKey col_key, bool ascending = true) const;

    TableView get_sorted_view(SortDescriptor order);
    TableView get_sorted_view(SortDescriptor order) const;

    // Report the current content version. This is a 64-bit value which is bumped whenever
    // the content in the table changes.
    uint_fast64_t get_content_version() const noexcept;

    // Report the current instance version. This is a 64-bit value which is bumped
    // whenever the table accessor is recycled.
    uint_fast64_t get_instance_version() const noexcept;

    // Report the current storage version. This is a 64-bit value which is bumped
    // whenever the location in memory of any part of the table changes.
    uint_fast64_t get_storage_version(uint64_t instance_version) const;
    uint_fast64_t get_storage_version() const;
    void bump_storage_version() const noexcept;
    void bump_content_version() const noexcept;

    // Change the nullability of the column identified by col_key.
    // This might result in the creation of a new column and deletion of the old.
    // The column key to use going forward is returned.
    // If the conversion is from nullable to non-nullable, throw_on_null determines
    // the reaction to encountering a null value: If clear, null values will be
    // converted to default values. If set, a 'column_not_nullable' is thrown and the
    // table is unchanged.
    ColKey set_nullability(ColKey col_key, bool nullable, bool throw_on_null);

    // Iterate through (subset of) columns. The supplied function may abort iteration
    // by returning 'IteratorControl::Stop' (early out).
    template <typename Func>
    bool for_each_and_every_column(Func func) const
    {
        for (auto col_key : m_leaf_ndx2colkey) {
            if (!col_key)
                continue;
            if (func(col_key) == IteratorControl::Stop)
                return true;
        }
        return false;
    }
    template <typename Func>
    bool for_each_public_column(Func func) const
    {
        for (auto col_key : m_leaf_ndx2colkey) {
            if (!col_key)
                continue;
            if (col_key.get_type() == col_type_BackLink)
                continue;
            if (func(col_key) == IteratorControl::Stop)
                return true;
        }
        return false;
    }
    template <typename Func>
    bool for_each_backlink_column(Func func) const
    {
        // Could be optimized - to not iterate through all non-backlink columns:
        for (auto col_key : m_leaf_ndx2colkey) {
            if (!col_key)
                continue;
            if (col_key.get_type() != col_type_BackLink)
                continue;
            if (func(col_key) == IteratorControl::Stop)
                return true;
        }
        return false;
    }

private:
    template <class T>
    TableView find_all(ColKey col_key, T value);
    void build_column_mapping();
    ColKey generate_col_key(ColumnType ct, ColumnAttrMask attrs);
    void convert_column(ColKey from, ColKey to, bool throw_on_null);
    template <class F, class T>
    void change_nullability(ColKey from, ColKey to, bool throw_on_null);
    template <class F, class T>
    void change_nullability_list(ColKey from, ColKey to, bool throw_on_null);
    Obj create_linked_object();
    // Change the embedded property of a table. If switching to being embedded, the table must
    // not have a primary key and all objects must have exactly 1 backlink.
    void set_embedded(bool embedded, bool handle_backlinks);
    /// Changes type unconditionally. Called only from Group::do_get_or_add_table()
    void do_set_table_type(Type table_type);

public:
    // mapping between index used in leaf nodes (leaf_ndx) and index used in spec (spec_ndx)
    // as well as the full column key. A leaf_ndx can be obtained directly from the column key
    size_t colkey2spec_ndx(ColKey key) const;
    size_t leaf_ndx2spec_ndx(ColKey::Idx idx) const;
    ColKey::Idx spec_ndx2leaf_ndx(size_t idx) const;
    ColKey leaf_ndx2colkey(ColKey::Idx idx) const;
    ColKey spec_ndx2colkey(size_t ndx) const;

    // Queries
    // Using where(tv) is the new method to perform queries on TableView. The 'tv' can have any order; it does not
    // need to be sorted, and, resulting view retains its order.
    Query where(TableView* tv = nullptr)
    {
        return Query(m_own_ref, tv);
    }

    Query where(TableView* tv = nullptr) const
    {
        return Query(m_own_ref, tv);
    }

    // Perform queries on a Link Collection. The returned Query holds a reference to collection.
    Query where(const ObjList& list) const
    {
        return Query(m_own_ref, list);
    }
    Query where(const DictionaryLinkValues& dictionary_of_links) const;

    Query query(const std::string& query_string,
                const std::vector<mpark::variant<Mixed, std::vector<Mixed>>>& arguments = {}) const;
    Query query(const std::string& query_string, const std::vector<Mixed>& arguments) const;
    Query query(const std::string& query_string, const std::vector<Mixed>& arguments,
                const query_parser::KeyPathMapping& mapping) const;
    Query query(const std::string& query_string,
                const std::vector<mpark::variant<Mixed, std::vector<Mixed>>>& arguments,
                const query_parser::KeyPathMapping& mapping) const;
    Query query(const std::string& query_string, query_parser::Arguments& arguments,
                const query_parser::KeyPathMapping&) const;

    //@{
    /// WARNING: The link() and backlink() methods will alter a state on the Table object and return a reference
    /// to itself. Be aware if assigning the return value of link() to a variable; this might be an error!

    /// This is an error:

    /// Table& cats = owners->link(1);
    /// auto& dogs = owners->link(2);

    /// Query q = person_table->where()
    /// .and_query(cats.column<String>(5).equal("Fido"))
    /// .Or()
    /// .and_query(dogs.column<String>(6).equal("Meowth"));

    /// Instead, do this:

    /// Query q = owners->where()
    /// .and_query(person_table->link(1).column<String>(5).equal("Fido"))
    /// .Or()
    /// .and_query(person_table->link(2).column<String>(6).equal("Meowth"));

    /// The two calls to link() in the erroneous example will append the two values 0 and 1 to an internal vector in
    /// the owners table, and we end up with three references to that same table: owners, cats and dogs. They are all
    /// the same table, its vector has the values {0, 1}, so a query would not make any sense.
    LinkChain link(ColKey link_column) const;
    LinkChain backlink(const Table& origin, ColKey origin_col_key) const;

    // Conversion
    void schema_to_json(std::ostream& out) const;
    void to_json(std::ostream& out, JSONOutputMode output_mode = output_mode_json) const;

    /// \brief Compare two tables for equality.
    ///
    /// Two tables are equal if they have equal descriptors
    /// (`Descriptor::operator==()`) and equal contents. Equal descriptors imply
    /// that the two tables have the same columns in the same order. Equal
    /// contents means that the two tables must have the same number of rows,
    /// and that for each row index, the two rows must have the same values in
    /// each column.
    ///
    /// In mixed columns, both the value types and the values are required to be
    /// equal.
    ///
    /// For a particular row and column, if the two values are themselves tables
    /// (subtable and mixed columns) value equality implies a recursive
    /// invocation of `Table::operator==()`.
    bool operator==(const Table&) const;

    /// \brief Compare two tables for inequality.
    ///
    /// See operator==().
    bool operator!=(const Table& t) const;

    // Debug
    void verify() const;

#ifdef REALM_DEBUG
    MemStats stats() const;
#endif
    TableRef get_opposite_table(ColKey col_key) const;
    TableKey get_opposite_table_key(ColKey col_key) const;
    bool links_to_self(ColKey col_key) const;
    ColKey get_opposite_column(ColKey col_key) const;
    ColKey find_opposite_column(ColKey col_key) const;

    class DisableReplication {
    public:
        DisableReplication(Table& table) noexcept
            : m_table(table)
            , m_repl(table.m_repl)
        {
            m_table.m_repl = &g_dummy_replication;
        }
        ~DisableReplication()
        {
            m_table.m_repl = m_repl;
        }

    private:
        Table& m_table;
        Replication* const* m_repl;
    };

    ref_type typed_write(ref_type ref, _impl::ArrayWriterBase& out, bool deep, bool only_modified,
                         bool compress) const;
    void typed_print(std::string prefix, ref_type ref) const;

private:
    enum LifeCycleCookie {
        cookie_created = 0x1234,
        cookie_transaction_ended = 0xcafe,
        cookie_initialized = 0xbeef,
        cookie_removed = 0xbabe,
        cookie_void = 0x5678,
        cookie_deleted = 0xdead,
    };

    // This is only used for debugging checks, so relaxed operations are fine.
    class AtomicLifeCycleCookie {
    public:
        void operator=(LifeCycleCookie cookie)
        {
            m_storage.store(cookie, std::memory_order_relaxed);
        }
        operator LifeCycleCookie() const
        {
            return m_storage.load(std::memory_order_relaxed);
        }

    private:
        std::atomic<LifeCycleCookie> m_storage = {};
    };

    mutable WrappedAllocator m_alloc;
    Array m_top;
    void update_allocator_wrapper(bool writable)
    {
        m_alloc.update_from_underlying_allocator(writable);
    }
    void refresh_allocator_wrapper() const noexcept
    {
        m_alloc.refresh_ref_translation();
    }
<<<<<<< HEAD
    Spec m_spec;                                    // 1st slot in m_top
    ClusterTree m_clusters;                         // 3rd slot in m_top
    std::unique_ptr<ClusterTree> m_tombstones;      // 13th slot in m_top
    TableKey m_key;                                 // 4th slot in m_top
    Array m_index_refs;                             // 5th slot in m_top
    Array m_opposite_table;                         // 7th slot in m_top
    Array m_opposite_column;                        // 8th slot in m_top
    std::vector<std::unique_ptr<SearchIndex>> m_index_accessors;
=======
    Spec m_spec;                               // 1st slot in m_top
    ClusterTree m_clusters;                    // 3rd slot in m_top
    std::unique_ptr<ClusterTree> m_tombstones; // 13th slot in m_top
    TableKey m_key;                            // 4th slot in m_top
    Array m_index_refs;                        // 5th slot in m_top
    Array m_opposite_table;                    // 7th slot in m_top
    Array m_opposite_column;                   // 8th slot in m_top
    std::vector<std::unique_ptr<StringIndex>> m_index_accessors;
>>>>>>> cc3ae93e
    ColKey m_primary_key_col;
    Replication* const* m_repl;
    static Replication* g_dummy_replication;
    bool m_is_frozen = false;
    util::Optional<bool> m_has_any_embedded_objects;
    TableRef m_own_ref;

    void batch_erase_rows(const KeyColumn& keys);
    size_t do_set_link(ColKey col_key, size_t row_ndx, size_t target_row_ndx);

    void populate_search_index(ColKey col_key);
    void erase_from_search_indexes(ObjKey key);
    void update_indexes(ObjKey key, const FieldValues& values);
    void clear_indexes();
    template <typename T>
    void do_populate_index(StringIndex* index, ColKey::Idx col_ndx);

    // Migration support
    void migrate_sets_and_dictionaries();
    void migrate_set_orderings();
    void migrate_col_keys();

    /// Disable copying assignment.
    ///
    /// It could easily be implemented by calling assign(), but the
    /// non-checking nature of the low-level dynamically typed API
    /// makes it too risky to offer this feature as an
    /// operator.
    Table& operator=(const Table&) = delete;

    /// Create an uninitialized accessor whose lifetime is managed by Group
    Table(Replication* const* repl, Allocator&);
    void revive(Replication* const* repl, Allocator& new_allocator, bool writable);

    void init(ref_type top_ref, ArrayParent*, size_t ndx_in_parent, bool is_writable, bool is_frozen);
    void ensure_graveyard();

    void set_key(TableKey key);

    ColKey do_insert_column(ColKey col_key, DataType type, StringData name, Table* target_table,
                            DataType key_type = DataType(0));

    struct InsertSubtableColumns;
    struct EraseSubtableColumns;
    struct RenameSubtableColumns;

    void erase_root_column(ColKey col_key);
    ColKey do_insert_root_column(ColKey col_key, ColumnType, StringData name, DataType key_type = DataType(0));
    void do_erase_root_column(ColKey col_key);
    void do_add_search_index(ColKey col_key, IndexType type);

    bool has_any_embedded_objects();
    void set_opposite_column(ColKey col_key, TableKey opposite_table, ColKey opposite_column);
    ColKey find_backlink_column(ColKey origin_col_key, TableKey origin_table) const;
    ColKey find_or_add_backlink_column(ColKey origin_col_key, TableKey origin_table);
    void do_set_primary_key_column(ColKey col_key);
    void validate_column_is_unique(ColKey col_key) const;

    ObjKey get_next_valid_key();
    /// Some Object IDs are generated as a tuple of the client_file_ident and a
    /// local sequence number. This function takes the next number in the
    /// sequence for the given table and returns an appropriate globally unique
    /// GlobalKey.
    GlobalKey allocate_object_id_squeezed();

    /// Find the local 64-bit object ID for the provided global 128-bit ID.
    ObjKey global_to_local_object_id_hashed(GlobalKey global_id) const;

    /// After a local ObjKey collision has been detected, this function may be
    /// called to obtain a non-colliding local ObjKey in such a way that subsequent
    /// calls to global_to_local_object_id() will return the correct local ObjKey
    /// for both \a incoming_id and \a colliding_id.
    ObjKey allocate_local_id_after_hash_collision(GlobalKey incoming_id, GlobalKey colliding_id,
                                                  ObjKey colliding_local_id);
    /// Create a placeholder for a not yet existing object and return key to it
    Obj get_or_create_tombstone(ObjKey key, ColKey pk_col, Mixed pk_val);
    /// Should be called when an object is deleted
    void free_local_id_after_hash_collision(ObjKey key);
    /// Should be called when last entry is removed - or when table is cleared
    void free_collision_table();

    /// Called in the context of Group::commit() to ensure that
    /// attached table accessors stay valid across a commit. Please
    /// note that this works only for non-transactional commits. Table
    /// accessors obtained during a transaction are always detached
    /// when the transaction ends.
    void update_from_parent() noexcept;

    // Detach accessor. This recycles the Table accessor and all subordinate
    // accessors become invalid.
    void detach(LifeCycleCookie) noexcept;
    void fully_detach() noexcept;

    ColumnType get_real_column_type(ColKey col_key) const noexcept;

    uint64_t get_sync_file_id() const noexcept;

    /// Create an empty table with independent spec and return just
    /// the reference to the underlying memory.
    static ref_type create_empty_table(Allocator&, TableKey = TableKey());

    void nullify_links(CascadeState&);
    void remove_recursive(CascadeState&);

    util::Logger* get_logger() const noexcept;

    void set_ndx_in_parent(size_t ndx_in_parent) noexcept;

    /// Refresh the part of the accessor tree that is rooted at this
    /// table.
    void refresh_accessor_tree();
    void refresh_index_accessors();
    void refresh_content_version();
    void flush_for_commit();

    bool is_cross_table_link_target() const noexcept;

    template <typename T>
    void aggregate(QueryStateBase& st, ColKey col_key) const;

    std::vector<ColKey> m_leaf_ndx2colkey;
    std::vector<ColKey::Idx> m_spec_ndx2leaf_ndx;
    std::vector<size_t> m_leaf_ndx2spec_ndx;
    Type m_table_type = Type::TopLevel;
    uint64_t m_in_file_version_at_transaction_boundary = 0;
    AtomicLifeCycleCookie m_cookie;

    static constexpr int top_position_for_spec = 0;
    static constexpr int top_position_for_columns = 1;
    static constexpr int top_position_for_cluster_tree = 2;
    static constexpr int top_position_for_key = 3;
    static constexpr int top_position_for_search_indexes = 4;
    static constexpr int top_position_for_column_key = 5;
    static constexpr int top_position_for_version = 6;
    static constexpr int top_position_for_opposite_table = 7;
    static constexpr int top_position_for_opposite_column = 8;
    static constexpr int top_position_for_sequence_number = 9;
    static constexpr int top_position_for_collision_map = 10;
    static constexpr int top_position_for_pk_col = 11;
    static constexpr int top_position_for_flags = 12;
    // flags contents: bit 0-1 - table type
    static constexpr int top_position_for_tombstones = 13;
    static constexpr int top_array_size = 14;

    enum { s_collision_map_lo = 0, s_collision_map_hi = 1, s_collision_map_local_id = 2, s_collision_map_num_slots };

    friend class _impl::TableFriend;
    friend class Query;
    template <class>
    friend class SimpleQuerySupport;
    friend class TableView;
    template <class T>
    friend class Columns;
    friend class Columns<StringData>;
    friend class ParentNode;
    friend struct util::serializer::SerialisationState;
    friend class LinkMap;
    friend class LinkView;
    friend class Group;
    friend class Transaction;
    friend class Cluster;
    friend class ClusterTree;
    friend class ColKeyIterator;
    friend class Obj;
    friend class CollectionParent;
    friend class CollectionList;
    friend class LnkLst;
    friend class Dictionary;
    friend class IncludeDescriptor;
    template <class T>
    friend class AggregateHelper;
};

std::ostream& operator<<(std::ostream& o, Table::Type table_type);

class ColKeyIterator {
public:
    bool operator!=(const ColKeyIterator& other)
    {
        return m_pos != other.m_pos;
    }
    ColKeyIterator& operator++()
    {
        ++m_pos;
        return *this;
    }
    ColKeyIterator operator++(int)
    {
        ColKeyIterator tmp(m_table, m_pos);
        ++m_pos;
        return tmp;
    }
    ColKey operator*()
    {
        if (m_pos < m_table->get_column_count()) {
            REALM_ASSERT(m_table->m_spec.get_key(m_pos) == m_table->spec_ndx2colkey(m_pos));
            return m_table->m_spec.get_key(m_pos);
        }
        return {};
    }

private:
    friend class ColKeys;
    ConstTableRef m_table;
    size_t m_pos;

    ColKeyIterator(const ConstTableRef& t, size_t p)
        : m_table(t)
        , m_pos(p)
    {
    }
};

class ColKeys {
public:
    ColKeys(ConstTableRef&& t)
        : m_table(std::move(t))
    {
    }

    ColKeys()
        : m_table(nullptr)
    {
    }

    size_t size() const
    {
        return m_table->get_column_count();
    }
    bool empty() const
    {
        return size() == 0;
    }
    ColKey operator[](size_t p) const
    {
        return ColKeyIterator(m_table, p).operator*();
    }
    ColKeyIterator begin() const
    {
        return ColKeyIterator(m_table, 0);
    }
    ColKeyIterator end() const
    {
        return ColKeyIterator(m_table, size());
    }

private:
    ConstTableRef m_table;
};

// Class used to collect a chain of links when building up a Query following links.
// It has member functions corresponding to the ones defined on Table.
class LinkChain {
public:
    LinkChain(ConstTableRef t = {}, util::Optional<ExpressionComparisonType> type = util::none)
        : m_current_table(t)
        , m_base_table(t)
        , m_comparison_type(type)
    {
    }
    ConstTableRef get_base_table()
    {
        return m_base_table;
    }

    ConstTableRef get_current_table() const
    {
        return m_current_table;
    }

    ColKey get_current_col() const
    {
        return m_link_cols.back();
    }

    LinkChain& link(ColKey link_column)
    {
        add(link_column);
        return *this;
    }

    void pop_back()
    {
        m_link_cols.pop_back();
        // Recalculate m_current_table
        m_current_table = m_base_table;
        for (auto col : m_link_cols) {
            m_current_table = m_current_table->get_opposite_table(col);
        }
    }

    bool link(std::string col_name)
    {
        if (auto ck = m_current_table->get_column_key(col_name)) {
            return add(ck);
        }
        return false;
    }

    bool index(PathElement index)
    {
        if (!m_link_cols.empty() && !m_link_cols.back().has_index()) {
            if (index.is_all())
                return true;
            ColKey last_col = m_link_cols.back();
            if (index.is_ndx() && last_col.is_list()) {
                m_link_cols.back().set_index(index);
                return true;
            }
            if (index.is_key() && last_col.is_dictionary()) {
                m_link_cols.back().set_index(index);
                return true;
            }
        }
        return false;
    }

    LinkChain& backlink(const Table& origin, ColKey origin_col_key)
    {
        auto backlink_col_key = origin.get_opposite_column(origin_col_key);
        return link(backlink_col_key);
    }

    std::unique_ptr<Subexpr> column(const std::string&, bool has_path);
    std::unique_ptr<Subexpr> subquery(Query subquery);

    template <class T>
    inline Columns<T> column(ColKey col_key)
    {
        m_current_table->check_column(col_key);

        // Check if user-given template type equals Realm type.
        if constexpr (std::is_same_v<T, Dictionary>) {
            if (!col_key.is_dictionary())
                throw LogicError(ErrorCodes::TypeMismatch, "Not a dictionary");
        }
        else {
            if (col_key.get_type() != ColumnTypeTraits<T>::column_id)
                throw LogicError(ErrorCodes::TypeMismatch,
                                 util::format("Expected %1 to be a %2", m_current_table->get_column_name(col_key),
                                              ColumnTypeTraits<T>::column_id));
        }

        if (std::is_same<T, Link>::value || std::is_same<T, LnkLst>::value || std::is_same<T, BackLink>::value) {
            m_link_cols.push_back(col_key);
        }

        return Columns<T>(col_key, m_base_table, m_link_cols, m_comparison_type);
    }
    template <class T>
    Columns<T> column(const Table& origin, ColKey origin_col_key)
    {
        static_assert(std::is_same<T, BackLink>::value, "");

        auto backlink_col_key = origin.get_opposite_column(origin_col_key);
        m_link_cols.push_back(backlink_col_key);

        return Columns<T>(backlink_col_key, m_base_table, m_link_cols);
    }
    template <class T>
    SubQuery<T> column(ColKey col_key, Query subquery)
    {
        static_assert(std::is_same<T, Link>::value, "A subquery must involve a link list or backlink column");
        return SubQuery<T>(column<T>(col_key), std::move(subquery));
    }

    template <class T>
    SubQuery<T> column(const Table& origin, ColKey origin_col_key, Query subquery)
    {
        static_assert(std::is_same<T, BackLink>::value, "A subquery must involve a link list or backlink column");
        return SubQuery<T>(column<T>(origin, origin_col_key), std::move(subquery));
    }

    template <class T>
    BacklinkCount<T> get_backlink_count()
    {
        return BacklinkCount<T>(m_base_table, std::move(m_link_cols));
    }

private:
    friend class Table;
    friend class query_parser::ParserDriver;

    std::vector<ExtendedColumnKey> m_link_cols;
    ConstTableRef m_current_table;
    ConstTableRef m_base_table;
    util::Optional<ExpressionComparisonType> m_comparison_type;

    bool add(ColKey ck);

    template <class T>
    std::unique_ptr<Subexpr> create_subexpr(ColKey col_key)
    {
        return std::make_unique<Columns<T>>(col_key, m_base_table, m_link_cols, m_comparison_type);
    }
};

// Implementation:

inline ColKeys Table::get_column_keys() const
{
    return ColKeys(ConstTableRef(this, m_alloc.get_instance_version()));
}

inline uint_fast64_t Table::get_content_version() const noexcept
{
    return m_alloc.get_content_version();
}

inline uint_fast64_t Table::get_instance_version() const noexcept
{
    return m_alloc.get_instance_version();
}


inline uint_fast64_t Table::get_storage_version(uint64_t instance_version) const
{
    return m_alloc.get_storage_version(instance_version);
}

inline uint_fast64_t Table::get_storage_version() const
{
    return m_alloc.get_storage_version();
}


inline TableKey Table::get_key() const noexcept
{
    return m_key;
}

inline void Table::bump_storage_version() const noexcept
{
    return m_alloc.bump_storage_version();
}

inline void Table::bump_content_version() const noexcept
{
    m_alloc.bump_content_version();
}


inline size_t Table::get_column_count() const noexcept
{
    return m_spec.get_public_column_count();
}

inline bool Table::is_embedded() const noexcept
{
    return m_table_type == Type::Embedded;
}

inline bool Table::is_asymmetric() const noexcept
{
    return m_table_type == Type::TopLevelAsymmetric;
}

inline Table::Type Table::get_table_type() const noexcept
{
    return m_table_type;
}

inline StringData Table::get_column_name(ColKey column_key) const
{
    auto spec_ndx = colkey2spec_ndx(column_key);
    REALM_ASSERT_3(spec_ndx, <, get_column_count());
    return m_spec.get_column_name(spec_ndx);
}

inline StringData Table::get_column_name(StableIndex index) const
{
    return m_spec.get_column_name(m_leaf_ndx2spec_ndx[index.get_index().val]);
}

inline ColKey Table::get_column_key(StringData name) const noexcept
{
    size_t spec_ndx = m_spec.get_column_index(name);
    if (spec_ndx == npos)
        return ColKey();
    return spec_ndx2colkey(spec_ndx);
}

inline ColKey Table::get_column_key(StableIndex index) const noexcept
{
    return m_leaf_ndx2colkey[index.get_index().val];
}

inline ColumnType Table::get_real_column_type(ColKey col_key) const noexcept
{
    return col_key.get_type();
}

inline DataType Table::get_column_type(ColKey column_key) const
{
    return DataType(column_key.get_type());
}

inline ColumnAttrMask Table::get_column_attr(ColKey column_key) const noexcept
{
    return column_key.get_attrs();
}

inline DataType Table::get_dictionary_key_type(ColKey column_key) const noexcept
{
    if (column_key.is_dictionary()) {
        auto spec_ndx = colkey2spec_ndx(column_key);
        REALM_ASSERT_3(spec_ndx, <, get_column_count());
        return m_spec.get_dictionary_key_type(spec_ndx);
    }
    return type_String;
}


inline void Table::revive(Replication* const* repl, Allocator& alloc, bool writable)
{
    m_alloc.switch_underlying_allocator(alloc);
    m_alloc.update_from_underlying_allocator(writable);
    m_repl = repl;
    m_own_ref = TableRef(this, m_alloc.get_instance_version());

    // since we're rebinding to a new table, we'll bump version counters
    // Possible optimization: save version counters along with the table data
    // and restore them from there. Should decrease amount of non-necessary
    // recomputations of any queries relying on this table.
    bump_content_version();
    bump_storage_version();
    // we assume all other accessors are detached, so we're done.
}

inline Allocator& Table::get_alloc() const
{
    return m_alloc;
}

// For use by queries
template <class T>
inline Columns<T> Table::column(ColKey col_key, util::Optional<ExpressionComparisonType> cmp_type) const
{
    LinkChain lc(m_own_ref, cmp_type);
    return lc.column<T>(col_key);
}

template <class T>
inline Columns<T> Table::column(const Table& origin, ColKey origin_col_key) const
{
    LinkChain lc(m_own_ref);
    return lc.column<T>(origin, origin_col_key);
}

template <class T>
inline BacklinkCount<T> Table::get_backlink_count() const
{
    return BacklinkCount<T>(this, {});
}

template <class T>
SubQuery<T> Table::column(ColKey col_key, Query subquery) const
{
    LinkChain lc(m_own_ref);
    return lc.column<T>(col_key, subquery);
}

template <class T>
SubQuery<T> Table::column(const Table& origin, ColKey origin_col_key, Query subquery) const
{
    LinkChain lc(m_own_ref);
    return lc.column<T>(origin, origin_col_key, subquery);
}

inline LinkChain Table::link(ColKey link_column) const
{
    LinkChain lc(m_own_ref);
    lc.add(link_column);

    return lc;
}

inline LinkChain Table::backlink(const Table& origin, ColKey origin_col_key) const
{
    auto backlink_col_key = origin.get_opposite_column(origin_col_key);
    return link(backlink_col_key);
}

inline bool Table::is_empty() const noexcept
{
    return size() == 0;
}

inline ConstTableRef Table::get_link_target(ColKey col_key) const noexcept
{
    return const_cast<Table*>(this)->get_link_target(col_key);
}

inline bool Table::is_group_level() const noexcept
{
    return bool(get_parent_group());
}

inline bool Table::operator!=(const Table& t) const
{
    return !(*this == t); // Throws
}

inline bool Table::is_link_type(ColumnType col_type) noexcept
{
    return col_type == col_type_Link;
}

inline void Table::set_ndx_in_parent(size_t ndx_in_parent) noexcept
{
    REALM_ASSERT(m_top.is_attached());
    m_top.set_ndx_in_parent(ndx_in_parent);
}

inline size_t Table::colkey2spec_ndx(ColKey key) const
{
    auto leaf_idx = key.get_index();
    REALM_ASSERT(leaf_idx.val < m_leaf_ndx2spec_ndx.size());
    return m_leaf_ndx2spec_ndx[leaf_idx.val];
}

inline ColKey Table::spec_ndx2colkey(size_t spec_ndx) const
{
    REALM_ASSERT(spec_ndx < m_spec_ndx2leaf_ndx.size());
    return m_leaf_ndx2colkey[m_spec_ndx2leaf_ndx[spec_ndx].val];
}

inline size_t Table::leaf_ndx2spec_ndx(ColKey::Idx leaf_ndx) const
{
    REALM_ASSERT(leaf_ndx.val < m_leaf_ndx2colkey.size());
    return m_leaf_ndx2spec_ndx[leaf_ndx.val];
}

inline ColKey::Idx Table::spec_ndx2leaf_ndx(size_t spec_ndx) const
{
    REALM_ASSERT(spec_ndx < m_spec_ndx2leaf_ndx.size());
    return m_spec_ndx2leaf_ndx[spec_ndx];
}

inline ColKey Table::leaf_ndx2colkey(ColKey::Idx leaf_ndx) const
{
    // this may be called with leaf indicies outside of the table. This can happen
    // when a column is removed from the mapping, but space for it is still reserved
    // at leaf level. Operations on Cluster and ClusterTree which walks the columns
    // based on leaf indicies may ask for colkeys which are no longer valid.
    if (leaf_ndx.val < m_leaf_ndx2spec_ndx.size())
        return m_leaf_ndx2colkey[leaf_ndx.val];
    else
        return ColKey();
}

bool inline Table::valid_column(ColKey col_key) const noexcept
{
    if (col_key == ColKey())
        return false;
    ColKey::Idx leaf_idx = col_key.get_index();
    if (leaf_idx.val >= m_leaf_ndx2colkey.size())
        return false;
    return col_key == m_leaf_ndx2colkey[leaf_idx.val];
}

// The purpose of this class is to give internal access to some, but
// not all of the non-public parts of the Table class.
class _impl::TableFriend {
public:
    static Spec& get_spec(Table& table) noexcept
    {
        return table.m_spec;
    }

    static const Spec& get_spec(const Table& table) noexcept
    {
        return table.m_spec;
    }

    static TableRef get_opposite_link_table(const Table& table, ColKey col_key);

    static Group* get_parent_group(const Table& table) noexcept
    {
        return table.get_parent_group();
    }

    static void remove_recursive(Table& table, CascadeState& rows)
    {
        table.remove_recursive(rows); // Throws
    }

    static void batch_erase_objects(Table& table, std::vector<ObjKey>& keys)
    {
        table.batch_erase_objects(keys); // Throws
    }
    static void batch_erase_rows(Table& table, const KeyColumn& keys)
    {
        table.batch_erase_rows(keys); // Throws
    }
    static ObjKey global_to_local_object_id_hashed(const Table& table, GlobalKey global_id)
    {
        return table.global_to_local_object_id_hashed(global_id);
    }
};

} // namespace realm

#endif // REALM_TABLE_HPP<|MERGE_RESOLUTION|>--- conflicted
+++ resolved
@@ -726,16 +726,6 @@
     {
         m_alloc.refresh_ref_translation();
     }
-<<<<<<< HEAD
-    Spec m_spec;                                    // 1st slot in m_top
-    ClusterTree m_clusters;                         // 3rd slot in m_top
-    std::unique_ptr<ClusterTree> m_tombstones;      // 13th slot in m_top
-    TableKey m_key;                                 // 4th slot in m_top
-    Array m_index_refs;                             // 5th slot in m_top
-    Array m_opposite_table;                         // 7th slot in m_top
-    Array m_opposite_column;                        // 8th slot in m_top
-    std::vector<std::unique_ptr<SearchIndex>> m_index_accessors;
-=======
     Spec m_spec;                               // 1st slot in m_top
     ClusterTree m_clusters;                    // 3rd slot in m_top
     std::unique_ptr<ClusterTree> m_tombstones; // 13th slot in m_top
@@ -743,8 +733,7 @@
     Array m_index_refs;                        // 5th slot in m_top
     Array m_opposite_table;                    // 7th slot in m_top
     Array m_opposite_column;                   // 8th slot in m_top
-    std::vector<std::unique_ptr<StringIndex>> m_index_accessors;
->>>>>>> cc3ae93e
+    std::vector<std::unique_ptr<SearchIndex>> m_index_accessors;
     ColKey m_primary_key_col;
     Replication* const* m_repl;
     static Replication* g_dummy_replication;
