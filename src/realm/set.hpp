/*************************************************************************
 *
 * Copyright 2020 Realm Inc.
 *
 * Licensed under the Apache License, Version 2.0 (the "License");
 * you may not use this file except in compliance with the License.
 * You may obtain a copy of the License at
 *
 * http://www.apache.org/licenses/LICENSE-2.0
 *
 * Unless required by applicable law or agreed to in writing, software
 * distributed under the License is distributed on an "AS IS" BASIS,
 * WITHOUT WARRANTIES OR CONDITIONS OF ANY KIND, either express or implied.
 * See the License for the specific language governing permissions and
 * limitations under the License.
 *
 **************************************************************************/

#ifndef REALM_SET_HPP
#define REALM_SET_HPP

#include <realm/collection.hpp>
#include <realm/bplustree.hpp>
#include <realm/array_key.hpp>

namespace realm {
class SetBase : public CollectionBase {
public:
    using CollectionBase::CollectionBase;
    SetBase(const SetBase& other);
    SetBase(SetBase&& other) noexcept;
    SetBase& operator=(const SetBase& other);
<<<<<<< HEAD
=======
    SetBase& operator=(SetBase&& other) noexcept;
>>>>>>> a2e743a3

    virtual SetBasePtr clone() const = 0;
    virtual std::pair<size_t, bool> insert_null() = 0;
    virtual std::pair<size_t, bool> erase_null() = 0;
    virtual std::pair<size_t, bool> insert_any(Mixed value) = 0;
    virtual std::pair<size_t, bool> erase_any(Mixed value) = 0;

    bool is_subset_of(const CollectionBase&) const;
    bool is_strict_subset_of(const CollectionBase& rhs) const;
    bool is_superset_of(const CollectionBase& rhs) const;
    bool is_strict_superset_of(const CollectionBase& rhs) const;
    bool intersects(const CollectionBase& rhs) const;
    bool set_equals(const CollectionBase& rhs) const;
    void assign_union(const CollectionBase&);
    void assign_intersection(const CollectionBase&);
    void assign_difference(const CollectionBase&);
    void assign_symmetric_difference(const CollectionBase&);

protected:
<<<<<<< HEAD
    static constexpr CollectionType s_collection_type = CollectionType::Set;
=======
>>>>>>> a2e743a3
    mutable std::unique_ptr<BPlusTreeBase> m_tree;

    void insert_repl(Replication* repl, size_t index, Mixed value) const;
    void erase_repl(Replication* repl, size_t index, Mixed value) const;
    void clear_repl(Replication* repl) const;
<<<<<<< HEAD
    static std::vector<Mixed> convert_to_mixed_set(const CollectionBase& rhs);
    bool do_init_from_parent(ref_type ref, bool allow_create) const;
=======
>>>>>>> a2e743a3

    REALM_COLD REALM_NORETURN void throw_invalid_null()
    {
        throw InvalidArgument(ErrorCodes::PropertyNotNullable,
                              util::format("Set: %1", CollectionBase::get_property_name()));
    }
<<<<<<< HEAD
=======

private:
    template <class It1, class It2>
    bool is_subset_of(It1, It2) const;

    template <class It1, class It2>
    bool is_superset_of(It1, It2) const;

    template <class It1, class It2>
    bool intersects(It1, It2) const;

    template <class It1, class It2>
    void assign_union(It1, It2);

    template <class It1, class It2>
    void assign_intersection(It1, It2);

    template <class It1, class It2>
    void assign_difference(It1, It2);

    template <class It1, class It2>
    void assign_symmetric_difference(It1, It2);
>>>>>>> a2e743a3
};

template <class T>
class Set final : public CollectionBaseImpl<SetBase> {
public:
    using Base = CollectionBaseImpl<SetBase>;
    using value_type = T;
    using iterator = CollectionIterator<Set<T>>;

    Set() = default;
    Set(const Obj& owner, ColKey col_key)
        : Set<T>(col_key)
    {
        this->set_owner(owner, col_key);
    }

    Set(ColKey col_key)
        : Base(col_key)
    {
        if (!(col_key.is_set() || col_key.get_type() == col_type_Mixed)) {
            throw InvalidArgument(ErrorCodes::TypeMismatch, "Property not a set");
        }

        check_column_type<value_type>(m_col_key);
    }
    Set(CollectionParent& parent, CollectionParent::Index index)
        : Base(parent, index)
    {
    }
    Set(const Set& other);
    Set(Set&& other) noexcept;
    Set& operator=(const Set& other);
    Set& operator=(Set&& other) noexcept;

    SetBasePtr clone() const final
    {
        return std::make_unique<Set<T>>(*this);
    }

    T get(size_t ndx) const
    {
        const auto current_size = size();
        CollectionBase::validate_index("get()", ndx, current_size);
        return tree().get(ndx);
    }

    iterator begin() const noexcept
    {
        return iterator{this, 0};
    }

    iterator end() const noexcept
    {
        return iterator{this, size()};
    }

    size_t find_first(const T& value) const
    {
        return find(value);
    }

    template <class Func>
    void find_all(T value, Func&& func) const
    {
        size_t found = find(value);
        if (found != not_found) {
            func(found);
        }
    }

    /// Insert a value into the set if it does not already exist, returning the index of the inserted value,
    /// or the index of the already-existing value.
    std::pair<size_t, bool> insert(T value);

    /// Find the index of a value in the set, or `size_t(-1)` if it is not in the set.
    size_t find(T value) const;

    /// Erase an element from the set, returning true if the set contained the element.
    std::pair<size_t, bool> erase(T value);

    // Overriding members of CollectionBase:
    size_t size() const final;
    bool is_null(size_t ndx) const final;
    Mixed get_any(size_t ndx) const final
    {
        return get(ndx);
    }
    void clear() final;
    util::Optional<Mixed> min(size_t* return_ndx = nullptr) const final;
    util::Optional<Mixed> max(size_t* return_ndx = nullptr) const final;
    util::Optional<Mixed> sum(size_t* return_cnt = nullptr) const final;
    util::Optional<Mixed> avg(size_t* return_cnt = nullptr) const final;
    CollectionBasePtr clone_collection() const final
    {
        return std::make_unique<Set<T>>(*this);
    }
    void sort(std::vector<size_t>& indices, bool ascending = true) const final;
    void distinct(std::vector<size_t>& indices, util::Optional<bool> sort_order = util::none) const final;

    // Overriding members of SetBase:
    size_t find_any(Mixed) const final;
    std::pair<size_t, bool> insert_null() final;
    std::pair<size_t, bool> erase_null() final;
    std::pair<size_t, bool> insert_any(Mixed value) final;
    std::pair<size_t, bool> erase_any(Mixed value) final;

    const BPlusTree<T>& get_tree() const
    {
        return tree();
    }

<<<<<<< HEAD
    UpdateStatus update_if_needed_with_status() const final;
    void ensure_created();
=======
    UpdateStatus update_if_needed() const final;
    UpdateStatus ensure_created() final;
>>>>>>> a2e743a3

    void migrate();
    void migration_resort();

private:
    // Friend because it needs access to `m_tree` in the implementation of
    // `ObjCollectionBase::get_mutable_tree()`.
    friend class LnkSet;

    using Base::bump_content_version;
    using Base::get_alloc;
    using Base::m_col_key;
    using Base::m_nullable;

    BPlusTree<T>& tree() const
    {
        return static_cast<BPlusTree<T>&>(*m_tree);
    }

    bool init_from_parent(bool allow_create) const;

    /// Update the accessor and return true if it is attached after the update.
    inline bool update() const
    {
        return update_if_needed_with_status() != UpdateStatus::Detached;
    }

    // `do_` methods here perform the action after preconditions have been
    // checked (bounds check, writability, etc.).
    void do_insert(size_t ndx, T value);
    void do_erase(size_t ndx);
    void do_clear();
    void do_resort(size_t from, size_t to);

    iterator find_impl(const T& value) const;
};

class LnkSet final : public ObjCollectionBase<SetBase> {
public:
    using Base = ObjCollectionBase<SetBase>;
    using value_type = ObjKey;
    using iterator = CollectionIterator<LnkSet>;

    LnkSet() = default;
    LnkSet(const Obj& owner, ColKey col_key)
        : m_set(owner, col_key)
    {
    }
    LnkSet(ColKey col_key)
        : m_set(col_key)
    {
    }


    LnkSet(const LnkSet&) = default;
    LnkSet(LnkSet&&) = default;
    LnkSet& operator=(const LnkSet&) = default;
    LnkSet& operator=(LnkSet&&) = default;
    bool operator==(const LnkSet& other) const;
    bool operator!=(const LnkSet& other) const;

    ObjKey get(size_t ndx) const;
    size_t find(ObjKey) const;
    size_t find_first(ObjKey) const;
    std::pair<size_t, bool> insert(ObjKey);
    std::pair<size_t, bool> erase(ObjKey);

    // Overriding members of CollectionBase:
    using CollectionBase::get_owner_key;
    CollectionBasePtr clone_collection() const override
    {
        return clone_linkset();
    }
    size_t size() const final;
    bool is_null(size_t ndx) const final;
    Mixed get_any(size_t ndx) const final;
    void clear() final;
    util::Optional<Mixed> min(size_t* return_ndx = nullptr) const final;
    util::Optional<Mixed> max(size_t* return_ndx = nullptr) const final;
    util::Optional<Mixed> sum(size_t* return_cnt = nullptr) const final;
    util::Optional<Mixed> avg(size_t* return_cnt = nullptr) const final;
    void sort(std::vector<size_t>& indices, bool ascending = true) const final;
    void distinct(std::vector<size_t>& indices, util::Optional<bool> sort_order = util::none) const final;
    const Obj& get_obj() const noexcept final;
    bool is_attached() const noexcept final;
    bool has_changed() const noexcept final;
    ColKey get_col_key() const noexcept final;
    CollectionType get_collection_type() const noexcept override
    {
        return CollectionType::Set;
    }

    FullPath get_path() const noexcept final
    {
        return m_set.get_path();
    }

    Path get_short_path() const noexcept final
    {
        return m_set.get_short_path();
    }

    StablePath get_stable_path() const noexcept final
    {
        return m_set.get_stable_path();
    }

    // Overriding members of SetBase:
    SetBasePtr clone() const override
    {
        return clone_linkset();
    }
    // Overriding members of ObjList:
    LinkCollectionPtr clone_obj_list() const final
    {
        return clone_linkset();
    }
    size_t find_any(Mixed) const final;
    std::pair<size_t, bool> insert_null() final;
    std::pair<size_t, bool> erase_null() final;
    std::pair<size_t, bool> insert_any(Mixed value) final;
    std::pair<size_t, bool> erase_any(Mixed value) final;

    // Overriding members of ObjList:
    Obj get_object(size_t ndx) const final;
    ObjKey get_key(size_t ndx) const final;

    // LnkSet interface:

    std::unique_ptr<LnkSet> clone_linkset() const
    {
        // FIXME: The copy constructor requires this.
        update_if_needed();
        return std::make_unique<LnkSet>(*this);
    }

    template <class Func>
    void find_all(ObjKey value, Func&& func) const
    {
        if (value.is_unresolved()) {
            return;
        }

        m_set.find_all(value, [&](size_t ndx) {
            func(real2virtual(ndx));
        });
    }

    TableView get_sorted_view(SortDescriptor order) const;
    TableView get_sorted_view(ColKey column_key, bool ascending = true);
    void remove_target_row(size_t link_ndx);
    void remove_all_target_rows();

    iterator begin() const noexcept
    {
        return iterator{this, 0};
    }

    iterator end() const noexcept
    {
        return iterator{this, size()};
    }

    void set_owner(const Obj& obj, ColKey ck) override
    {
        m_set.set_owner(obj, ck);
    }

    void set_owner(std::shared_ptr<CollectionParent> parent, CollectionParent::Index index) override
    {
        m_set.set_owner(std::move(parent), index);
    }

    void to_json(std::ostream&, size_t, JSONOutputMode, util::FunctionRef<void(const Mixed&)>) const override;

private:
    Set<ObjKey> m_set;

    // Overriding members of ObjCollectionBase:
    UpdateStatus do_update_if_needed() const final
    {
        return m_set.update_if_needed_with_status();
    }

    BPlusTree<ObjKey>* get_mutable_tree() const final
    {
        return &m_set.tree();
    }
};

template <>
void Set<ObjKey>::do_insert(size_t, ObjKey);
template <>
void Set<ObjKey>::do_erase(size_t);
template <>
void Set<ObjKey>::do_clear();

template <>
void Set<ObjLink>::do_insert(size_t, ObjLink);
template <>
void Set<ObjLink>::do_erase(size_t);

template <>
void Set<Mixed>::do_insert(size_t, Mixed);
template <>
void Set<Mixed>::do_erase(size_t);
template <>
void Set<Mixed>::do_clear();
template <>
void Set<Mixed>::migrate();
template <>
void Set<Mixed>::migration_resort();
template <>
void Set<StringData>::migration_resort();
template <>
void Set<BinaryData>::migration_resort();

/// Compare set elements.
///
/// We cannot use `std::less<>` directly, because the ordering of set elements
/// impacts the file format. For primitive types this is trivial (and can indeed
/// be just `std::less<>`), but for example `Mixed` has specialized comparison
/// that defines equality of numeric types.
template <class T>
struct SetElementLessThan {
    bool operator()(const T& a, const T& b) const noexcept
    {
        // CAUTION: This routine is technically part of the file format, because
        // it determines the storage order of Set elements.
        return a < b;
    }
};

template <class T>
struct SetElementEquals {
    bool operator()(const T& a, const T& b) const noexcept
    {
        // CAUTION: This routine is technically part of the file format, because
        // it determines the storage order of Set elements.
        return a == b;
    }
};

template <>
struct SetElementLessThan<Mixed> {
    bool operator()(const Mixed& a, const Mixed& b) const noexcept
    {
        // CAUTION: This routine is technically part of the file format, because
        // it determines the storage order of Set elements.

        // These are the rules for comparison of Mixed types in a Set<Mixed>:
        // - If both values are null they are equal
        // - If only one value is null, that value is lesser than the other
        // - All numeric types are compared as the corresponding real numbers
        //   would compare. So integer 3 equals double 3.
        // - String and binary types are compared using lexicographical comparison.
        // - All other types are compared using the comparison operators defined
        //   for the types.
        // - If two values have different types, the rank of the types are compared.
        //   the rank is as follows:
        //       boolean
        //       numeric
        //       string
        //       binary
        //       Timestamp
        //       ObjectId
        //       UUID
        //       TypedLink
        //       Link
        //
        // The current Mixed::compare function implements these rules except when comparing
        // string and binary. If that function is changed we should either implement the rules
        // here or upgrade all Set<Mixed> columns.
        if (a.is_type(type_String) && b.is_type(type_Binary)) {
            return true;
        }
        if (a.is_type(type_Binary) && b.is_type(type_String)) {
            return false;
        }
        return a.compare(b) < 0;
    }
};

template <>
struct SetElementEquals<Mixed> {
    bool operator()(const Mixed& a, const Mixed& b) const noexcept
    {
        // CAUTION: This routine is technically part of the file format, because
        // it determines the storage order of Set elements.

        // See comments above

        if (a.is_type(type_String) && b.is_type(type_Binary)) {
            return false;
        }
        if (a.is_type(type_Binary) && b.is_type(type_String)) {
            return false;
        }
        return a.compare(b) == 0;
    }
};

inline SetBase::SetBase(const SetBase& other)
    : CollectionBase(other)
{
    // Note: does not copy m_tree and instead that's initialized on demand
}

inline SetBase::SetBase(SetBase&& other) noexcept
    : CollectionBase(std::move(other))
    , m_tree(std::exchange(other.m_tree, nullptr))
{
}

inline SetBase& SetBase::operator=(const SetBase& other)
{
    if (this != &other) {
        // Just reset the pointer and rely on init_from_parent() being called
        // when the accessor is actually used.
        m_tree.reset();
    }

    return *this;
}

inline SetBase::SetBase(const SetBase& other)
    : CollectionBase(other)
{
    // Note: does not copy m_tree and instead that's initialized on demand
}

inline SetBase::SetBase(SetBase&& other) noexcept
    : CollectionBase(std::move(other))
    , m_tree(std::exchange(other.m_tree, nullptr))
{
}

inline SetBase& SetBase::operator=(const SetBase& other)
{
    if (this != &other) {
        // Just reset the pointer and rely on init_from_parent() being called
        // when the accessor is actually used.
        m_tree.reset();
    }

    return *this;
}

inline SetBase& SetBase::operator=(SetBase&& other) noexcept
{
    if (this != &other) {
        m_tree = std::exchange(other.m_tree, nullptr);
    }

    return *this;
}

template <class T>
inline Set<T>::Set(const Set& other)
    : Base(static_cast<const Base&>(other))
{
    // Reset the content version so we can rely on init_from_parent() being
    // called lazily when the accessor is used.
    Base::reset_content_version();
}

template <class T>
inline Set<T>::Set(Set&& other) noexcept
    : Base(static_cast<Base&&>(other))
{
    if (m_tree) {
        m_tree->set_parent(this, 0);
    }
}

template <class T>
inline Set<T>& Set<T>::operator=(const Set& other)
{
    Base::operator=(static_cast<const Base&>(other));

    if (this != &other) {
        // Just reset the pointer and rely on init_from_parent() being called
        // when the accessor is actually used.
        Base::reset_content_version();
    }

    return *this;
}

template <class T>
inline Set<T>& Set<T>::operator=(Set&& other) noexcept
{
    Base::operator=(static_cast<Base&&>(other));

    if (this != &other) {
        if (m_tree) {
            m_tree->set_parent(this, 0);
            // Note: We do not need to call reset_content_version(), because we
            // took both `m_tree` and `m_content_version` from `other`.
        }
    }

    return *this;
}

<<<<<<< HEAD
template <typename T>
UpdateStatus Set<T>::update_if_needed_with_status() const
{
    auto status = Base::get_update_status();
    switch (status) {
        case UpdateStatus::Detached: {
            m_tree.reset();
            return UpdateStatus::Detached;
        }
        case UpdateStatus::NoChange:
            if (m_tree && tree().is_attached()) {
                return UpdateStatus::NoChange;
            }
            // The tree has not been initialized yet for this accessor, so
            // perform lazy initialization by treating it as an update.
            [[fallthrough]];
        case UpdateStatus::Updated: {
            bool attached = init_from_parent(false);
            Base::update_content_version();
            return attached ? UpdateStatus::Updated : UpdateStatus::Detached;
        }
    }
    REALM_UNREACHABLE();
}

template <typename T>
void Set<T>::ensure_created()
{
    if (Base::should_update() || !(m_tree && tree().is_attached())) {
        // When allow_create is true, init_from_parent will always succeed
        // In case of errors, an exception is thrown.
        constexpr bool allow_create = true;
        init_from_parent(allow_create); // Throws
        Base::update_content_version();
    }
}

template <typename T>
bool Set<T>::init_from_parent(bool allow_create) const
{
    if (!m_tree) {
        m_tree.reset(new BPlusTree<T>(get_alloc()));
        const ArrayParent* parent = this;
        m_tree->set_parent(const_cast<ArrayParent*>(parent), 0);
    }
    return do_init_from_parent(Base::get_collection_ref(), allow_create);
}
=======
>>>>>>> a2e743a3

template <typename U>
Set<U> Obj::get_set(ColKey col_key) const
{
    return Set<U>(*this, col_key);
}

template <typename U>
inline SetPtr<U> Obj::get_set_ptr(ColKey col_key) const
{
    return std::make_unique<Set<U>>(*this, col_key);
}

inline LnkSet Obj::get_linkset(ColKey col_key) const
{
    return LnkSet{*this, col_key};
}

inline LnkSet Obj::get_linkset(StringData col_name) const
{
    return get_linkset(get_column_key(col_name));
}

inline LnkSetPtr Obj::get_linkset_ptr(ColKey col_key) const
{
    return std::make_unique<LnkSet>(*this, col_key);
}

template <class T>
size_t Set<T>::find(T value) const
{
    auto it = find_impl(value);
    if (it != end() && SetElementEquals<T>{}(*it, value)) {
        return it.index();
    }
    return npos;
}

template <class T>
size_t Set<T>::find_any(Mixed value) const
{
    if constexpr (std::is_same_v<T, Mixed>) {
        return find(value);
    }
    else {
        if (value.is_null()) {
            if (!m_nullable) {
                return not_found;
            }
            return find(BPlusTree<T>::default_value(true));
        }
        else {
            return find(value.get<typename util::RemoveOptional<T>::type>());
        }
    }
}

template <class T>
REALM_NOINLINE auto Set<T>::find_impl(const T& value) const -> iterator
{
    auto b = this->begin();
    auto e = this->end(); // Note: This ends up calling `update_if_needed()`.
    return std::lower_bound(b, e, value, SetElementLessThan<T>{});
}

template <class T>
std::pair<size_t, bool> Set<T>::insert(T value)
{
<<<<<<< HEAD
    ensure_created();

    if (value_is_null(value) && !m_nullable)
        throw InvalidArgument(ErrorCodes::PropertyNotNullable,
                              util::format("Set: %1", CollectionBase::get_property_name()));

    auto it = find_impl(value);
=======
    if (!m_nullable && value_is_null(value))
        throw_invalid_null();

    update_if_needed();
    ensure_created();
>>>>>>> a2e743a3

    auto it = find_impl(value);
    if (it != this->end() && SetElementEquals<T>{}(*it, value)) {
        return {it.index(), false};
    }

    if (Replication* repl = Base::get_replication()) {
        // FIXME: We should emit an instruction regardless of element presence for the purposes of conflict
        // resolution in synchronized databases. The reason is that the new insertion may come at a later time
        // than an interleaving erase instruction, so emitting the instruction ensures that last "write" wins.
        this->insert_repl(repl, it.index(), value);
    }

    do_insert(it.index(), value);
    bump_content_version();
    return {it.index(), true};
}

template <class T>
std::pair<size_t, bool> Set<T>::insert_any(Mixed value)
{
    if constexpr (std::is_same_v<T, Mixed>) {
        return insert(value);
    }
    else {
        if (value.is_null()) {
            return insert_null();
        }
        else {
            return insert(value.get<typename util::RemoveOptional<T>::type>());
        }
    }
}

template <class T>
std::pair<size_t, bool> Set<T>::erase(T value)
{
    auto it = find_impl(value); // Note: This ends up calling `update_if_needed()`.

    if (it == end() || !SetElementEquals<T>{}(*it, value)) {
        return {npos, false};
    }

    if (Replication* repl = Base::get_replication()) {
        this->erase_repl(repl, it.index(), value);
    }
    do_erase(it.index());
    bump_content_version();
    return {it.index(), true};
}

template <class T>
std::pair<size_t, bool> Set<T>::erase_any(Mixed value)
{
    if constexpr (std::is_same_v<T, Mixed>) {
        return erase(value);
    }
    else {
        if (value.is_null()) {
            return erase_null();
        }
        else {
            return erase(value.get<typename util::RemoveOptional<T>::type>());
        }
    }
}

template <class T>
inline std::pair<size_t, bool> Set<T>::insert_null()
{
    return insert(BPlusTree<T>::default_value(this->m_nullable));
}

template <class T>
std::pair<size_t, bool> Set<T>::erase_null()
{
    return erase(BPlusTree<T>::default_value(this->m_nullable));
}

template <class T>
REALM_NOINLINE size_t Set<T>::size() const
{
    return update() ? m_tree->size() : 0;
}

template <class T>
inline bool Set<T>::is_null(size_t ndx) const
{
    return m_nullable && value_is_null(get(ndx));
}

template <class T>
inline void Set<T>::clear()
{
    if (size() > 0) {
        if (Replication* repl = Base::get_replication()) {
            this->clear_repl(repl);
        }
        do_clear();
        bump_content_version();
    }
}

template <class T>
inline util::Optional<Mixed> Set<T>::min(size_t* return_ndx) const
{
    if (update()) {
        return MinHelper<T>::eval(tree(), return_ndx);
    }
    return MinHelper<T>::not_found(return_ndx);
}

template <class T>
inline util::Optional<Mixed> Set<T>::max(size_t* return_ndx) const
{
    if (update()) {
        return MaxHelper<T>::eval(tree(), return_ndx);
    }
    return MaxHelper<T>::not_found(return_ndx);
}

template <class T>
inline util::Optional<Mixed> Set<T>::sum(size_t* return_cnt) const
{
    if (update()) {
        return SumHelper<T>::eval(tree(), return_cnt);
    }
    return SumHelper<T>::not_found(return_cnt);
}

template <class T>
inline util::Optional<Mixed> Set<T>::avg(size_t* return_cnt) const
{
    if (update()) {
        return AverageHelper<T>::eval(tree(), return_cnt);
    }
    return AverageHelper<T>::not_found(return_cnt);
}

REALM_NOINLINE void set_sorted_indices(size_t sz, std::vector<size_t>& indices, bool ascending);

template <class T>
inline void Set<T>::sort(std::vector<size_t>& indices, bool ascending) const
{
    auto sz = size();
    set_sorted_indices(sz, indices, ascending);
}

template <>
void Set<Mixed>::sort(std::vector<size_t>& indices, bool ascending) const;

template <class T>
void Set<T>::distinct(std::vector<size_t>& indices, util::Optional<bool> sort_order) const
{
    auto ascending = !sort_order || *sort_order;
    set_sorted_indices(size(), indices, ascending);
}

template <class T>
inline void Set<T>::do_insert(size_t ndx, T value)
{
    tree().insert(ndx, value);
}

template <class T>
inline void Set<T>::do_erase(size_t ndx)
{
    tree().erase(ndx);
}

template <class T>
inline void Set<T>::do_clear()
{
    tree().clear();
}

inline bool LnkSet::operator==(const LnkSet& other) const
{
    return m_set == other.m_set;
}

inline bool LnkSet::operator!=(const LnkSet& other) const
{
    return m_set != other.m_set;
}

inline ObjKey LnkSet::get(size_t ndx) const
{
    const auto current_size = size();
    if (ndx >= current_size) {
        throw OutOfBounds(util::format("Invalid index into set: %1", CollectionBase::get_property_name()), ndx,
                          current_size);
    }
    return m_set.tree().get(virtual2real(ndx));
}

inline size_t LnkSet::find(ObjKey value) const
{
    if (value.is_unresolved()) {
        return not_found;
    }

    update_if_needed();

    size_t ndx = m_set.find(value);
    if (ndx == not_found) {
        return not_found;
    }
    return real2virtual(ndx);
}

inline size_t LnkSet::find_first(ObjKey value) const
{
    return find(value);
}

inline size_t LnkSet::size() const
{
    update_if_needed();
    return m_set.size() - num_unresolved();
}

inline std::pair<size_t, bool> LnkSet::insert(ObjKey value)
{
    REALM_ASSERT(!value.is_unresolved());
    update_if_needed();

    auto [ndx, inserted] = m_set.insert(value);
    if (inserted) {
        update_unresolved(UpdateStatus::Updated);
    }
    return {real2virtual(ndx), inserted};
}

inline std::pair<size_t, bool> LnkSet::erase(ObjKey value)
{
    REALM_ASSERT(!value.is_unresolved());
    update_if_needed();

    auto [ndx, removed] = m_set.erase(value);
    if (removed) {
        update_unresolved(UpdateStatus::Updated);
        ndx = real2virtual(ndx);
    }
    return {ndx, removed};
}

inline bool LnkSet::is_null(size_t ndx) const
{
    update_if_needed();
    return m_set.is_null(virtual2real(ndx));
}

inline Mixed LnkSet::get_any(size_t ndx) const
{
    update_if_needed();
    auto obj_key = m_set.get(virtual2real(ndx));
    return ObjLink{get_target_table()->get_key(), obj_key};
}

inline std::pair<size_t, bool> LnkSet::insert_null()
{
    update_if_needed();
    auto [ndx, inserted] = m_set.insert_null();
    if (inserted) {
        update_unresolved(UpdateStatus::Updated);
    }
    return {real2virtual(ndx), inserted};
}

inline std::pair<size_t, bool> LnkSet::erase_null()
{
    update_if_needed();
    auto [ndx, erased] = m_set.erase_null();
    if (erased) {
        update_unresolved(UpdateStatus::Updated);
        ndx = real2virtual(ndx);
    }
    return {ndx, erased};
}

inline std::pair<size_t, bool> LnkSet::insert_any(Mixed value)
{
    update_if_needed();
    auto [ndx, inserted] = m_set.insert_any(value);
    if (inserted) {
        update_unresolved(UpdateStatus::Updated);
    }
    return {real2virtual(ndx), inserted};
}

inline std::pair<size_t, bool> LnkSet::erase_any(Mixed value)
{
    auto [ndx, erased] = m_set.erase_any(value);
    if (erased) {
        update_unresolved(UpdateStatus::Updated);
        ndx = real2virtual(ndx);
    }
    return {ndx, erased};
}

inline void LnkSet::clear()
{
    // Note: Explicit call to `ensure_writable()` not needed, because we
    // explicitly call `clear_unresolved()`.
    m_set.clear();
    clear_unresolved();
}

inline util::Optional<Mixed> LnkSet::min(size_t* return_ndx) const
{
    update_if_needed();
    size_t found = not_found;
    auto value = m_set.min(&found);
    if (found != not_found && return_ndx) {
        *return_ndx = real2virtual(found);
    }
    return value;
}

inline util::Optional<Mixed> LnkSet::max(size_t* return_ndx) const
{
    update_if_needed();
    size_t found = not_found;
    auto value = m_set.max(&found);
    if (found != not_found && return_ndx) {
        *return_ndx = real2virtual(found);
    }
    return value;
}

inline util::Optional<Mixed> LnkSet::sum(size_t* return_cnt) const
{
    static_cast<void>(return_cnt);
    REALM_TERMINATE("Not implemented");
}

inline util::Optional<Mixed> LnkSet::avg(size_t* return_cnt) const
{
    static_cast<void>(return_cnt);
    REALM_TERMINATE("Not implemented");
}

inline void LnkSet::sort(std::vector<size_t>& indices, bool ascending) const
{
    update_if_needed();

    // Map the input indices to real indices.
    std::transform(indices.begin(), indices.end(), indices.begin(), [this](size_t ndx) {
        return virtual2real(ndx);
    });

    m_set.sort(indices, ascending);

    // Map the output indices to virtual indices.
    std::transform(indices.begin(), indices.end(), indices.begin(), [this](size_t ndx) {
        return real2virtual(ndx);
    });
}

inline void LnkSet::distinct(std::vector<size_t>& indices, util::Optional<bool> sort_order) const
{
    update_if_needed();

    // Map the input indices to real indices.
    std::transform(indices.begin(), indices.end(), indices.begin(), [this](size_t ndx) {
        return virtual2real(ndx);
    });

    m_set.distinct(indices, sort_order);

    // Map the output indices to virtual indices.
    std::transform(indices.begin(), indices.end(), indices.begin(), [this](size_t ndx) {
        return real2virtual(ndx);
    });
}

inline const Obj& LnkSet::get_obj() const noexcept
{
    return m_set.get_obj();
}

inline bool LnkSet::is_attached() const noexcept
{
    return m_set.is_attached();
}

inline bool LnkSet::has_changed() const noexcept
{
    return m_set.has_changed();
}

inline ColKey LnkSet::get_col_key() const noexcept
{
    return m_set.get_col_key();
}

inline size_t LnkSet::find_any(Mixed value) const
{
    if (value.is_null())
        return not_found;

    const auto type = value.get_type();
    if (type == type_Link) {
        return find(value.get<ObjKey>());
    }
    if (type == type_TypedLink) {
        auto link = value.get_link();
        if (link.get_table_key() == get_target_table()->get_key()) {
            return find(link.get_obj_key());
        }
    }
    return not_found;
}

inline Obj LnkSet::get_object(size_t ndx) const
{
    ObjKey key = get(ndx);
    return get_target_table()->get_object(key);
}

inline ObjKey LnkSet::get_key(size_t ndx) const
{
    return get(ndx);
}

} // namespace realm

#endif // REALM_SET_HPP<|MERGE_RESOLUTION|>--- conflicted
+++ resolved
@@ -30,10 +30,7 @@
     SetBase(const SetBase& other);
     SetBase(SetBase&& other) noexcept;
     SetBase& operator=(const SetBase& other);
-<<<<<<< HEAD
-=======
     SetBase& operator=(SetBase&& other) noexcept;
->>>>>>> a2e743a3
 
     virtual SetBasePtr clone() const = 0;
     virtual std::pair<size_t, bool> insert_null() = 0;
@@ -53,28 +50,20 @@
     void assign_symmetric_difference(const CollectionBase&);
 
 protected:
-<<<<<<< HEAD
     static constexpr CollectionType s_collection_type = CollectionType::Set;
-=======
->>>>>>> a2e743a3
     mutable std::unique_ptr<BPlusTreeBase> m_tree;
 
     void insert_repl(Replication* repl, size_t index, Mixed value) const;
     void erase_repl(Replication* repl, size_t index, Mixed value) const;
     void clear_repl(Replication* repl) const;
-<<<<<<< HEAD
     static std::vector<Mixed> convert_to_mixed_set(const CollectionBase& rhs);
     bool do_init_from_parent(ref_type ref, bool allow_create) const;
-=======
->>>>>>> a2e743a3
 
     REALM_COLD REALM_NORETURN void throw_invalid_null()
     {
         throw InvalidArgument(ErrorCodes::PropertyNotNullable,
                               util::format("Set: %1", CollectionBase::get_property_name()));
     }
-<<<<<<< HEAD
-=======
 
 private:
     template <class It1, class It2>
@@ -97,7 +86,6 @@
 
     template <class It1, class It2>
     void assign_symmetric_difference(It1, It2);
->>>>>>> a2e743a3
 };
 
 template <class T>
@@ -209,13 +197,8 @@
         return tree();
     }
 
-<<<<<<< HEAD
     UpdateStatus update_if_needed_with_status() const final;
     void ensure_created();
-=======
-    UpdateStatus update_if_needed() const final;
-    UpdateStatus ensure_created() final;
->>>>>>> a2e743a3
 
     void migrate();
     void migration_resort();
@@ -541,29 +524,6 @@
     return *this;
 }
 
-inline SetBase::SetBase(const SetBase& other)
-    : CollectionBase(other)
-{
-    // Note: does not copy m_tree and instead that's initialized on demand
-}
-
-inline SetBase::SetBase(SetBase&& other) noexcept
-    : CollectionBase(std::move(other))
-    , m_tree(std::exchange(other.m_tree, nullptr))
-{
-}
-
-inline SetBase& SetBase::operator=(const SetBase& other)
-{
-    if (this != &other) {
-        // Just reset the pointer and rely on init_from_parent() being called
-        // when the accessor is actually used.
-        m_tree.reset();
-    }
-
-    return *this;
-}
-
 inline SetBase& SetBase::operator=(SetBase&& other) noexcept
 {
     if (this != &other) {
@@ -621,7 +581,6 @@
     return *this;
 }
 
-<<<<<<< HEAD
 template <typename T>
 UpdateStatus Set<T>::update_if_needed_with_status() const
 {
@@ -669,8 +628,6 @@
     }
     return do_init_from_parent(Base::get_collection_ref(), allow_create);
 }
-=======
->>>>>>> a2e743a3
 
 template <typename U>
 Set<U> Obj::get_set(ColKey col_key) const
@@ -739,21 +696,10 @@
 template <class T>
 std::pair<size_t, bool> Set<T>::insert(T value)
 {
-<<<<<<< HEAD
     ensure_created();
 
-    if (value_is_null(value) && !m_nullable)
-        throw InvalidArgument(ErrorCodes::PropertyNotNullable,
-                              util::format("Set: %1", CollectionBase::get_property_name()));
-
-    auto it = find_impl(value);
-=======
     if (!m_nullable && value_is_null(value))
         throw_invalid_null();
-
-    update_if_needed();
-    ensure_created();
->>>>>>> a2e743a3
 
     auto it = find_impl(value);
     if (it != this->end() && SetElementEquals<T>{}(*it, value)) {
