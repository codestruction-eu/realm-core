/*************************************************************************
 *
 * Copyright 2016 Realm Inc.
 *
 * Licensed under the Apache License, Version 2.0 (the "License");
 * you may not use this file except in compliance with the License.
 * You may obtain a copy of the License at
 *
 * http://www.apache.org/licenses/LICENSE-2.0
 *
 * Unless required by applicable law or agreed to in writing, software
 * distributed under the License is distributed on an "AS IS" BASIS,
 * WITHOUT WARRANTIES OR CONDITIONS OF ANY KIND, either express or implied.
 * See the License for the specific language governing permissions and
 * limitations under the License.
 *
 **************************************************************************/

#include <realm/array_with_find.hpp>
#include <realm/utilities.hpp>
#include <realm/impl/destroy_guard.hpp>
#include <realm/column_integer.hpp>
#include <realm/bplustree.hpp>
#include <realm/query_conditions.hpp>
#include <realm/array_integer.hpp>
#include <realm/array_key.hpp>
#include <realm/impl/array_writer.hpp>
#include <realm/array_flex.hpp>

#include <array>
#include <cstring> // std::memcpy
#include <iomanip>
#include <limits>
#include <tuple>

#ifdef REALM_DEBUG
#include <iostream>
#include <sstream>
#endif

#ifdef _MSC_VER
#include <intrin.h>
#pragma warning(disable : 4127) // Condition is constant warning
#endif


// Header format (8 bytes):
// ------------------------
//
// In mutable part / outside file:
//
// |--------|--------|--------|--------|--------|--------|--------|--------|
// |         capacity         |reserved|12344555|           size           |
//
//
// In immutable part / in file:
//
// |--------|--------|--------|--------|--------|--------|--------|--------|
// |             checksum              |12344555|           size           |
//
//
//  1: 'is_inner_bptree_node' (inner node of B+-tree).
//
//  2: 'has_refs' (elements whose first bit is zero are refs to subarrays).
//
//  3: 'context_flag' (meaning depends on context)
//
//  4: 'width_scheme' (2 bits)
//
//      value  |  meaning of 'width'  |  number of bytes used after header
//      -------|----------------------|------------------------------------
//        0    |  number of bits      |  ceil(width * size / 8)
//        1    |  number of bytes     |  width * size
//        2    |  ignored             |  size
//
//  5: 'width_ndx' (3 bits)
//
//      'width_ndx'       |  0 |  1 |  2 |  3 |  4 |  5 |  6 |  7 |
//      ------------------|----|----|----|----|----|----|----|----|
//      value of 'width'  |  0 |  1 |  2 |  4 |  8 | 16 | 32 | 64 |
//
//
// 'capacity' is the total number of bytes allocated for this array
// including the header.
//
// 'size' (aka length) is the number of elements in the array.
//
// 'checksum' (not yet implemented) is the checksum of the array
// including the header.
//
//
// Inner node of B+-tree:
// ----------------------
//
// An inner node of a B+-tree is has one of two forms: The 'compact'
// form which uses a single array node, or the 'general' form which
// uses two. The compact form is used by default but is converted to
// the general form when the corresponding subtree is modified in
// certain ways. There are two kinds of modification that require
// conversion to the general form:
//
//  - Insertion of an element into the corresponding subtree, except
//    when insertion occurs after the last element in the subtree
//    (append).
//
//  - Removal of an element from the corresponding subtree, except
//    when the removed element is the last element in the subtree.
//
// Compact form:
//
//   --> | N_c | r_1 | r_2 | ... | r_N | N_t |
//
// General form:
//
//   --> |  .  | r_1 | r_2 | ... | r_N | N_t |  (main array node)
//          |
//           ------> | o_2 | ... | o_N |  (offsets array node)
//
// Here,
//   `r_i` is the i'th child ref,
//   `o_i` is the total number of elements preceeding the i'th child,
//   `N`   is the number of children,
//   'M'   is one less than the number of children,
//   `N_c` is the fixed number of elements per child
//         (`elems_per_child`), and
//   `N_t` is the total number of elements in the subtree
//         (`total_elems_in_subtree`).
//
// `N_c` must always be a power of `REALM_MAX_BPNODE_SIZE`.
//
// It is expected that `N_t` will be removed in a future version of
// the file format. This will make it much more efficient to append
// elements to the B+-tree (or remove elements from the end).
//
// The last child of an inner node on the compact form, may have fewer
// elements than `N_c`. All other children must have exactly `N_c`
// elements in them.
//
// When an inner node is on the general form, and has only one child,
// it has an empty `offsets` array.
//
//
// B+-tree invariants:
//
//  - Every inner node must have at least one child
//    (invar:bptree-nonempty-inner).
//
//  - A leaf node, that is not also a root node, must contain at least
//    one element (invar:bptree-nonempty-leaf).
//
//  - All leaf nodes must reside at the same depth in the tree
//    (invar:bptree-leaf-depth).
//
//  - If an inner node is on the general form, and has a parent, the
//    parent must also be on the general form
//    (invar:bptree-node-form).
//
// It follows from invar:bptree-nonempty-leaf that the root of an
// empty tree (zero elements) is a leaf.
//
// It follows from invar:bptree-nonempty-inner and
// invar:bptree-nonempty-leaf that in a tree with precisely one
// element, every inner node has precisely one child, there is
// precisely one leaf node, and that leaf node has precisely one
// element.
//
// It follows from invar:bptree-node-form that if the root is on the
// compact form, then so is every other inner node in the tree.
//
// In general, when the root node is an inner node, it will have at
// least two children, because otherwise it would be
// superflous. However, to allow for exception safety during element
// insertion and removal, this shall not be guaranteed.

// LIMITATION: The code below makes the non-portable assumption that
// negative number are represented using two's complement. This is not
// guaranteed by C++03, but holds for all known target platforms.
//
// LIMITATION: The code below makes the non-portable assumption that
// the types `int8_t`, `int16_t`, `int32_t`, and `int64_t`
// exist. This is not guaranteed by C++03, but holds for all
// known target platforms.
//
// LIMITATION: The code below makes the assumption that a reference into
// a realm file will never grow in size above what can be represented in
// a size_t, which is 2^31-1 on a 32-bit platform, and 2^63-1 on a 64 bit
// platform.

using namespace realm;
using namespace realm::util;

void QueryStateBase::dyncast() {}
static ArrayFlex s_array_flex;
Array::Array(Allocator& allocator) noexcept
    : Node(allocator)
    , m_encode(s_array_flex)
{
}

template <size_t w>
int64_t Array::get(size_t ndx) const noexcept
{
    if (is_encoded())
        return m_encode.get(*this, ndx);

    REALM_ASSERT_DEBUG(is_attached());
    return get_universal<w>(m_data, ndx);
}

int64_t Array::get(size_t ndx) const noexcept
{
    if (is_encoded())
        return m_encode.get(*this, ndx);

    REALM_ASSERT_DEBUG(is_attached());
    REALM_ASSERT_DEBUG_EX(ndx < m_size, ndx, m_size);
    return (this->*m_getter)(ndx);

    // Two ideas that are not efficient but may be worth looking into again:
    /*
        // Assume correct width is found early in REALM_TEMPEX, which is the case for B tree offsets that
        // are probably either 2^16 long. Turns out to be 25% faster if found immediately, but 50-300% slower
        // if found later
        REALM_TEMPEX(return get, (ndx));
    */
    /*
        // Slightly slower in both of the if-cases. Also needs an matchcount m_size check too, to avoid
        // reading beyond array.
        if (m_width >= 8 && m_size > ndx + 7)
            return get<64>(ndx >> m_shift) & m_widthmask;
        else
            return (this->*(m_vtable->getter))(ndx);
    */
}

size_t Array::bit_width(int64_t v)
{
    // FIXME: Assuming there is a 64-bit CPU reverse bitscan
    // instruction and it is fast, then this function could be
    // implemented as a table lookup on the result of the scan

    if ((uint64_t(v) >> 4) == 0) {
        static const int8_t bits[] = {0, 1, 2, 2, 4, 4, 4, 4, 4, 4, 4, 4, 4, 4, 4, 4};
        return bits[int8_t(v)];
    }

    // First flip all bits if bit 63 is set (will now always be zero)
    if (v < 0)
        v = ~v;

    // Then check if bits 15-31 used (32b), 7-31 used (16b), else (8b)
    return uint64_t(v) >> 31 ? 64 : uint64_t(v) >> 15 ? 32 : uint64_t(v) >> 7 ? 16 : 8;
}


void Array::init_from_mem(MemRef mem) noexcept
{
    char* header = mem.get_addr();
    auto kind = get_kind((uint64_t*)header);
    REALM_ASSERT(kind == 'A' || kind == 'B');
    if (kind == 'B') {
        // the only encoding supported at the moment
        auto encoding = get_encoding((uint64_t*)header);
        REALM_ASSERT(encoding == Encoding::Flex);
        char* header = mem.get_addr();
        m_ref = mem.get_ref();
        m_data = get_data_from_header(header);
        m_size = NodeHeader::get_arrayB_num_elements<Encoding::Flex>((uint64_t*)header);
    }
    else {
        header = Node::init_from_mem(mem);
    }
    // Parse header
    m_is_inner_bptree_node = get_is_inner_bptree_node_from_header(header);
    m_has_refs = get_hasrefs_from_header(header);
    m_context_flag = get_context_flag_from_header(header);
    // it is unclear how to handle the width limits while compressed.
    // they will likely need to be set explicitly as part of decompressing
    update_width_cache_from_header();
}

MemRef Array::get_mem() const noexcept
{
    return MemRef(get_header_from_data(m_data), m_ref, m_alloc);
}

void Array::update_from_parent() noexcept
{
    // checking the parent should have nothhing to do with m_data, decoding while updating the parent may be needed if
    // I am wrong. REALM_ASSERT_DEBUG(is_attached());
    ArrayParent* parent = get_parent();
    REALM_ASSERT_DEBUG(parent);
    ref_type new_ref = get_ref_from_parent();
    init_from_ref(new_ref);
}

void Array::set_type(Type type)
{
    REALM_ASSERT(is_attached());

    copy_on_write(); // Throws

    bool init_is_inner_bptree_node = false, init_has_refs = false;
    switch (type) {
        case type_Normal:
            break;
        case type_InnerBptreeNode:
            init_is_inner_bptree_node = true;
            init_has_refs = true;
            break;
        case type_HasRefs:
            init_has_refs = true;
            break;
    }
    m_is_inner_bptree_node = init_is_inner_bptree_node;
    m_has_refs = init_has_refs;

    char* header = get_header();
    set_is_inner_bptree_node_in_header(init_is_inner_bptree_node, header);
    set_hasrefs_in_header(init_has_refs, header);
}

void Array::destroy_children(size_t offset) noexcept
{
    for (size_t i = offset; i != m_size; ++i) {
        int64_t value = get(i);

        // Null-refs indicate empty sub-trees
        if (value == 0)
            continue;

        // A ref is always 8-byte aligned, so the lowest bit
        // cannot be set. If it is, it means that it should not be
        // interpreted as a ref.
        if ((value & 1) != 0)
            continue;

        ref_type ref = to_ref(value);
        destroy_deep(ref, m_alloc);
    }
}

size_t Array::get_byte_size() const noexcept
{
    // A and B type array
    const char* header = get_header_from_data(m_data);
    auto kind = get_kind((uint64_t*)header);
    REALM_ASSERT(kind == 'A' || kind == 'B');
    auto num_bytes = get_byte_size_from_header(header);
    auto read_only = m_alloc.is_read_only(m_ref) == true;
    auto bytes_ok = num_bytes <= get_capacity_from_header(header);
    REALM_ASSERT(read_only || bytes_ok);
    // REALM_ASSERT_7(m_alloc.is_read_only(m_ref), ==, true, ||, num_bytes, <=, get_capacity_from_header(header));
    return num_bytes;
}

ref_type Array::write(_impl::ArrayWriterBase& out, bool deep, bool only_if_modified, bool compress_in_flight) const
{
    REALM_ASSERT(is_attached());
    if (only_if_modified && m_alloc.is_read_only(m_ref))
        return m_ref;

    if (!deep || !m_has_refs) {
        Array encoded_array{m_alloc};
        if (compress_in_flight && encode_array(encoded_array)) {
            const auto h = (uint64_t*)encoded_array.get_header();
            REALM_ASSERT(get_kind(h) == 'B');
            REALM_ASSERT(get_encoding(h) == Encoding::Flex);
            auto ref = encoded_array.do_write_shallow(out);
            encoded_array.destroy();
            return ref;
        }
        return do_write_shallow(out); // Throws
    }

    return do_write_deep(out, only_if_modified, compress_in_flight); // Throws
}

ref_type Array::write(ref_type ref, Allocator& alloc, _impl::ArrayWriterBase& out, bool only_if_modified,
                      bool compress_in_flight)
{
    if (only_if_modified && alloc.is_read_only(ref))
        return ref;

    Array array(alloc);
    array.init_from_ref(ref);

    if (!array.m_has_refs) {
        Array encoded_array{alloc};
        if (compress_in_flight && array.encode_array(encoded_array)) {
            const auto header = encoded_array.get_header();
            const auto h = (uint64_t*)header;
            REALM_ASSERT(get_kind(h) == 'B');
            REALM_ASSERT(get_encoding(h) == Encoding::Flex);
            auto ref = encoded_array.do_write_shallow(out);
            encoded_array.destroy();
            return ref;
        }
        else {
            return array.do_write_shallow(out); // Throws
        }
    }
    return array.do_write_deep(out, only_if_modified, compress_in_flight); // Throws
}


ref_type Array::do_write_shallow(_impl::ArrayWriterBase& out) const
{
    // here we might want to compress the array and write down.
    const char* header = get_header_from_data(m_data);
    size_t byte_size = get_byte_size();
    const auto is_encode = is_encoded();
    uint32_t dummy_checksum =
        is_encode ? 0x42424242UL : 0x41414141UL; // A/B (A for normal arrays, B for compressed arrays)
    uint32_t dummy_checksum_bytes =
        is_encode ? 2 : 4; // AAAA / BB (only 2 bytes for B arrays, since B arrays use more header space)
    ref_type new_ref = out.write_array(header, byte_size, dummy_checksum, dummy_checksum_bytes); // Throws
    REALM_ASSERT_3(new_ref % 8, ==, 0);                                                          // 8-byte alignment
    return new_ref;
}


ref_type Array::do_write_deep(_impl::ArrayWriterBase& out, bool only_if_modified, bool compress) const
{
    // This is recursively expanding each array and writing it down to disk...
    // We need to verify if for encoded arrays we need to do anything special.

    // This machinery is problematic, since we constuct a new array for following refs that
    // eventually will get us to the actual array that can be compressed.
    // The encoded type for this array has nothing to do with what the eventual encoding type
    // will be. Moreover we have lost the information about whether we need compression or not for the leaf array.

    // Temp array for updated refs
    Array new_array(Allocator::get_default());
    Type type = m_is_inner_bptree_node ? type_InnerBptreeNode : type_HasRefs;
    new_array.create(type, m_context_flag); // Throws
    _impl::ShallowArrayDestroyGuard dg(&new_array);

    // First write out all sub-arrays
    size_t n = size();
    for (size_t i = 0; i < n; ++i) {
        int_fast64_t value = get(i);
        bool is_ref = (value != 0 && (value & 1) == 0);
        if (is_ref) {
            ref_type subref = to_ref(value);
            ref_type new_subref = write(subref, m_alloc, out, only_if_modified, compress); // Throws
            value = from_ref(new_subref);
        }
        new_array.add(value); // Throws
    }

    return new_array.do_write_shallow(out); // Throws
}


void Array::move(size_t begin, size_t end, size_t dest_begin)
{
    REALM_ASSERT_3(begin, <=, end);
    REALM_ASSERT_3(end, <=, m_size);
    REALM_ASSERT_3(dest_begin, <=, m_size);
    REALM_ASSERT_3(end - begin, <=, m_size - dest_begin);
    REALM_ASSERT(!(dest_begin >= begin && dest_begin < end)); // Required by std::copy


    // Check if we need to copy before modifying
    copy_on_write(); // Throws

    size_t bits_per_elem = m_width;
    const char* header = get_header_from_data(m_data);
    if (get_wtype_from_header(header) == wtype_Multiply) {
        bits_per_elem *= 8;
    }

    if (bits_per_elem < 8) {
        // FIXME: Should be optimized
        for (size_t i = begin; i != end; ++i) {
            int_fast64_t v = (this->*m_getter)(i);
            (this->*(m_vtable->setter))(dest_begin++, v);
        }
        return;
    }

    size_t bytes_per_elem = bits_per_elem / 8;
    const char* begin_2 = m_data + begin * bytes_per_elem;
    const char* end_2 = m_data + end * bytes_per_elem;
    char* dest_begin_2 = m_data + dest_begin * bytes_per_elem;
    realm::safe_copy_n(begin_2, end_2 - begin_2, dest_begin_2);
}

void Array::move(Array& dst, size_t ndx)
{
    size_t dest_begin = dst.m_size;
    size_t nb_to_move = m_size - ndx;
    dst.copy_on_write();
    dst.ensure_minimum_width(this->m_ubound);
    dst.alloc(dst.m_size + nb_to_move, dst.m_width); // Make room for the new elements

    // cache variables used in tight loop
    auto getter = m_getter;
    auto setter = dst.m_vtable->setter;
    size_t sz = m_size;

    for (size_t i = ndx; i < sz; i++) {
        auto v = (this->*getter)(i);
        (dst.*setter)(dest_begin++, v);
    }

    truncate(ndx);
}

void Array::set(size_t ndx, int64_t value)
{
    REALM_ASSERT_3(ndx, <, m_size);
    if ((this->*(m_vtable->getter))(ndx) == value)
        return;

    // Check if we need to copy before modifying
    copy_on_write(); // Throws

    // Grow the array if needed to store this value
    ensure_minimum_width(value); // Throws

    // Set the value
    (this->*(m_vtable->setter))(ndx, value);
}

void Array::set_as_ref(size_t ndx, ref_type ref)
{
    set(ndx, from_ref(ref));
}

/*
// Optimization for the common case of adding positive values to a local array
// (happens a lot when returning results to TableViews)
void Array::add_positive_local(int64_t value)
{
    REALM_ASSERT(value >= 0);
    REALM_ASSERT(&m_alloc == &Allocator::get_default());

    if (value <= m_ubound) {
        if (m_size < m_capacity) {
            (this->*(m_vtable->setter))(m_size, value);
            ++m_size;
            set_header_size(m_size);
            return;
        }
    }

    insert(m_size, value);
}
*/

size_t Array::blob_size() const noexcept
{
    if (get_context_flag()) {
        size_t total_size = 0;
        for (size_t i = 0; i < size(); ++i) {
            char* header = m_alloc.translate(Array::get_as_ref(i));
            total_size += Array::get_size_from_header(header);
        }
        return total_size;
    }
    else {
        return m_size;
    }
}

void Array::insert(size_t ndx, int_fast64_t value)
{
    REALM_ASSERT_DEBUG(ndx <= m_size);
    const auto old_width = m_width;
    const auto old_size = m_size;
    const Getter old_getter = m_getter; // Save old getter before potential width expansion

    bool do_expand = value < m_lbound || value > m_ubound;
    if (do_expand) {
        size_t width = bit_width(value);
        REALM_ASSERT_DEBUG(width > m_width);
        alloc(m_size + 1, width); // Throws
    }
    else {
        alloc(m_size + 1, m_width); // Throws
    }

    // Move values below insertion (may expand)
    if (do_expand || old_width < 8) {
        size_t i = old_size;
        while (i > ndx) {
            --i;
            int64_t v = (this->*old_getter)(i);
            (this->*(m_vtable->setter))(i + 1, v);
        }
    }
    else if (ndx != old_size) {
        // when byte sized and no expansion, use memmove
        // FIXME: Optimize by simply dividing by 8 (or shifting right by 3 bit positions)
        size_t w = (old_width == 64) ? 8 : (old_width == 32) ? 4 : (old_width == 16) ? 2 : 1;
        char* src_begin = m_data + ndx * w;
        char* src_end = m_data + old_size * w;
        char* dst_end = src_end + w;
        std::copy_backward(src_begin, src_end, dst_end);
    }

    // Insert the new value
    (this->*(m_vtable->setter))(ndx, value);

    // Expand values above insertion
    if (do_expand) {
        size_t i = ndx;
        while (i != 0) {
            --i;
            int64_t v = (this->*old_getter)(i);
            (this->*(m_vtable->setter))(i, v);
        }
    }
}

void Array::copy_on_write()
{
    decode_array(*this);
    Node::copy_on_write();
}

void Array::copy_on_write(size_t min_size)
{
    decode_array(*this);
    Node::copy_on_write(min_size);
}

void Array::truncate(size_t new_size)
{
    REALM_ASSERT(is_attached());
    REALM_ASSERT_3(new_size, <=, m_size);

    if (new_size == m_size)
        return;

    copy_on_write(); // Throws

    // Update size in accessor and in header. This leaves the capacity
    // unchanged.
    m_size = new_size;
    set_header_size(new_size);

    // If the array is completely cleared, we take the opportunity to
    // drop the width back to zero.
    if (new_size == 0) {
        set_width_in_header(0, get_header());
        update_width_cache_from_header();
    }
}


void Array::truncate_and_destroy_children(size_t new_size)
{
    REALM_ASSERT(is_attached());
    REALM_ASSERT_3(new_size, <=, m_size);

    if (new_size == m_size)
        return;

    copy_on_write(); // Throws

    if (m_has_refs) {
        size_t offset = new_size;
        destroy_children(offset);
    }

    // Update size in accessor and in header. This leaves the capacity
    // unchanged.
    m_size = new_size;
    set_header_size(new_size);

    // If the array is completely cleared, we take the opportunity to
    // drop the width back to zero.
    if (new_size == 0) {
        set_width_in_header(0, get_header());
        update_width_cache_from_header();
    }
}


void Array::do_ensure_minimum_width(int_fast64_t value)
{
    // Make room for the new value
    const size_t width = bit_width(value);

    REALM_ASSERT_3(width, >, m_width);

    Getter old_getter = m_getter; // Save old getter before width expansion
    alloc(m_size, width);         // Throws

    // Expand the old values
    size_t i = m_size;
    while (i != 0) {
        --i;
        int64_t v = (this->*old_getter)(i);
        (this->*(m_vtable->setter))(i, v);
    }
}

<<<<<<< HEAD
size_t Array::size() const noexcept
{
    if (is_encoded())
        return m_encode.size(*this);
    return m_size;
}

bool Array::encode_array(Array& arr) const
{
    const auto header = get_header();
    auto kind = get_kind((uint64_t*)header);
    if (kind == 'A') {
        auto encoding = get_encoding((uint64_t*)header);
        // encode everything that is WtypeBits (all integer arrays included ref arrays)
        if (encoding == NodeHeader::Encoding::WTypBits) {
            return m_encode.encode(*this, arr);
        }
    }
    return false;
}

bool Array::decode_array(Array& arr)
{
    const auto header = arr.get_header();

    auto kind = NodeHeader::get_kind((uint64_t*)header);
    // if it is encoded and it is in flex format decode all
    if (kind == 'B') {
        auto encoding = NodeHeader::get_encoding((uint64_t*)header);
        if (encoding == NodeHeader::Encoding::Flex) {
            auto& array_encoder = arr.m_encode;
            return array_encoder.decode(arr);
        }
    }
    return false;
}

bool Array::is_encoded() const
{
    return m_encode.is_encoded(*this);
}

bool Array::try_encode(Array& arr) const
{
    return encode_array(arr);
}

bool Array::try_decode()
{
    return decode_array(*this);
}

namespace {

template <size_t width>
inline int64_t lower_bits()
{
    if (width == 1)
        return 0xFFFFFFFFFFFFFFFFULL;
    else if (width == 2)
        return 0x5555555555555555ULL;
    else if (width == 4)
        return 0x1111111111111111ULL;
    else if (width == 8)
        return 0x0101010101010101ULL;
    else if (width == 16)
        return 0x0001000100010001ULL;
    else if (width == 32)
        return 0x0000000100000001ULL;
    else if (width == 64)
        return 0x0000000000000001ULL;
    else {
        REALM_ASSERT_DEBUG(false);
        return int64_t(-1);
    }
}

// Return true if 'value' has an element (of bit-width 'width') which is 0
template <size_t width>
inline bool has_zero_element(uint64_t value)
{
    uint64_t hasZeroByte;
    uint64_t lower = lower_bits<width>();
    uint64_t upper = lower_bits<width>() * 1ULL << (width == 0 ? 0 : (width - 1ULL));
    hasZeroByte = (value - lower) & ~value & upper;
    return hasZeroByte != 0;
}


// Finds zero element of bit width 'width'
template <bool eq, size_t width>
size_t find_zero(uint64_t v)
{
    size_t start = 0;
    uint64_t hasZeroByte;

    // Bisection optimization, speeds up small bitwidths with high match frequency. More partions than 2 do NOT pay
    // off because the work done by test_zero() is wasted for the cases where the value exists in first half, but
    // useful if it exists in last half. Sweet spot turns out to be the widths and partitions below.
    if (width <= 8) {
        hasZeroByte = has_zero_element<width>(v | 0xffffffff00000000ULL);
        if (eq ? !hasZeroByte : (v & 0x00000000ffffffffULL) == 0) {
            // 00?? -> increasing
            start += 64 / no0(width) / 2;
            if (width <= 4) {
                hasZeroByte = has_zero_element<width>(v | 0xffff000000000000ULL);
                if (eq ? !hasZeroByte : (v & 0x0000ffffffffffffULL) == 0) {
                    // 000?
                    start += 64 / no0(width) / 4;
                }
            }
        }
        else {
            if (width <= 4) {
                // ??00
                hasZeroByte = has_zero_element<width>(v | 0xffffffffffff0000ULL);
                if (eq ? !hasZeroByte : (v & 0x000000000000ffffULL) == 0) {
                    // 0?00
                    start += 64 / no0(width) / 4;
                }
            }
        }
    }

    uint64_t mask =
        (width == 64
             ? ~0ULL
             : ((1ULL << (width == 64 ? 0 : width)) - 1ULL)); // Warning free way of computing (1ULL << width) - 1
    while (eq == (((v >> (width * start)) & mask) != 0)) {
        start++;
    }

    return start;
}

} // namespace


=======
>>>>>>> e593a5f1
int64_t Array::sum(size_t start, size_t end) const
{
    // this is tmp cast, since we haven't implemented yet the logic for compressed arrays
    decode_array((Array&)*this);
    REALM_TEMPEX(return sum, m_width, (start, end));
}

template <size_t w>
int64_t Array::sum(size_t start, size_t end) const
{
    if (end == size_t(-1))
        end = m_size;
    REALM_ASSERT_EX(end <= m_size && start <= end, start, end, m_size);

    if (w == 0 || start == end)
        return 0;

    int64_t s = 0;

    // Sum manually until 128 bit aligned
    for (; (start < end) && (((size_t(m_data) & 0xf) * 8 + start * w) % 128 != 0); start++) {
        s += get<w>(start);
    }

    if (w == 1 || w == 2 || w == 4) {
        // Sum of bitwidths less than a byte (which are always positive)
        // uses a divide and conquer algorithm that is a variation of popolation count:
        // http://graphics.stanford.edu/~seander/bithacks.html#CountBitsSetParallel

        // static values needed for fast sums
        const uint64_t m2 = 0x3333333333333333ULL;
        const uint64_t m4 = 0x0f0f0f0f0f0f0f0fULL;
        const uint64_t h01 = 0x0101010101010101ULL;

        int64_t* data = reinterpret_cast<int64_t*>(m_data + start * w / 8);
        size_t chunks = (end - start) * w / 8 / sizeof(int64_t);

        for (size_t t = 0; t < chunks; t++) {
            if (w == 1) {
#if 0
#if defined(USE_SSE42) && defined(_MSC_VER) && defined(REALM_PTR_64)
                s += __popcnt64(data[t]);
#elif !defined(_MSC_VER) && defined(USE_SSE42) && defined(REALM_PTR_64)
                s += __builtin_popcountll(data[t]);
#else
                uint64_t a = data[t];
                const uint64_t m1  = 0x5555555555555555ULL;
                a -= (a >> 1) & m1;
                a = (a & m2) + ((a >> 2) & m2);
                a = (a + (a >> 4)) & m4;
                a = (a * h01) >> 56;
                s += a;
#endif
#endif
                s += fast_popcount64(data[t]);
            }
            else if (w == 2) {
                uint64_t a = data[t];
                a = (a & m2) + ((a >> 2) & m2);
                a = (a + (a >> 4)) & m4;
                a = (a * h01) >> 56;

                s += a;
            }
            else if (w == 4) {
                uint64_t a = data[t];
                a = (a & m4) + ((a >> 4) & m4);
                a = (a * h01) >> 56;
                s += a;
            }
        }
        start += sizeof(int64_t) * 8 / no0(w) * chunks;
    }

#ifdef REALM_COMPILER_SSE
    if (sseavx<42>()) {
        // 2000 items summed 500000 times, 8/16/32 bits, miliseconds:
        // Naive, templated get<>: 391 371 374
        // SSE:                     97 148 282

        if ((w == 8 || w == 16 || w == 32) && end - start > sizeof(__m128i) * 8 / no0(w)) {
            __m128i* data = reinterpret_cast<__m128i*>(m_data + start * w / 8);
            __m128i sum_result = {0};
            __m128i sum2;

            size_t chunks = (end - start) * w / 8 / sizeof(__m128i);

            for (size_t t = 0; t < chunks; t++) {
                if (w == 8) {
                    /*
                    // 469 ms AND disadvantage of handling max 64k elements before overflow
                    __m128i vl = _mm_cvtepi8_epi16(data[t]);
                    __m128i vh = data[t];
                    vh.m128i_i64[0] = vh.m128i_i64[1];
                    vh = _mm_cvtepi8_epi16(vh);
                    sum_result = _mm_add_epi16(sum_result, vl);
                    sum_result = _mm_add_epi16(sum_result, vh);
                    */

                    /*
                    // 424 ms
                    __m128i vl = _mm_unpacklo_epi8(data[t], _mm_set1_epi8(0));
                    __m128i vh = _mm_unpackhi_epi8(data[t], _mm_set1_epi8(0));
                    sum_result = _mm_add_epi32(sum_result, _mm_madd_epi16(vl, _mm_set1_epi16(1)));
                    sum_result = _mm_add_epi32(sum_result, _mm_madd_epi16(vh, _mm_set1_epi16(1)));
                    */

                    __m128i vl = _mm_cvtepi8_epi16(data[t]); // sign extend lower words 8->16
                    __m128i vh = data[t];
                    vh = _mm_srli_si128(vh, 8); // v >>= 64
                    vh = _mm_cvtepi8_epi16(vh); // sign extend lower words 8->16
                    __m128i sum1 = _mm_add_epi16(vl, vh);
                    __m128i sumH = _mm_cvtepi16_epi32(sum1);
                    __m128i sumL = _mm_srli_si128(sum1, 8); // v >>= 64
                    sumL = _mm_cvtepi16_epi32(sumL);
                    sum_result = _mm_add_epi32(sum_result, sumL);
                    sum_result = _mm_add_epi32(sum_result, sumH);
                }
                else if (w == 16) {
                    // todo, can overflow for array size > 2^32
                    __m128i vl = _mm_cvtepi16_epi32(data[t]); // sign extend lower words 16->32
                    __m128i vh = data[t];
                    vh = _mm_srli_si128(vh, 8);  // v >>= 64
                    vh = _mm_cvtepi16_epi32(vh); // sign extend lower words 16->32
                    sum_result = _mm_add_epi32(sum_result, vl);
                    sum_result = _mm_add_epi32(sum_result, vh);
                }
                else if (w == 32) {
                    __m128i v = data[t];
                    __m128i v0 = _mm_cvtepi32_epi64(v); // sign extend lower dwords 32->64
                    v = _mm_srli_si128(v, 8);           // v >>= 64
                    __m128i v1 = _mm_cvtepi32_epi64(v); // sign extend lower dwords 32->64
                    sum_result = _mm_add_epi64(sum_result, v0);
                    sum_result = _mm_add_epi64(sum_result, v1);

                    /*
                    __m128i m = _mm_set1_epi32(0xc000);             // test if overflow could happen (still need
                    underflow test).
                    __m128i mm = _mm_and_si128(data[t], m);
                    zz = _mm_or_si128(mm, zz);
                    sum_result = _mm_add_epi32(sum_result, data[t]);
                    */
                }
            }
            start += sizeof(__m128i) * 8 / no0(w) * chunks;

            // prevent taking address of 'state' to make the compiler keep it in SSE register in above loop
            // (vc2010/gcc4.6)
            sum2 = sum_result;

            // Avoid aliasing bug where sum2 might not yet be initialized when accessed by get_universal
            char sum3[sizeof sum2];
            memcpy(&sum3, &sum2, sizeof sum2);

            // Sum elements of sum
            for (size_t t = 0; t < sizeof(__m128i) * 8 / ((w == 8 || w == 16) ? 32 : 64); ++t) {
                int64_t v = get_universal < (w == 8 || w == 16) ? 32 : 64 > (reinterpret_cast<char*>(&sum3), t);
                s += v;
            }
        }
    }
#endif

    // Sum remaining elements
    for (; start < end; ++start)
        s += get<w>(start);

    return s;
}

size_t Array::count(int64_t value) const noexcept
{
    // This is not used
    const uint64_t* next = reinterpret_cast<uint64_t*>(m_data);
    size_t value_count = 0;
    const size_t end = m_size;
    size_t i = 0;

    // static values needed for fast population count
    const uint64_t m1 = 0x5555555555555555ULL;
    const uint64_t m2 = 0x3333333333333333ULL;
    const uint64_t m4 = 0x0f0f0f0f0f0f0f0fULL;
    const uint64_t h01 = 0x0101010101010101ULL;

    if (m_width == 0) {
        if (value == 0)
            return m_size;
        return 0;
    }
    if (m_width == 1) {
        if (uint64_t(value) > 1)
            return 0;

        const size_t chunkvals = 64;
        for (; i + chunkvals <= end; i += chunkvals) {
            uint64_t a = next[i / chunkvals];
            if (value == 0)
                a = ~a; // reverse

            a -= (a >> 1) & m1;
            a = (a & m2) + ((a >> 2) & m2);
            a = (a + (a >> 4)) & m4;
            a = (a * h01) >> 56;

            // Could use intrinsic instead:
            // a = __builtin_popcountll(a); // gcc intrinsic

            value_count += to_size_t(a);
        }
    }
    else if (m_width == 2) {
        if (uint64_t(value) > 3)
            return 0;

        const uint64_t v = ~0ULL / 0x3 * value;

        // Masks to avoid spillover between segments in cascades
        const uint64_t c1 = ~0ULL / 0x3 * 0x1;

        const size_t chunkvals = 32;
        for (; i + chunkvals <= end; i += chunkvals) {
            uint64_t a = next[i / chunkvals];
            a ^= v;             // zero matching bit segments
            a |= (a >> 1) & c1; // cascade ones in non-zeroed segments
            a &= m1;            // isolate single bit in each segment
            a ^= m1;            // reverse isolated bits
            // if (!a) continue;

            // Population count
            a = (a & m2) + ((a >> 2) & m2);
            a = (a + (a >> 4)) & m4;
            a = (a * h01) >> 56;

            value_count += to_size_t(a);
        }
    }
    else if (m_width == 4) {
        if (uint64_t(value) > 15)
            return 0;

        const uint64_t v = ~0ULL / 0xF * value;
        const uint64_t m = ~0ULL / 0xF * 0x1;

        // Masks to avoid spillover between segments in cascades
        const uint64_t c1 = ~0ULL / 0xF * 0x7;
        const uint64_t c2 = ~0ULL / 0xF * 0x3;

        const size_t chunkvals = 16;
        for (; i + chunkvals <= end; i += chunkvals) {
            uint64_t a = next[i / chunkvals];
            a ^= v;             // zero matching bit segments
            a |= (a >> 1) & c1; // cascade ones in non-zeroed segments
            a |= (a >> 2) & c2;
            a &= m; // isolate single bit in each segment
            a ^= m; // reverse isolated bits

            // Population count
            a = (a + (a >> 4)) & m4;
            a = (a * h01) >> 56;

            value_count += to_size_t(a);
        }
    }
    else if (m_width == 8) {
        if (value > 0x7FLL || value < -0x80LL)
            return 0; // by casting?

        const uint64_t v = ~0ULL / 0xFF * value;
        const uint64_t m = ~0ULL / 0xFF * 0x1;

        // Masks to avoid spillover between segments in cascades
        const uint64_t c1 = ~0ULL / 0xFF * 0x7F;
        const uint64_t c2 = ~0ULL / 0xFF * 0x3F;
        const uint64_t c3 = ~0ULL / 0xFF * 0x0F;

        const size_t chunkvals = 8;
        for (; i + chunkvals <= end; i += chunkvals) {
            uint64_t a = next[i / chunkvals];
            a ^= v;             // zero matching bit segments
            a |= (a >> 1) & c1; // cascade ones in non-zeroed segments
            a |= (a >> 2) & c2;
            a |= (a >> 4) & c3;
            a &= m; // isolate single bit in each segment
            a ^= m; // reverse isolated bits

            // Population count
            a = (a * h01) >> 56;

            value_count += to_size_t(a);
        }
    }
    else if (m_width == 16) {
        if (value > 0x7FFFLL || value < -0x8000LL)
            return 0; // by casting?

        const uint64_t v = ~0ULL / 0xFFFF * value;
        const uint64_t m = ~0ULL / 0xFFFF * 0x1;

        // Masks to avoid spillover between segments in cascades
        const uint64_t c1 = ~0ULL / 0xFFFF * 0x7FFF;
        const uint64_t c2 = ~0ULL / 0xFFFF * 0x3FFF;
        const uint64_t c3 = ~0ULL / 0xFFFF * 0x0FFF;
        const uint64_t c4 = ~0ULL / 0xFFFF * 0x00FF;

        const size_t chunkvals = 4;
        for (; i + chunkvals <= end; i += chunkvals) {
            uint64_t a = next[i / chunkvals];
            a ^= v;             // zero matching bit segments
            a |= (a >> 1) & c1; // cascade ones in non-zeroed segments
            a |= (a >> 2) & c2;
            a |= (a >> 4) & c3;
            a |= (a >> 8) & c4;
            a &= m; // isolate single bit in each segment
            a ^= m; // reverse isolated bits

            // Population count
            a = (a * h01) >> 56;

            value_count += to_size_t(a);
        }
    }
    else if (m_width == 32) {
        int32_t v = int32_t(value);
        const int32_t* d = reinterpret_cast<int32_t*>(m_data);
        for (; i < end; ++i) {
            if (d[i] == v)
                ++value_count;
        }
        return value_count;
    }
    else if (m_width == 64) {
        const int64_t* d = reinterpret_cast<int64_t*>(m_data);
        for (; i < end; ++i) {
            if (d[i] == value)
                ++value_count;
        }
        return value_count;
    }

    // Check remaining elements
    for (; i < end; ++i)
        if (value == get(i))
            ++value_count;

    return value_count;
}

size_t Array::calc_aligned_byte_size(size_t size, int width)
{
    REALM_ASSERT(width != 0 && (width & (width - 1)) == 0); // Is a power of two
    size_t max = std::numeric_limits<size_t>::max();
    size_t max_2 = max & ~size_t(7); // Allow for upwards 8-byte alignment
    bool overflow;
    size_t byte_size;
    if (width < 8) {
        size_t elems_per_byte = 8 / width;
        size_t byte_size_0 = size / elems_per_byte;
        if (size % elems_per_byte != 0)
            ++byte_size_0;
        overflow = byte_size_0 > max_2 - header_size;
        byte_size = header_size + byte_size_0;
    }
    else {
        size_t bytes_per_elem = width / 8;
        overflow = size > (max_2 - header_size) / bytes_per_elem;
        byte_size = header_size + size * bytes_per_elem;
    }
    if (overflow)
        throw std::overflow_error("Byte size overflow");
    REALM_ASSERT_3(byte_size, >, 0);
    size_t aligned_byte_size = ((byte_size - 1) | 7) + 1; // 8-byte alignment
    return aligned_byte_size;
}

MemRef Array::clone(MemRef mem, Allocator& alloc, Allocator& target_alloc)
{
    const char* header = mem.get_addr();
    if (!get_hasrefs_from_header(header)) {
        // This array has no subarrays, so we can make a byte-for-byte
        // copy, which is more efficient.

        // Calculate size of new array in bytes
        size_t size = get_byte_size_from_header(header);

        // Create the new array
        MemRef clone_mem = target_alloc.alloc(size); // Throws
        char* clone_header = clone_mem.get_addr();

        // Copy contents
        const char* src_begin = header;
        const char* src_end = header + size;
        char* dst_begin = clone_header;
        realm::safe_copy_n(src_begin, src_end - src_begin, dst_begin);

        // Update with correct capacity
        set_capacity_in_header(size, clone_header);

        return clone_mem;
    }

    // this can break for integer arrays

    // Refs are integers, and integers arrays use wtype_Bits.
    REALM_ASSERT_3(get_wtype_from_header(header), ==, wtype_Bits);

    Array array{alloc};
    array.init_from_mem(mem);

    // Create new empty array of refs
    Array new_array(target_alloc);
    _impl::DeepArrayDestroyGuard dg(&new_array);
    Type type = get_type_from_header(header);
    bool context_flag = get_context_flag_from_header(header);
    new_array.create(type, context_flag); // Throws

    _impl::DeepArrayRefDestroyGuard dg_2(target_alloc);
    size_t n = array.size();
    for (size_t i = 0; i != n; ++i) {
        int_fast64_t value = array.get(i);

        // Null-refs signify empty subtrees. Also, all refs are
        // 8-byte aligned, so the lowest bits cannot be set. If they
        // are, it means that it should not be interpreted as a ref.
        bool is_subarray = value != 0 && (value & 1) == 0;
        if (!is_subarray) {
            new_array.add(value); // Throws
            continue;
        }

        ref_type ref = to_ref(value);
        MemRef new_mem = clone(MemRef(ref, alloc), alloc, target_alloc); // Throws
        dg_2.reset(new_mem.get_ref());
        value = from_ref(new_mem.get_ref());
        new_array.add(value); // Throws
        dg_2.release();
    }

    dg.release();
    return new_array.get_mem();
}

MemRef Array::create(Type type, bool context_flag, WidthType width_type, size_t size, int_fast64_t value,
                     Allocator& alloc)
{
    REALM_ASSERT_7(value, ==, 0, ||, width_type, ==, wtype_Bits);
    REALM_ASSERT_7(size, ==, 0, ||, width_type, !=, wtype_Ignore);

    uint8_t flags = 0;
    Encoding encoding;
    if (width_type == wtype_Bits)
        encoding = Encoding::WTypBits;
    else if (width_type == wtype_Multiply)
        encoding = Encoding::WTypMult;
    else if (width_type == wtype_Ignore)
        encoding = Encoding::WTypIgn;
    else {
        REALM_ASSERT(false && "Wrong width type for encoding");
    }

    // bool is_inner_bptree_node = false, has_refs = false;
    switch (type) {
        case type_Normal:
            break;
        case type_InnerBptreeNode:
            flags |= (uint8_t)Flags::HasRefs | (uint8_t)Flags::InnerBPTree;
            // is_inner_bptree_node = true;
            // has_refs = true;
            break;
        case type_HasRefs:
            flags |= (uint8_t)Flags::HasRefs;
            // has_refs = true;
            break;
    }
    if (context_flag)
        flags |= (uint8_t)Flags::Context;
    int width = 0;
    size_t byte_size_0 = header_size;
    if (value != 0) {
        width = int(bit_width(value));
        byte_size_0 = calc_aligned_byte_size(size, width); // Throws
    }
    // Adding zero to Array::initial_capacity to avoid taking the
    // address of that member
    size_t byte_size = std::max(byte_size_0, initial_capacity + 0);
    MemRef mem = alloc.alloc(byte_size); // Throws
    auto header = (uint64_t*)mem.get_addr();

    init_header(header, 'A', encoding, flags, width, size);
    // init_header(header, is_inner_bptree_node, has_refs, context_flag, width_type, width, size, byte_size);
    set_capacity_in_header(byte_size, mem.get_addr());
    if (value != 0) {
        char* data = get_data_from_header(mem.get_addr());
        size_t begin = 0, end = size;
        REALM_TEMPEX(fill_direct, width, (data, begin, end, value));
    }

    return mem;
}

// This is the one installed into the m_vtable->finder slots.
template <class cond, size_t bitwidth>
bool Array::find_vtable(int64_t value, size_t start, size_t end, size_t baseindex, QueryStateBase* state) const
{
    return ArrayWithFind(*this).find_optimized<cond, bitwidth>(value, start, end, baseindex, state);
}


template <size_t width>
struct Array::VTableForWidth {
    struct PopulatedVTable : Array::VTable {
        PopulatedVTable()
        {
            getter = &Array::get<width>;
            setter = &Array::set<width>;
            chunk_getter = &Array::get_chunk<width>;
            finder[cond_Equal] = &Array::find_vtable<Equal, width>;
            finder[cond_NotEqual] = &Array::find_vtable<NotEqual, width>;
            finder[cond_Greater] = &Array::find_vtable<Greater, width>;
            finder[cond_Less] = &Array::find_vtable<Less, width>;
        }
    };
    static const PopulatedVTable vtable;
};

template <size_t width>
const typename Array::VTableForWidth<width>::PopulatedVTable Array::VTableForWidth<width>::vtable;

void Array::update_width_cache_from_header() noexcept
{
    auto header = get_header();
    const auto kind = get_kind((uint64_t*)header);
    if (kind == 'B') {
        // For type B arrays the width should not be that important, since the data is not
        // organized in any standard format, and we are not going to use it for fetching data.
        // But this needs to be verified.
        auto width_a = get_elementA_size<Encoding::Flex>((uint64_t*)header);
        m_width = align_bits_to8(width_a);
        REALM_ASSERT(m_width % 8 == 0 && m_width != 0);
        m_lbound = lbound_for_width(m_width);
        m_ubound = ubound_for_width(m_width);
        REALM_TEMPEX(m_vtable = &VTableForWidth, m_width, ::vtable);
        m_getter = m_vtable->getter;
    }
    else {
        auto width = get_width_from_header(get_header());
        m_lbound = lbound_for_width(width);
        m_ubound = ubound_for_width(width);
        m_width = width;
        REALM_TEMPEX(m_vtable = &VTableForWidth, width, ::vtable);
        m_getter = m_vtable->getter;
    }
}

// This method reads 8 concecutive values into res[8], starting from index 'ndx'. It's allowed for the 8 values to
// exceed array length; in this case, remainder of res[8] will be be set to 0.
template <size_t w>
void Array::get_chunk(size_t ndx, int64_t res[8]) const noexcept
{
    REALM_ASSERT_3(ndx, <, m_size);
    size_t i = 0;

    // if constexpr to avoid producing spurious warnings resulting from
    // instantiating for too large w
    if constexpr (w > 0 && w <= 4) {
        // Calling get<w>() in a loop results in one load per call to get, but
        // for w < 8 we can do better than that
        constexpr size_t elements_per_byte = 8 / w;

        // Round m_size down to byte granularity as the trailing bits in the last
        // byte are uninitialized
        size_t bytes_available = m_size / elements_per_byte;

        // Round start and end to be byte-aligned. Start is rounded down and
        // end is rounded up as we may read up to 7 unused bits at each end.
        size_t start = ndx / elements_per_byte;
        size_t end = std::min(bytes_available, (ndx + 8 + elements_per_byte - 1) / elements_per_byte);

        if (end > start) {
            // Loop in reverse order because data is stored in little endian order
            uint64_t c = 0;
            for (size_t i = end; i > start; --i) {
                c <<= 8;
                c += *reinterpret_cast<const uint8_t*>(m_data + i - 1);
            }
            // Trim off leading bits which aren't part of the requested range
            c >>= (ndx - start * elements_per_byte) * w;

            uint64_t mask = (1ULL << w) - 1ULL;
            res[0] = (c >> 0 * w) & mask;
            res[1] = (c >> 1 * w) & mask;
            res[2] = (c >> 2 * w) & mask;
            res[3] = (c >> 3 * w) & mask;
            res[4] = (c >> 4 * w) & mask;
            res[5] = (c >> 5 * w) & mask;
            res[6] = (c >> 6 * w) & mask;
            res[7] = (c >> 7 * w) & mask;

            // Read the last few elements via get<w> if needed
            i = std::min<size_t>(8, end * elements_per_byte - ndx);
        }
    }

    for (; i + ndx < m_size && i < 8; i++)
        res[i] = get<w>(ndx + i);
    for (; i < 8; i++)
        res[i] = 0;

#ifdef REALM_DEBUG
    for (int j = 0; j + ndx < m_size && j < 8; j++) {
        int64_t expected = get<w>(ndx + j);
        REALM_ASSERT(res[j] == expected);
    }
#endif
}

template <>
void Array::get_chunk<0>(size_t ndx, int64_t res[8]) const noexcept
{
    REALM_ASSERT_3(ndx, <, m_size);
    memset(res, 0, sizeof(int64_t) * 8);
}


template <size_t width>
void Array::set(size_t ndx, int64_t value)
{
    set_direct<width>(m_data, ndx, value);
}

#ifdef REALM_DEBUG
namespace {

class MemStatsHandler : public Array::MemUsageHandler {
public:
    MemStatsHandler(MemStats& stats) noexcept
        : m_stats(stats)
    {
    }
    void handle(ref_type, size_t allocated, size_t used) noexcept override
    {
        m_stats.allocated += allocated;
        m_stats.used += used;
        m_stats.array_count += 1;
    }

private:
    MemStats& m_stats;
};

} // anonymous namespace


void Array::stats(MemStats& stats_dest) const noexcept
{
    MemStatsHandler handler(stats_dest);
    report_memory_usage(handler);
}


void Array::report_memory_usage(MemUsageHandler& handler) const
{
    if (m_has_refs)
        report_memory_usage_2(handler); // Throws

    size_t used = get_byte_size();
    size_t allocated;
    if (m_alloc.is_read_only(m_ref)) {
        allocated = used;
    }
    else {
        char* header = get_header_from_data(m_data);
        allocated = get_capacity_from_header(header);
    }
    handler.handle(m_ref, allocated, used); // Throws
}


void Array::report_memory_usage_2(MemUsageHandler& handler) const
{
    Array subarray(m_alloc);
    for (size_t i = 0; i < m_size; ++i) {
        int_fast64_t value = get(i);
        // Skip null refs and values that are not refs. Values are not refs when
        // the least significant bit is set.
        if (value == 0 || (value & 1) == 1)
            continue;

        size_t used;
        ref_type ref = to_ref(value);
        char* header = m_alloc.translate(ref);
        bool array_has_refs = get_hasrefs_from_header(header);
        if (array_has_refs) {
            MemRef mem(header, ref, m_alloc);
            subarray.init_from_mem(mem);
            subarray.report_memory_usage_2(handler); // Throws
            used = subarray.get_byte_size();
        }
        else {
            used = get_byte_size_from_header(header);
        }

        size_t allocated;
        if (m_alloc.is_read_only(ref)) {
            allocated = used;
        }
        else {
            allocated = get_capacity_from_header(header);
        }
        handler.handle(ref, allocated, used); // Throws
    }
}
#endif

void Array::verify() const
{
#ifdef REALM_DEBUG

    REALM_ASSERT(is_attached());

    REALM_ASSERT(m_width == 0 || m_width == 1 || m_width == 2 || m_width == 4 || m_width == 8 || m_width == 16 ||
                 m_width == 32 || m_width == 64);

    if (!get_parent())
        return;

    // Check that parent is set correctly
    ref_type ref_in_parent = get_ref_from_parent();
    REALM_ASSERT_3(ref_in_parent, ==, m_ref);
#endif
}

size_t Array::lower_bound_int(int64_t value) const noexcept
{
    decode_array((Array&)*this);
    REALM_TEMPEX(return lower_bound, m_width, (m_data, m_size, value));
}

size_t Array::upper_bound_int(int64_t value) const noexcept
{
    decode_array((Array&)*this);
    REALM_TEMPEX(return upper_bound, m_width, (m_data, m_size, value));
}


size_t Array::find_first(int64_t value, size_t start, size_t end) const
{
    decode_array((Array&)*this);
    return find_first<Equal>(value, start, end);
}


int_fast64_t Array::get(const char* header, size_t ndx) noexcept
{
    // this is going to break for compressed arrays

    const char* data = get_data_from_header(header);
    uint_least8_t width = get_width_from_header(header);
    return get_direct(data, width, ndx);
}


std::pair<int64_t, int64_t> Array::get_two(const char* header, size_t ndx) noexcept
{
    // this is going to break for compressed arrays

    const char* data = get_data_from_header(header);
    uint_least8_t width = get_width_from_header(header);
    std::pair<int64_t, int64_t> p = ::get_two(data, width, ndx);
    return std::make_pair(p.first, p.second);
}

bool QueryStateCount::match(size_t, Mixed) noexcept
{
    ++m_match_count;
    return (m_limit > m_match_count);
}

bool QueryStateCount::match(size_t) noexcept
{
    ++m_match_count;
    return (m_limit > m_match_count);
}

bool QueryStateFindFirst::match(size_t index, Mixed) noexcept
{
    m_match_count++;
    m_state = index;
    return false;
}

bool QueryStateFindFirst::match(size_t index) noexcept
{
    ++m_match_count;
    m_state = index;
    return false;
}

template <>
bool QueryStateFindAll<std::vector<ObjKey>>::match(size_t index, Mixed) noexcept
{
    ++m_match_count;

    int64_t key_value = (m_key_values ? m_key_values->get(index) : index) + m_key_offset;
    m_keys.push_back(ObjKey(key_value));

    return (m_limit > m_match_count);
}

template <>
bool QueryStateFindAll<std::vector<ObjKey>>::match(size_t index) noexcept
{
    ++m_match_count;
    int64_t key_value = (m_key_values ? m_key_values->get(index) : index) + m_key_offset;
    m_keys.push_back(ObjKey(key_value));

    return (m_limit > m_match_count);
}

template <>
bool QueryStateFindAll<IntegerColumn>::match(size_t index, Mixed) noexcept
{
    ++m_match_count;
    m_keys.add(index);

    return (m_limit > m_match_count);
}

template <>
bool QueryStateFindAll<IntegerColumn>::match(size_t index) noexcept
{
    ++m_match_count;
    m_keys.add(index);

    return (m_limit > m_match_count);
}<|MERGE_RESOLUTION|>--- conflicted
+++ resolved
@@ -699,7 +699,6 @@
     }
 }
 
-<<<<<<< HEAD
 size_t Array::size() const noexcept
 {
     if (is_encoded())
@@ -752,94 +751,6 @@
     return decode_array(*this);
 }
 
-namespace {
-
-template <size_t width>
-inline int64_t lower_bits()
-{
-    if (width == 1)
-        return 0xFFFFFFFFFFFFFFFFULL;
-    else if (width == 2)
-        return 0x5555555555555555ULL;
-    else if (width == 4)
-        return 0x1111111111111111ULL;
-    else if (width == 8)
-        return 0x0101010101010101ULL;
-    else if (width == 16)
-        return 0x0001000100010001ULL;
-    else if (width == 32)
-        return 0x0000000100000001ULL;
-    else if (width == 64)
-        return 0x0000000000000001ULL;
-    else {
-        REALM_ASSERT_DEBUG(false);
-        return int64_t(-1);
-    }
-}
-
-// Return true if 'value' has an element (of bit-width 'width') which is 0
-template <size_t width>
-inline bool has_zero_element(uint64_t value)
-{
-    uint64_t hasZeroByte;
-    uint64_t lower = lower_bits<width>();
-    uint64_t upper = lower_bits<width>() * 1ULL << (width == 0 ? 0 : (width - 1ULL));
-    hasZeroByte = (value - lower) & ~value & upper;
-    return hasZeroByte != 0;
-}
-
-
-// Finds zero element of bit width 'width'
-template <bool eq, size_t width>
-size_t find_zero(uint64_t v)
-{
-    size_t start = 0;
-    uint64_t hasZeroByte;
-
-    // Bisection optimization, speeds up small bitwidths with high match frequency. More partions than 2 do NOT pay
-    // off because the work done by test_zero() is wasted for the cases where the value exists in first half, but
-    // useful if it exists in last half. Sweet spot turns out to be the widths and partitions below.
-    if (width <= 8) {
-        hasZeroByte = has_zero_element<width>(v | 0xffffffff00000000ULL);
-        if (eq ? !hasZeroByte : (v & 0x00000000ffffffffULL) == 0) {
-            // 00?? -> increasing
-            start += 64 / no0(width) / 2;
-            if (width <= 4) {
-                hasZeroByte = has_zero_element<width>(v | 0xffff000000000000ULL);
-                if (eq ? !hasZeroByte : (v & 0x0000ffffffffffffULL) == 0) {
-                    // 000?
-                    start += 64 / no0(width) / 4;
-                }
-            }
-        }
-        else {
-            if (width <= 4) {
-                // ??00
-                hasZeroByte = has_zero_element<width>(v | 0xffffffffffff0000ULL);
-                if (eq ? !hasZeroByte : (v & 0x000000000000ffffULL) == 0) {
-                    // 0?00
-                    start += 64 / no0(width) / 4;
-                }
-            }
-        }
-    }
-
-    uint64_t mask =
-        (width == 64
-             ? ~0ULL
-             : ((1ULL << (width == 64 ? 0 : width)) - 1ULL)); // Warning free way of computing (1ULL << width) - 1
-    while (eq == (((v >> (width * start)) & mask) != 0)) {
-        start++;
-    }
-
-    return start;
-}
-
-} // namespace
-
-
-=======
->>>>>>> e593a5f1
 int64_t Array::sum(size_t start, size_t end) const
 {
     // this is tmp cast, since we haven't implemented yet the logic for compressed arrays
