--- conflicted
+++ resolved
@@ -956,24 +956,12 @@
                     Array::destroy_deep(old_index_ref, m_alloc);
                 }
 
-<<<<<<< HEAD
-                // Primary key columns does not need an index
-                if (m_leaf_ndx2colkey[col_ndx] != pk_col_key) {
-                    // Otherwise create new index. Will be updated when objects are created
-                    StringIndex* index =
-                        new StringIndex(ClusterColumn(&m_clusters, m_spec.get_key(col_ndx)), get_alloc()); // Throws
-                    m_index_accessors[col_ndx] = index;
-                    index->set_parent(&m_index_refs, col_ndx);
-                    m_index_refs.set(col_ndx, index->get_ref());
-                }
-=======
                 // Create new index. Will be updated when objects are created
                 StringIndex* index =
                     new StringIndex(ClusterColumn(&m_clusters, m_spec.get_key(col_ndx)), get_alloc()); // Throws
                 m_index_accessors[col_ndx] = index;
                 index->set_parent(&m_index_refs, col_ndx);
                 m_index_refs.set(col_ndx, index->get_ref());
->>>>>>> e7d513b8
             }
             col_ndx++;
         };
