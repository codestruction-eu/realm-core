#define _CRT_SECURE_NO_WARNINGS
#include <limits>
#include <stdexcept>
#include <iostream>
#include <iomanip>
#include <fstream>
#include <sstream>

#include <realm/util/features.h>
#include <realm/impl/destroy_guard.hpp>
#include <realm/exceptions.hpp>
#include <realm/table.hpp>
#include <realm/descriptor.hpp>
#include <realm/alloc_slab.hpp>
#include <realm/column.hpp>
#include <realm/column_basic.hpp>
#include <realm/column_string.hpp>
#include <realm/column_string_enum.hpp>
#include <realm/column_binary.hpp>
#include <realm/column_table.hpp>
#include <realm/column_mixed.hpp>
#include <realm/column_link.hpp>
#include <realm/column_linklist.hpp>
#include <realm/column_backlink.hpp>
#include <realm/index_string.hpp>
#include <realm/group.hpp>
#include <realm/link_view.hpp>
#ifdef REALM_ENABLE_REPLICATION
#  include <realm/replication.hpp>
#endif

/// \page AccessorConsistencyLevels
///
/// These are the three important levels of consistency of a hierarchy of
/// Realm accessors rooted in a common group accessor (tables, columns, rows,
/// descriptors, arrays):
///
/// ### Fully Consistent Accessor Hierarchy (or just "Full Consistency")
///
/// All attached accessors are in a fully valid state and can be freely used by
/// the application. From the point of view of the application, the accessor
/// hierarchy remains in this state as long as no library function throws.
///
/// If a library function throws, and the exception is one that is considered
/// part of the API, such as util::File::NotFound, then the accessor hierarchy
/// remains fully consistent. In all other cases, such as when a library
/// function fails because of memory exhaustion, and it throws std::bad_alloc,
/// the application may no longer assume anything beyond minimal consistency.
///
/// ### Minimally Consistent Accessor Hierarchy (or just "Minimal Consistency")
///
/// No correspondence between the accessor states and the underlying node
/// structure can be assumed, but all parent and child accessor references are
/// valid (i.e., not dangling). There are specific additional guarantees, but
/// only on some parts of the internal accessors states, and only on some parts
/// of the structural state.
///
/// This level of consistency is guaranteed, and it is also the **maximum** that
/// may be assumed by the application after a library function fails by throwing
/// an unexpected exception (such as std::bad_alloc). It is also the **minimum**
/// level of consistency that is required to be able to properly destroy the
/// accessor objects (manually, or as a result of stack unwinding).
///
/// It is supposed to be a library-wide invariant that an accessor hierarchy is
/// at least minimally consistent, but so far, only some parts of the library
/// conform to it.
///
/// Note: With proper use, and maintenance of Minimal Consistency, it is
/// possible to ensure that no memory is leaked after a group accessor is
/// destroyed, even after a library function has failed because of memory
/// exhaustion. This is possible because the underlying nodes are allocated in
/// the context of the group, and they can all be freed by the group when it is
/// destroyed. On the other hand, when working with free-standing tables, each
/// underlying node is allocated individually on the heap, so in this case we
/// cannot prevent memory leaks, because there is no way of knowing what to free
/// when the table accessor is destroyed.
///
/// ### Structurally Correspondent Accessor Hierarchy (or simply "Structural Correspondence")
///
/// The structure of the accessor hierarchy is in agreement with the underlying
/// node structure, but the refs (references to underlying nodes) are generally
/// not valid, and certain other parts of the accessor states are also generally
/// not valid. This state of consistency is important mainly during the
/// advancing of read transactions (implicit transactions), and is not exposed
/// to the application.
///
///
/// Below is a detailed specification of the requirements for Minimal
/// Consistency and for Structural Correspondence.
///
///
/// Minimally Consistent Accessor Hierarchy (accessor destruction)
/// --------------------------------------------------------------
///
/// This section defines a level of accessor consistency known as "Minimally
/// Consistent Accessor Hierarchy". It applies to a set of accessors rooted in a
/// common group. It does not imply any level of correspondance between the
/// state of the accessors and the underlying node structure. It enables safe
/// destruction of the accessor objects by requiring that the following items
/// are valid (the list may not yet be complete):
///
///  - Every allocated accessor is either a group accessor, or occurs as a
///    direct, or an indirect child of a group accessor.
///
///  - No allocated accessor occurs as a child more than once (for example, no
///    doublets are allowed in Group::m_table_accessors).
///
///  - The 'is_attached' property of array accessors (Array::m_data == 0). For
///    example, `Table::m_top` is attached if and only if that table accessor
///    was attached to a table with independent dynamic type.
///
///  - The 'parent' property of array accessors (Array::m_parent), but
///    crucially, **not** the `index_in_parent` property.
///
///  - The list of table accessors in a group accessor
///    (Group::m_table_accessors). All non-null pointers refer to existing table
///    accessors.
///
///  - The list of column accessors in a table acccessor (Table::m_cols). All
///    non-null pointers refer to existing column accessors.
///
///  - The 'root_array' property of a column accessor (ColumnBase::m_array). It
///    always refers to an existing array accessor. The exact type of that array
///    accessor must be determinable from the following properties of itself:
///    `is_inner_bptree_node` (Array::m_is_inner_bptree_node), `has_refs`
///    (Array::m_has_refs), and `context_flag` (Array::m_context_flag). This
///    allows for a column accessor to be properly destroyed.
///
///  - The map of subtable accessors in a column acccessor
///    (ColumnSubtableParent::m_subtable_map). All pointers refer to existing
///    subtable accessors, but it is not required that the set of subtable
///    accessors referenced from a particular parent P conincide with the set
///    of subtables accessors specifying P as parent.
///
///  - The `descriptor` property of a table accesor (Table::m_descriptor). If it
///    is not null, then it refers to an existing descriptor accessor.
///
///  - The map of subdescriptor accessors in a descriptor accessor
///    (Descriptor::m_subdesc_map). All non-null pointers refer to existing
///    subdescriptor accessors.
///
///  - The `search_index` property of a column accesor
///    (AdaptiveStringColumn::m_index, ColumnStringEnum::m_index). When it is
///    non-null, it refers to an existing search index accessor.
///
///
/// Structurally Correspondent Accessor Hierarchy (accessor reattachment)
/// ---------------------------------------------------------------------
///
/// This section defines what it means for an accessor hierarchy to be
/// "Structurally Correspondent". It applies to a set of accessors rooted in a
/// common group. The general idea is that the structure of the accessors must
/// match the underlying structure to such an extent that there is never any
/// doubt about which underlying node that corresponds with a particular
/// accessor. It is assumed that the accessor tree, and the underlying node
/// structure are structurally sound individually.
///
/// With this level of correspondence, it is possible to reattach the accessor
/// tree to the underlying node structure (Table::refresh_accessor_tree()).
///
/// While all the accessors in the tree must be in the attached state (before
/// reattachement), they are not required to refer to existing underlying nodes;
/// that is, their references **are** allowed to be dangling. Roughly speaking,
/// this means that the accessor tree must have been attached to a node
/// structure at some earlier point in time.
///
//
/// Requirements at group level:
///
///  - The number of tables in the underlying group must be equal to the number
///    of entries in `Group::m_table_accessors` in the group accessor.
///
///  - For each table in the underlying group, the corresponding entry in
///    `Table::m_table_accessors` (at same index) is either null, or points to a
///    table accessor that satisfies all the "requirements for a table".
///
/// Requirements for a table:
///
///  - The corresponding underlying table has independent descriptor if, and
///    only if `Table::m_top` is attached.
///
///  - The row index of every row accessor is strictly less than the number of
///    rows in the underlying table.
///
///  - If `Table::m_columns` is unattached (degenerate table), then
///    `Table::m_cols` is empty, otherwise the number of columns in the
///    underlying table is equal to the number of entries in `Table::m_cols`.
///
///  - Each entry in `Table::m_cols` is either null, or points to a column
///    accessor whose type agrees with the data type (realm::DataType) of the
///    corresponding underlying column (at same index).
///
///  - If a column accessor is of type `ColumnStringEnum`, then the
///    corresponding underlying column must be an enumerated strings column (the
///    reverse is not required).
///
///  - If a column accessor is equipped with a search index accessor, then the
///    corresponding underlying column must be equipped with a search index (the
///    reverse is not required).
///
///  - For each entry in the subtable map of a column accessor there must be an
///    underlying subtable at column `i` and row `j`, where `i` is the index of
///    the column accessor in `Table::m_cols`, and `j` is the value of
///    `ColumnSubtableParent::SubtableMap::entry::m_subtable_ndx`. The
///    corresponding subtable accessor must satisfy all the "requirements for a
///    table" with respect to that underlying subtable.
///
///  - It the table refers to a descriptor accessor (only possible for tables
///    with independent descriptor), then that descriptor accessor must satisfy
///    all the "requirements for a descriptor" with respect to the underlying
///    spec structure (of this table).
///
/// Requirements for a descriptor:
///
///  - For each entry in the subdescriptor map there must be an underlying
///    subspec at column `i`, where `i` is the value of
///    `Descriptor::subdesc_entry::m_column_ndx`. The corresponding
///    subdescriptor accessor must satisfy all the "requirements for a
///    descriptor" with respect to that underlying subspec.
///
/// The 'ndx_in_parent' property of most array accessors is required to be
/// valid. The exceptions are:
///
///  - The top array accessor of root tables (Table::m_top). Root tables are
///    tables with independent descriptor.
///
///  - The columns array accessor of subtables with shared descriptor
///    (Table::m_columns).
///
///  - The top array accessor of spec objects of subtables with shared
///    descriptor (Table::m_spec.m_top).
///
///  - The root array accessor of table level columns
///    (*Table::m_cols[]->m_array).
///
///  - The root array accessor of the subcolumn of unique strings in an
///    enumerated string column (*ColumnStringEnum::m_keys.m_array).
///
///  - The root array accessor of search indexes
///    (*Table::m_cols[]->m_index->m_array).
///
/// Note that Structural Correspondence trivially includes Minimal Consistency,
/// since the latter it an invariant.


using namespace realm;
using namespace realm::util;


// fixme, we need to gather all these typetraits definitions to just 1 single
template<class T> struct ColumnTypeTraits3;

template<> struct ColumnTypeTraits3<int64_t> {
    const static ColumnType ct_id = col_type_Int;
    const static ColumnType ct_id_real = col_type_Int;
    typedef Column column_type;
};
template<> struct ColumnTypeTraits3<bool> {
    const static ColumnType ct_id = col_type_Bool;
    const static ColumnType ct_id_real = col_type_Bool;
    typedef Column column_type;
};
template<> struct ColumnTypeTraits3<float> {
    const static ColumnType ct_id = col_type_Float;
    const static ColumnType ct_id_real = col_type_Float;
    typedef ColumnFloat column_type;
};
template<> struct ColumnTypeTraits3<double> {
    const static ColumnType ct_id = col_type_Double;
    const static ColumnType ct_id_real = col_type_Double;
    typedef ColumnDouble column_type;
};
template<> struct ColumnTypeTraits3<DateTime> {
    const static ColumnType ct_id = col_type_DateTime;
    const static ColumnType ct_id_real = col_type_Int;
    typedef Column column_type;
};
template<> struct ColumnTypeTraits3<BinaryData> {
    const static ColumnType ct_id = col_type_Binary;
    const static ColumnType ct_id_real = col_type_Binary;
    typedef ColumnBinary column_type;
};

// -- Table ---------------------------------------------------------------------------------

size_t Table::add_column(DataType type, StringData name, bool nullable, DescriptorRef* subdesc)
{
    REALM_ASSERT(!has_shared_type());
    return get_descriptor()->add_column(type, name, subdesc, nullable); // Throws
}

size_t Table::add_column_link(DataType type, StringData name, Table& target, LinkType link_type)
{
    return get_descriptor()->add_column_link(type, name, target, link_type); // Throws
}


void Table::insert_column_link(size_t col_ndx, DataType type, StringData name, Table& target,
                               LinkType link_type)
{
    get_descriptor()->insert_column_link(col_ndx, type, name, target, link_type); // Throws
}


size_t Table::get_backlink_count(size_t row_ndx, const Table& origin,
                                 size_t origin_col_ndx) const REALM_NOEXCEPT
{
    size_t origin_table_ndx = origin.get_index_in_group();
    size_t backlink_col_ndx = m_spec.find_backlink_column(origin_table_ndx, origin_col_ndx);
    const ColumnBackLink& backlink_col = get_column_backlink(backlink_col_ndx);
    return backlink_col.get_backlink_count(row_ndx);
}


size_t Table::get_backlink(size_t row_ndx, const Table& origin, size_t origin_col_ndx,
                           size_t backlink_ndx) const REALM_NOEXCEPT
{
    size_t origin_table_ndx = origin.get_index_in_group();
    size_t backlink_col_ndx = m_spec.find_backlink_column(origin_table_ndx, origin_col_ndx);
    const ColumnBackLink& backlink_col = get_column_backlink(backlink_col_ndx);
    return backlink_col.get_backlink(row_ndx, backlink_ndx);
}


void Table::connect_opposite_link_columns(size_t link_col_ndx, Table& target_table,
                                          size_t backlink_col_ndx) REALM_NOEXCEPT
{
    ColumnLinkBase& link_col = get_column_link_base(link_col_ndx);
    ColumnBackLink& backlink_col = target_table.get_column_backlink(backlink_col_ndx);
    link_col.set_target_table(target_table);
    link_col.set_backlink_column(backlink_col);
    backlink_col.set_origin_table(*this);
    backlink_col.set_origin_column(link_col, link_col_ndx);
}


size_t Table::get_num_strong_backlinks(std::size_t row_ndx) const REALM_NOEXCEPT
{
    size_t sum = 0;
    size_t col_ndx_begin = m_spec.get_public_column_count();
    size_t col_ndx_end   = m_cols.size();
    for (size_t i = col_ndx_begin; i < col_ndx_end; ++i) {
        const ColumnBackLink& backlink_col = get_column_backlink(i);
        const ColumnLinkBase& link_col = backlink_col.get_origin_column();
        if (link_col.get_weak_links())
            continue;
        sum += backlink_col.get_backlink_count(row_ndx);
    }
    return sum;
}


void Table::cascade_break_backlinks_to(size_t row_ndx, CascadeState& state)
{
    size_t num_cols = m_spec.get_column_count();
    for (size_t col_ndx = 0; col_ndx != num_cols; ++col_ndx) {
        ColumnBase& column = get_column_base(col_ndx);
        column.cascade_break_backlinks_to(row_ndx, state); // Throws
    }
}


void Table::cascade_break_backlinks_to_all_rows(CascadeState& state)
{
    size_t num_cols = m_spec.get_column_count();
    for (size_t col_ndx = 0; col_ndx != num_cols; ++col_ndx) {
        ColumnBase& column = get_column_base(col_ndx);
        column.cascade_break_backlinks_to_all_rows(m_size, state); // Throws
    }
}


void Table::remove_backlink_broken_rows(const CascadeState& cascade_state)
{
    Group& group = *get_parent_group();

    // Rows are ordered by ascending row index, but we need to remove the rows
    // by descending index to avoid changing the indexes of rows that are not
    // removed yet.
    auto end = cascade_state.rows.rend();
    for (auto i = cascade_state.rows.rbegin(); i != end; ++i) {
        typedef _impl::GroupFriend gf;
        Table& table = gf::get_table(group, i->table_ndx);

#ifdef REALM_ENABLE_REPLICATION
        if (Replication* repl = table.get_repl()) {
            bool move_last_over = true;
            repl->erase_row(&table, i->row_ndx, move_last_over); // Throws
        }
#endif
        bool broken_reciprocal_backlinks = true;
        table.do_move_last_over(i->row_ndx, broken_reciprocal_backlinks);
    }
}


void Table::insert_column(size_t col_ndx, DataType type, StringData name, bool nullable, DescriptorRef* subdesc)
{
    REALM_ASSERT(!has_shared_type());
    get_descriptor()->insert_column(col_ndx, type, name, subdesc, nullable); // Throws
}


void Table::remove_column(size_t col_ndx)
{
    REALM_ASSERT(!has_shared_type());
    get_descriptor()->remove_column(col_ndx); // Throws
}


void Table::rename_column(size_t col_ndx, StringData name)
{
    REALM_ASSERT(!has_shared_type());
    get_descriptor()->rename_column(col_ndx, name); // Throws
}


DescriptorRef Table::get_descriptor()
{
    REALM_ASSERT(is_attached());

    if (has_shared_type()) {
        ArrayParent* array_parent = m_columns.get_parent();
        REALM_ASSERT(dynamic_cast<Parent*>(array_parent));
        Parent* table_parent = static_cast<Parent*>(array_parent);
        size_t col_ndx = 0;
        Table* parent = table_parent->get_parent_table(&col_ndx);
        REALM_ASSERT(parent);
        return parent->get_descriptor()->get_subdescriptor(col_ndx); // Throws
    }

    DescriptorRef desc;
    if (!m_descriptor) {
        typedef _impl::DescriptorFriend df;
        desc.reset(df::create()); // Throws
        Descriptor* parent = nullptr;
        df::attach(*desc, this, parent, &m_spec);
        m_descriptor = desc.get();
    }
    else {
        desc.reset(m_descriptor);
    }
    return move(desc);
}


ConstDescriptorRef Table::get_descriptor() const
{
    return const_cast<Table*>(this)->get_descriptor(); // Throws
}


DescriptorRef Table::get_subdescriptor(size_t col_ndx)
{
    return get_descriptor()->get_subdescriptor(col_ndx); // Throws
}


ConstDescriptorRef Table::get_subdescriptor(size_t col_ndx) const
{
    return get_descriptor()->get_subdescriptor(col_ndx); // Throws
}


DescriptorRef Table::get_subdescriptor(const path_vec& path)
{
    DescriptorRef desc = get_descriptor(); // Throws
    typedef path_vec::const_iterator iter;
    iter end = path.end();
    for (iter i = path.begin(); i != end; ++i)
        desc = desc->get_subdescriptor(*i); // Throws
    return desc;
}


ConstDescriptorRef Table::get_subdescriptor(const path_vec& path) const
{
    return const_cast<Table*>(this)->get_subdescriptor(path); // Throws
}


size_t Table::add_subcolumn(const path_vec& path, DataType type, StringData name)
{
    DescriptorRef desc = get_subdescriptor(path); // Throws
    size_t col_ndx = desc->get_column_count();
    desc->insert_column(col_ndx, type, name); // Throws
    return col_ndx;
}


void Table::insert_subcolumn(const path_vec& path, size_t col_ndx,
                             DataType type, StringData name)
{
    get_subdescriptor(path)->insert_column(col_ndx, type, name); // Throws
}


void Table::remove_subcolumn(const path_vec& path, size_t col_ndx)
{
    get_subdescriptor(path)->remove_column(col_ndx); // Throws
}


void Table::rename_subcolumn(const path_vec& path, size_t col_ndx, StringData name)
{
    get_subdescriptor(path)->rename_column(col_ndx, name); // Throws
}



void Table::init(ref_type top_ref, ArrayParent* parent, size_t ndx_in_parent,
                 bool skip_create_column_accessors)
{
    m_mark = false;

#ifdef REALM_ENABLE_REPLICATION
    m_version = 0;
#endif

    // Load from allocated memory
    m_top.set_parent(parent, ndx_in_parent);
    m_top.init_from_ref(top_ref);
    REALM_ASSERT_3(m_top.size(), ==, 2);

    size_t spec_ndx_in_parent = 0;
    m_spec.set_parent(&m_top, spec_ndx_in_parent);
    m_spec.init_from_parent();
    size_t columns_ndx_in_parent = 1;
    m_columns.set_parent(&m_top, columns_ndx_in_parent);
    m_columns.init_from_parent();

    size_t num_cols = m_spec.get_column_count();
    m_cols.resize(num_cols); // Throws

    if (!skip_create_column_accessors) {
        // Create column accessors and initialize `m_size`
        refresh_column_accessors(); // Throws
    }
}


void Table::init(ConstSubspecRef shared_spec, ArrayParent* parent_column, size_t parent_row_ndx)
{
    m_mark = false;

#ifdef REALM_ENABLE_REPLICATION
    m_version = 0;
#endif

    m_spec.init(SubspecRef(SubspecRef::const_cast_tag(), shared_spec));
    m_columns.set_parent(parent_column, parent_row_ndx);

    // A degenerate subtable has no underlying columns array and no column
    // accessors yet. They will be created on first modification.
    ref_type columns_ref = m_columns.get_ref_from_parent();
    if (columns_ref != 0) {
        m_columns.init_from_ref(columns_ref);

        size_t num_cols = m_spec.get_column_count();
        m_cols.resize(num_cols); // Throws
    }

    // Create column accessors and initialize `m_size`
    refresh_column_accessors(); // Throws
}


struct Table::InsertSubtableColumns: SubtableUpdater {
    InsertSubtableColumns(size_t i, DataType t):
        m_column_ndx(i), m_type(t)
    {
    }
    void update(const ColumnTable& subtables, Array& subcolumns) override
    {
        size_t row_ndx = subcolumns.get_ndx_in_parent();
        size_t subtable_size = subtables.get_subtable_size(row_ndx);
        Allocator& alloc = subcolumns.get_alloc();
        ref_type column_ref = create_column(ColumnType(m_type), subtable_size, alloc); // Throws
        _impl::DeepArrayRefDestroyGuard dg(column_ref, alloc);
        subcolumns.insert(m_column_ndx, column_ref); // Throws
        dg.release();
    }
    void update_accessor(Table& table) override
    {
        table.adj_insert_column(m_column_ndx); // Throws
        table.refresh_column_accessors(m_column_ndx); // Throws
        bool bump_global = false;
        table.bump_version(bump_global);
    }
private:
    const size_t m_column_ndx;
    const DataType m_type;
};


struct Table::EraseSubtableColumns: SubtableUpdater {
    EraseSubtableColumns(size_t i):
        m_column_ndx(i)
    {
    }
    void update(const ColumnTable&, Array& subcolumns) override
    {
        ref_type column_ref = to_ref(subcolumns.get(m_column_ndx));
        subcolumns.erase(m_column_ndx); // Throws
        Array::destroy_deep(column_ref, subcolumns.get_alloc());
    }
    void update_accessor(Table& table) override
    {
        table.adj_erase_column(m_column_ndx);
        table.refresh_column_accessors(m_column_ndx);
        bool bump_global = false;
        table.bump_version(bump_global);
    }
private:
    const size_t m_column_ndx;
};


struct Table::RenameSubtableColumns: SubtableUpdater {
    void update(const ColumnTable&, Array&) override
    {
    }
    void update_accessor(Table& table) override
    {
        bool bump_global = false;
        table.bump_version(bump_global);
    }
};


void Table::do_insert_column(Descriptor& desc, size_t col_ndx, DataType type,
                             StringData name, Table* link_target_table, bool nullable)
{
    REALM_ASSERT(desc.is_attached());

    if (REALM_UNLIKELY(name.size() > Descriptor::max_column_name_length))
        throw LogicError(LogicError::column_name_too_long);

    typedef _impl::DescriptorFriend df;
    Table& root_table = df::get_root_table(desc);
    REALM_ASSERT(!root_table.has_shared_type());

    if (desc.is_root()) {
        root_table.bump_version();
        root_table.insert_root_column(col_ndx, type, name, link_target_table, nullable); // Throws
    }
    else {
        Spec& spec = df::get_spec(desc);
        spec.insert_column(col_ndx, ColumnType(type), name); // Throws
        if (!root_table.is_empty()) {
            root_table.m_top.get_alloc().bump_global_version();
            InsertSubtableColumns updater(col_ndx, type);
            update_subtables(desc, &updater); // Throws
        }
    }

#ifdef REALM_ENABLE_REPLICATION
    if (Replication* repl = root_table.get_repl())
        repl->insert_column(desc, col_ndx, type, name, link_target_table, nullable); // Throws
#endif
}


void Table::do_erase_column(Descriptor& desc, size_t col_ndx)
{
    REALM_ASSERT(desc.is_attached());

    typedef _impl::DescriptorFriend df;
    Table& root_table = df::get_root_table(desc);
    REALM_ASSERT(!root_table.has_shared_type());
    REALM_ASSERT_3(col_ndx, <, desc.get_column_count());

    // For root tables, it is possible that the column to be removed is the last
    // column that is not a backlink column. If there are no backlink columns,
    // then the removal of the last column is enough to effectively truncate the
    // size (number of rows) to zero, since the number of rows is simply the
    // number of entries en each column. If, on the other hand, there are
    // additional backlink columns, we need to inject a clear operation before
    // the column removal to correctly reproduce the desired effect, namely that
    // the table appears truncated after the removal of the last non-hidden
    // column. The clear operation needs to be submitted to the replication
    // handler as an individual operation, and precede the column removal
    // operation in order to get the right behaviour in
    // Group::advance_transact().
    if (desc.is_root()) {
        if (root_table.m_spec.get_public_column_count() == 1 && root_table.m_cols.size() > 1)
            root_table.clear(); // Throws
    }

#ifdef REALM_ENABLE_REPLICATION
    if (Replication* repl = root_table.get_repl())
        repl->erase_column(desc, col_ndx); // Throws
#endif

    if (desc.is_root()) {
        root_table.bump_version();
        root_table.erase_root_column(col_ndx); // Throws
    }
    else {
        Spec& spec = df::get_spec(desc);
        spec.erase_column(col_ndx); // Throws
        if (!root_table.is_empty()) {
            root_table.m_top.get_alloc().bump_global_version();
            EraseSubtableColumns updater(col_ndx);
            update_subtables(desc, &updater); // Throws
        }
    }
}


void Table::do_rename_column(Descriptor& desc, size_t col_ndx, StringData name)
{
    REALM_ASSERT(desc.is_attached());

    typedef _impl::DescriptorFriend df;
    Table& root_table = df::get_root_table(desc);
    REALM_ASSERT(!root_table.has_shared_type());
    REALM_ASSERT_3(col_ndx, <, desc.get_column_count());

    Spec& spec = df::get_spec(desc);
    spec.rename_column(col_ndx, name); // Throws

    if (desc.is_root()) {
        root_table.bump_version();
    }
    else {
        if (!root_table.is_empty()) {
            root_table.m_top.get_alloc().bump_global_version();
            RenameSubtableColumns updater;
            update_subtables(desc, &updater); // Throws
        }
    }

#ifdef REALM_ENABLE_REPLICATION
    if (Replication* repl = root_table.get_repl())
        repl->rename_column(desc, col_ndx, name); // Throws
#endif
}


void Table::insert_root_column(size_t col_ndx, DataType type, StringData name,
                               Table* link_target_table, bool nullable)
{
    REALM_ASSERT_3(col_ndx, <=, m_spec.get_public_column_count());

    do_insert_root_column(col_ndx, ColumnType(type), name, nullable); // Throws
    adj_insert_column(col_ndx); // Throws
    update_link_target_tables(col_ndx, col_ndx + 1); // Throws

    // When the inserted column is a link-type column, we must also add a
    // backlink column to the target table, however, since the origin column
    // accessor does not yet exist, the connection between the column accessors
    // (Table::connect_opposite_link_columns()) cannot be established yet. The
    // marking of the target table tells Table::refresh_column_accessors() that
    // it should not try to establish the connection yet. The connection will be
    // established by Table::refresh_column_accessors() when it is invoked for
    // the target table below.
    if (link_target_table) {
        size_t target_table_ndx = link_target_table->get_index_in_group();
        m_spec.set_opposite_link_table_ndx(col_ndx, target_table_ndx); // Throws
        link_target_table->mark();
    }

    refresh_column_accessors(col_ndx); // Throws

    if (link_target_table) {
        link_target_table->unmark();
        size_t origin_table_ndx = get_index_in_group();
        link_target_table->insert_backlink_column(origin_table_ndx, col_ndx); // Throws
    }
}


void Table::erase_root_column(size_t col_ndx)
{
    REALM_ASSERT_3(col_ndx, <, m_spec.get_public_column_count());

    // For link columns we need to erase the backlink column first in case the
    // target table is the same as the origin table (because the backlink column
    // occurs after regular columns.)
    ColumnType col_type = m_spec.get_column_type(col_ndx);
    if (is_link_type(col_type)) {
        Table* link_target_table = get_link_target_table_accessor(col_ndx);
        size_t origin_table_ndx = get_index_in_group();
        link_target_table->erase_backlink_column(origin_table_ndx, col_ndx); // Throws
    }

    do_erase_root_column(col_ndx); // Throws
    adj_erase_column(col_ndx);
    update_link_target_tables(col_ndx + 1, col_ndx); // Throws
    refresh_column_accessors(col_ndx);
}


void Table::do_insert_root_column(size_t ndx, ColumnType type, StringData name, bool nullable)
{
    m_spec.insert_column(ndx, type, name, nullable ? col_attr_Nullable : col_attr_None); // Throws

    Spec::ColumnInfo info = m_spec.get_column_info(ndx);
    size_t ndx_in_parent = info.m_column_ref_ndx;
    ref_type col_ref = create_column(type, m_size, m_columns.get_alloc()); // Throws
    m_columns.insert(ndx_in_parent, col_ref); // Throws
}


void Table::do_erase_root_column(size_t ndx)
{
    Spec::ColumnInfo info = m_spec.get_column_info(ndx);
    m_spec.erase_column(ndx); // Throws

    // Remove ref from m_columns, and destroy node structure
    size_t ndx_in_parent = info.m_column_ref_ndx;
    ref_type col_ref = m_columns.get_as_ref(ndx_in_parent);
    Array::destroy_deep(col_ref, m_columns.get_alloc());
    m_columns.erase(ndx_in_parent);

    // If the column had a source index we have to remove and destroy that as
    // well
    if (info.m_has_search_index) {
        ref_type index_ref = m_columns.get_as_ref(ndx_in_parent);
        Array::destroy_deep(index_ref, m_columns.get_alloc());
        m_columns.erase(ndx_in_parent);
    }
}


void Table::do_set_link_type(size_t col_ndx, LinkType link_type)
{
    bool weak_links = false;
    switch (link_type) {
        case link_Strong:
            break;
        case link_Weak:
            weak_links = true;
            break;
    }

    ColumnAttr attr = m_spec.get_column_attr(col_ndx);
    ColumnAttr new_attr = attr;
    new_attr = ColumnAttr(new_attr & ~col_attr_StrongLinks);
    if (!weak_links)
        new_attr = ColumnAttr(new_attr | col_attr_StrongLinks);
    if (new_attr == attr)
        return;
    m_spec.set_column_attr(col_ndx, new_attr);

    ColumnLinkBase& col = get_column_link_base(col_ndx);
    col.set_weak_links(weak_links);

#ifdef REALM_ENABLE_REPLICATION
    if (Replication* repl = get_repl())
        repl->set_link_type(this, col_ndx, link_type); // Throws
#endif
}


void Table::insert_backlink_column(size_t origin_table_ndx, size_t origin_col_ndx)
{
    size_t backlink_col_ndx = m_cols.size();
    do_insert_root_column(backlink_col_ndx, col_type_BackLink, ""); // Throws
    adj_insert_column(backlink_col_ndx); // Throws
    m_spec.set_opposite_link_table_ndx(backlink_col_ndx, origin_table_ndx); // Throws
    m_spec.set_backlink_origin_column(backlink_col_ndx, origin_col_ndx); // Throws
    refresh_column_accessors(backlink_col_ndx); // Throws
}


void Table::erase_backlink_column(size_t origin_table_ndx, size_t origin_col_ndx)
{
    size_t backlink_col_ndx = m_spec.find_backlink_column(origin_table_ndx, origin_col_ndx);
    REALM_ASSERT_3(backlink_col_ndx, !=, realm::not_found);
    do_erase_root_column(backlink_col_ndx); // Throws
    adj_erase_column(backlink_col_ndx);
    refresh_column_accessors(backlink_col_ndx); // Throws
}


void Table::update_link_target_tables(size_t old_col_ndx_begin, size_t new_col_ndx_begin)
{
    // Called when columns are inserted or removed.

    // If there are any subsequent link-type columns, the corresponding target
    // tables need to be updated such that their descriptors specify the right
    // origin table column indexes.

    size_t num_cols = m_cols.size();
    for (size_t new_col_ndx = new_col_ndx_begin; new_col_ndx < num_cols; ++new_col_ndx) {
        ColumnType type = m_spec.get_column_type(new_col_ndx);
        if (!is_link_type(type))
            continue;
        ColumnLinkBase* link_col = static_cast<ColumnLinkBase*>(m_cols[new_col_ndx]);
        Spec& target_spec = link_col->get_target_table().m_spec;
        size_t origin_table_ndx = get_index_in_group();
        size_t old_col_ndx = old_col_ndx_begin + (new_col_ndx - new_col_ndx_begin);
        size_t backlink_col_ndx = target_spec.find_backlink_column(origin_table_ndx, old_col_ndx);
        target_spec.set_backlink_origin_column(backlink_col_ndx, new_col_ndx); // Throws
    }
}


void Table::register_row_accessor(RowBase* row) const REALM_NOEXCEPT
{
    LockGuard lock(m_accessor_mutex);
    row->m_prev = nullptr;
    row->m_next = m_row_accessors;
    if (m_row_accessors)
        m_row_accessors->m_prev = row;
    m_row_accessors = row;
}


void Table::unregister_row_accessor(RowBase* row) const REALM_NOEXCEPT
{
    LockGuard lock(m_accessor_mutex);
    do_unregister_row_accessor(row);
}


void Table::do_unregister_row_accessor(RowBase* row) const REALM_NOEXCEPT
{
    if (row->m_prev) {
        row->m_prev->m_next = row->m_next;
    }
    else { // is head of list
        m_row_accessors = row->m_next;
    }
    if (row->m_next)
        row->m_next->m_prev = row->m_prev;
}


void Table::discard_row_accessors() REALM_NOEXCEPT
{
    LockGuard lock(m_accessor_mutex);
    for (RowBase* row = m_row_accessors; row; row = row->m_next)
        row->m_table.reset(); // Detach
    m_row_accessors = 0;
}


void Table::update_subtables(Descriptor& desc, SubtableUpdater* updater)
{
    size_t stat_buf[8];
    size_t size = sizeof stat_buf / sizeof *stat_buf;
    size_t* begin = stat_buf;
    size_t* end = begin + size;
    std::unique_ptr<size_t[]> dyn_buf;
    for (;;) {
        typedef _impl::DescriptorFriend df;
        begin = df::record_subdesc_path(desc, begin, end);
        if (REALM_LIKELY(begin)) {
            Table& root_table = df::get_root_table(desc);
            root_table.update_subtables(begin, end, updater); // Throws
            return;
        }
        if (int_multiply_with_overflow_detect(size, 2))
            throw std::runtime_error("Too many subdescriptor nesting levels");
        begin = new size_t[size]; // Throws
        end = begin + size;
        dyn_buf.reset(begin);
    }
}


void Table::update_subtables(const size_t* col_path_begin, const size_t* col_path_end,
                             SubtableUpdater* updater)
{
    size_t col_path_size = col_path_end - col_path_begin;
    REALM_ASSERT_3(col_path_size, >=, 1);

    size_t col_ndx = *col_path_begin;
    REALM_ASSERT_3(get_real_column_type(col_ndx), ==, col_type_Table);

    ColumnTable& subtables = get_column_table(col_ndx); // Throws
    size_t num_rows = size();
    bool is_parent_of_modify_level = col_path_size == 1;
    for (size_t row_ndx = 0; row_ndx < num_rows; ++row_ndx) {
        // Fetch the subtable accessor, but only if it exists already. Note that
        // it would not be safe to instantiate new accessors for subtables at
        // the modification level, because there would be a mismatch between the
        // shared descriptor and the underlying subtable.
        TableRef subtable(subtables.get_subtable_accessor(row_ndx));
        if (subtable) {
            // If it exists, we need to refresh its shared spec accessor since
            // parts of the underlying shared spec may have been relocated.
            subtable->m_spec.init_from_parent();
        }
        if (is_parent_of_modify_level) {
            // The subtables of the parent at this level are the ones that need
            // to be modified.
            if (!updater)
                continue;
            // If the table is degenerate, there is no underlying subtable to
            // modify, and since a table accessor attached to a degenerate
            // subtable has no cached columns, a preexisting subtable accessor
            // will not have to be refreshed either.
            ref_type subtable_ref = subtables.get_as_ref(row_ndx);
            if (subtable_ref == 0)
                continue;
            if (subtable) {
                updater->update(subtables, subtable->m_columns); // Throws
                updater->update_accessor(*subtable); // Throws
            }
            else {
                Allocator& alloc = m_columns.get_alloc();
                Array subcolumns(alloc);
                subcolumns.init_from_ref(subtable_ref);
                subcolumns.set_parent(&subtables, row_ndx);
                updater->update(subtables, subcolumns); // Throws
            }
        }
        else {
            // The subtables of the parent at this level are ancestors of the
            // subtables that need to be modified, so we can safely instantiate
            // missing subtable accessors.
            if (subtables.get_as_ref(row_ndx) == 0)
                continue; // Degenerate subatble
            if (!subtable) {
                // If there is no updater, the we only need to refesh
                // preexisting accessors
                if (!updater)
                    continue;
                subtable.reset(subtables.get_subtable_ptr(row_ndx)); // Throws
            }
            subtable->update_subtables(col_path_begin+1, col_path_end, updater); // Throws
        }
    }
}


void Table::update_accessors(const size_t* col_path_begin, const size_t* col_path_end,
                             AccessorUpdater& updater)
{
    // This function must assume no more than minimal consistency of the
    // accessor hierarchy. This means in particular that it cannot access the
    // underlying node structure. See AccessorConsistencyLevels.

    REALM_ASSERT(is_attached());

    if (col_path_begin == col_path_end) {
        updater.update(*this); // Throws
        return;
    }
    updater.update_parent(*this); // Throws

    size_t col_ndx = col_path_begin[0];
    // If this table is not a degenerate subtable, then `col_ndx` must be a
    // valid index into `m_cols`.
    REALM_ASSERT(!m_columns.is_attached() || col_ndx < m_cols.size());

    // Early-out if this accessor refers to a degenerate subtable
    if (m_cols.empty())
        return;

    if (ColumnBase* col = m_cols[col_ndx]) {
        REALM_ASSERT(dynamic_cast<ColumnTable*>(col));
        ColumnTable* col_2 = static_cast<ColumnTable*>(col);
        col_2->update_table_accessors(col_path_begin+1, col_path_end, updater); // Throws
    }
}


void Table::create_degen_subtab_columns()
{
    // Creates columns as well as column accessors for a degenerate
    // subtable. When done, that subtable is no longer degenerate.

    REALM_ASSERT(!m_columns.is_attached());

    m_columns.create(Array::type_HasRefs); // Throws
    m_columns.update_parent(); // Throws

    Allocator& alloc = m_columns.get_alloc();
    size_t num_cols = m_spec.get_column_count();
    for (size_t i = 0; i < num_cols; ++i) {
        ColumnType type = m_spec.get_column_type(i);
        size_t size = 0;
        ref_type ref = create_column(type, size, alloc); // Throws
        m_columns.add(int_fast64_t(ref)); // Throws

        // So far, only root tables can have search indexes, and this is not a
        // root table.
        REALM_ASSERT_3(m_spec.get_column_attr(i), ==, col_attr_None);
    }

    m_cols.resize(num_cols);
    refresh_column_accessors();
}


void Table::detach() REALM_NOEXCEPT
{
    // This function must assume no more than minimal consistency of the
    // accessor hierarchy. This means in particular that it cannot access the
    // underlying node structure. See AccessorConsistencyLevels.

#ifdef REALM_ENABLE_REPLICATION
    if (Replication* repl = get_repl())
        repl->on_table_destroyed(this);
    m_spec.m_top.detach();
#endif

    discard_desc_accessor();

    // This prevents the destructor from deallocating the underlying
    // memory structure, and from attempting to notify the parent. It
    // also causes is_attached() to return false.
    m_columns.set_parent(0,0);

    discard_child_accessors();
    destroy_column_accessors();
    m_cols.clear();
    // FSA: m_cols.destroy();
    discard_views();
}


void Table::unregister_view(const TableViewBase* view) REALM_NOEXCEPT
{
    LockGuard lock(m_accessor_mutex);
    // Fixme: O(n) may be unacceptable - if so, put and maintain
    // iterator or index in TableViewBase.
    typedef views::iterator iter;
    iter end = m_views.end();
    for (iter i = m_views.begin(); i != end; ++i) {
        if (*i == view) {
            *i = m_views.back();
            m_views.pop_back();
            break;
        }
    }
}


void Table::move_registered_view(const TableViewBase* old_addr,
                                 const TableViewBase* new_addr) REALM_NOEXCEPT
{
    LockGuard lock(m_accessor_mutex);
    typedef views::iterator iter;
    iter end = m_views.end();
    for (iter i = m_views.begin(); i != end; ++i) {
        if (*i == old_addr) {
            *i = new_addr;
            return;
        }
    }
    REALM_ASSERT(false);
}


void Table::discard_views() REALM_NOEXCEPT
{
    LockGuard lock(m_accessor_mutex);
    typedef views::const_iterator iter;
    iter end = m_views.end();
    for (iter i = m_views.begin(); i != end; ++i)
        (*i)->detach();
    m_views.clear();
}


void Table::discard_child_accessors() REALM_NOEXCEPT
{
    // This function must assume no more than minimal consistency of the
    // accessor hierarchy. This means in particular that it cannot access the
    // underlying node structure. See AccessorConsistencyLevels.

    discard_row_accessors();

    size_t n = m_cols.size();
    for (size_t i = 0; i < n; ++i) {
        if (ColumnBase* col = m_cols[i])
            col->discard_child_accessors();
    }
}


void Table::discard_desc_accessor() REALM_NOEXCEPT
{
    if (m_descriptor) {
        // Must hold a reliable reference count while detaching
        DescriptorRef desc(m_descriptor);
        typedef _impl::DescriptorFriend df;
        df::detach(*desc);
        m_descriptor = nullptr;
    }
}


void Table::instantiate_before_change()
{
    // Degenerate subtables need to be instantiated before first modification
    if (!m_columns.is_attached())
        create_degen_subtab_columns(); // Throws
}


ColumnBase* Table::create_column_accessor(ColumnType col_type, size_t col_ndx, size_t ndx_in_parent)
{
    ColumnBase* col = nullptr;
    ref_type ref = m_columns.get_as_ref(ndx_in_parent);
    Allocator& alloc = m_columns.get_alloc();

    bool nullable = is_nullable(col_ndx);

    REALM_ASSERT_DEBUG(!(nullable && (col_type != col_type_String &&
                                  col_type != col_type_StringEnum &&
                                  col_type != col_type_Binary)));

    switch (col_type) {
        case col_type_Int:
        case col_type_Bool:
        case col_type_DateTime:
            col = new Column(alloc, ref); // Throws
            break;
        case col_type_Float:
            col = new ColumnFloat(alloc, ref); // Throws
            break;
        case col_type_Double:
            col = new ColumnDouble(alloc, ref); // Throws
            break;
        case col_type_String:
            col = new AdaptiveStringColumn(alloc, ref, nullable); // Throws
            break;
        case col_type_Binary:
            col = new ColumnBinary(alloc, ref, nullable); // Throws
            break;
        case col_type_StringEnum: {
            ArrayParent* keys_parent;
            size_t keys_ndx_in_parent;
            ref_type keys_ref =
                m_spec.get_enumkeys_ref(col_ndx, &keys_parent, &keys_ndx_in_parent);
            ColumnStringEnum* col_2 = new ColumnStringEnum(alloc, ref, keys_ref, nullable); // Throws
            col_2->get_keys().set_parent(keys_parent, keys_ndx_in_parent);
            col = col_2;
            break;
        }
        case col_type_Table:
            col = new ColumnTable(alloc, ref, this, col_ndx); // Throws
            break;
        case col_type_Mixed:
            col = new ColumnMixed(alloc, ref, this, col_ndx); // Throws
            break;
        case col_type_Link:
            // Target table will be set by group after entire table has been created
            col = new ColumnLink(alloc, ref); // Throws
            break;
        case col_type_LinkList:
            // Target table will be set by group after entire table has been created
            col = new ColumnLinkList(alloc, ref, this, col_ndx); // Throws
            break;
        case col_type_BackLink:
            // Origin table will be set by group after entire table has been created
            col = new ColumnBackLink(alloc, ref); // Throws
            break;
        case col_type_Reserved1:
        case col_type_Reserved4:
            // These have no function yet and are therefore unexpected.
            break;
    }
    REALM_ASSERT(col);
    col->set_parent(&m_columns, ndx_in_parent);
    return col;
}


void Table::destroy_column_accessors() REALM_NOEXCEPT
{
    // This function must assume no more than minimal consistency of the
    // accessor hierarchy. This means in particular that it cannot access the
    // underlying node structure. See AccessorConsistencyLevels.

    size_t n = m_cols.size();
    for (size_t i = 0; i != n; ++i) {
        ColumnBase* column = m_cols[i];
        delete column;
    }
    m_cols.clear();
}


Table::~Table() REALM_NOEXCEPT
{
    // Whenever this is not a free-standing table, the destructor must be able
    // to operate without assuming more than minimal accessor consistency This
    // means in particular that it cannot access the underlying structure of
    // array nodes. See AccessorConsistencyLevels.

    if (!is_attached()) {
        // This table has been detached.
        REALM_ASSERT_3(m_ref_count, ==, 0);
        return;
    }

#ifdef REALM_ENABLE_REPLICATION
    if (Replication* repl = get_repl())
        repl->on_table_destroyed(this);
    m_spec.m_top.detach();
#endif

    if (!m_top.is_attached()) {
        // This is a subtable with a shared spec, and its lifetime is managed by
        // reference counting, so we must let the parent know about the demise
        // of this subtable.
        ArrayParent* parent = m_columns.get_parent();
        REALM_ASSERT(parent);
        REALM_ASSERT_3(m_ref_count, ==, 0);
        REALM_ASSERT(dynamic_cast<Parent*>(parent));
        static_cast<Parent*>(parent)->child_accessor_destroyed(this);
        destroy_column_accessors();
        m_cols.clear();
        return;
    }

    // This is a table with an independent spec.
    if (ArrayParent* parent = m_top.get_parent()) {
        // This is a table whose lifetime is managed by reference
        // counting, so we must let our parent know about our demise.
        REALM_ASSERT_3(m_ref_count, ==, 0);
        REALM_ASSERT(dynamic_cast<Parent*>(parent));
        static_cast<Parent*>(parent)->child_accessor_destroyed(this);
        destroy_column_accessors();
        m_cols.clear();
        return;
    }

    // This is a freestanding table, so we are responsible for
    // deallocating the underlying memory structure. If the table was
    // created using the public table constructor (a stack allocated
    // table) then the reference count must be strictly positive at
    // this point. Otherwise the table has been created using
    // LangBindHelper::new_table(), and then the reference count must
    // be zero, because that is what has caused the destructor to be
    // called. In the latter case, there can be no descriptors or
    // subtables to detach, because attached ones would have kept
    // their parent alive.
    if (0 < m_ref_count) {
        detach();
    }
    else {
        destroy_column_accessors();
        m_cols.clear();
    }
    m_top.destroy_deep();
}


bool Table::has_search_index(size_t col_ndx) const REALM_NOEXCEPT
{
    // Utilize the guarantee that m_cols.size() == 0 for a detached table accessor.
    if (REALM_UNLIKELY(col_ndx >= m_cols.size()))
        return false;
    const ColumnBase& col = get_column_base(col_ndx);
    return col.has_search_index();
}


void Table::upgrade_file_format()
{
    for (size_t c = 0; c < get_column_count(); c++) {
        if (has_search_index(c)) {
            if (get_column_type(c) == type_String) {
                AdaptiveStringColumn& asc = get_column_string(c);
                asc.get_search_index()->clear();
                asc.populate_search_index();
            }
            else if (get_real_column_type(c) == col_type_Int) {
                ColumnBase& col = get_column_base(c);
                Column& c = static_cast<Column&>(col);
                c.get_search_index()->clear();
                c.populate_search_index();
            }
            else {
                // Fixme, Enum column not supported! But Enum (created by Optimize() is not used in lang. bindings yet
                // so this is fine for now.
                REALM_ASSERT(false);
            }

        }
    }
}

void Table::add_search_index(size_t col_ndx)
{
    if (REALM_UNLIKELY(!is_attached()))
        throw LogicError(LogicError::detached_accessor);

    if (REALM_UNLIKELY(has_shared_type()))
        throw LogicError(LogicError::wrong_kind_of_table);

    if (REALM_UNLIKELY(col_ndx >= m_cols.size()))
        throw LogicError(LogicError::column_index_out_of_range);

    if (has_search_index(col_ndx))
        return;

    REALM_ASSERT(!m_primary_key);

    // Create the index
    ColumnBase& col = get_column_base(col_ndx);
    StringIndex* index = col.create_search_index(); // Throws
    if (!index) {
        throw LogicError(LogicError::illegal_combination);
    }

    // The index goes in the list of column refs immediate after the owning column
    size_t index_pos = m_spec.get_column_info(col_ndx).m_column_ref_ndx + 1;
    index->set_parent(&m_columns, index_pos);
    m_columns.insert(index_pos, index->get_ref()); // Throws

    // Mark the column as having an index
    int attr = m_spec.get_column_attr(col_ndx);
    attr |= col_attr_Indexed;
    m_spec.set_column_attr(col_ndx, ColumnAttr(attr)); // Throws

    // Update column accessors for all columns after the one we just added an
    // index for, as their position in `m_columns` has changed
    refresh_column_accessors(col_ndx+1); // Throws

#ifdef REALM_ENABLE_REPLICATION
    if (Replication* repl = get_repl())
        repl->add_search_index(this, col_ndx); // Throws
#endif
}


void Table::remove_search_index(size_t col_ndx)
{
    if (REALM_UNLIKELY(!is_attached()))
        throw LogicError(LogicError::detached_accessor);

    if (REALM_UNLIKELY(has_shared_type()))
        throw LogicError(LogicError::wrong_kind_of_table);

    if (REALM_UNLIKELY(col_ndx >= m_cols.size()))
        throw LogicError(LogicError::column_index_out_of_range);

    if (REALM_UNLIKELY(m_primary_key))
        throw LogicError(LogicError::is_primary_key);

    if (!has_search_index(col_ndx))
        return;

    // Destroy and remove the index column
    ColumnBase& col = get_column_base(col_ndx);
    col.get_search_index()->destroy();
    col.destroy_search_index();

    // The index is always immediately after the column in m_columns
    size_t index_pos = m_spec.get_column_info(col_ndx).m_column_ref_ndx + 1;
    m_columns.erase(index_pos);

    // Mark the column as no longer having an index
    int attr = m_spec.get_column_attr(col_ndx);
    attr &= ~col_attr_Indexed;
    m_spec.set_column_attr(col_ndx, ColumnAttr(attr)); // Throws

    // Update column accessors for all columns after the one we just removed the
    // index for, as their position in `m_columns` has changed
    refresh_column_accessors(col_ndx + 1); // Throws

#ifdef REALM_ENABLE_REPLICATION
    if (Replication* repl = get_repl())
        repl->remove_search_index(this, col_ndx); // Throws
#endif
}


bool Table::has_primary_key() const REALM_NOEXCEPT
{
    // Utilize the guarantee that m_cols.size() == 0 for a detached table accessor.
    size_t n = m_cols.size();
    for (size_t i = 0; i < n; ++i) {
        ColumnAttr attr = m_spec.get_column_attr(i);
        if (attr & col_attr_PrimaryKey)
            return true;
    }
    return false;
}


bool Table::try_add_primary_key(size_t col_ndx)
{
    if (REALM_UNLIKELY(!is_attached()))
        throw LogicError(LogicError::detached_accessor);

    if (REALM_UNLIKELY(has_shared_type()))
        throw LogicError(LogicError::wrong_kind_of_table);

    if (REALM_UNLIKELY(has_primary_key()))
        throw LogicError(LogicError::has_primary_key);

    if (REALM_UNLIKELY(col_ndx >= m_cols.size()))
        throw LogicError(LogicError::column_index_out_of_range);

    if (REALM_UNLIKELY(!has_search_index(col_ndx)))
        throw LogicError(LogicError::no_search_index);

    // FIXME: Also check that there are no null values
    // (NoNullConstraintViolation).
    ColumnType type = get_real_column_type(col_ndx);
    ColumnBase& col = get_column_base(col_ndx);
    if (type == col_type_String) {
        AdaptiveStringColumn& col_2 = static_cast<AdaptiveStringColumn&>(col);
        StringIndex& index = *col_2.get_search_index();
        if (index.has_duplicate_values())
            return false;
        index.set_allow_duplicate_values(false);
    }
    else if (type == col_type_StringEnum) {
        ColumnStringEnum& col_2 = static_cast<ColumnStringEnum&>(col);
        StringIndex& index = *col_2.get_search_index();
        if (index.has_duplicate_values())
            return false;
        index.set_allow_duplicate_values(false);
    }
    else if (type == col_type_Int) {
        Column& col_2 = static_cast<Column&>(col);
        StringIndex& index = *col_2.get_search_index();
        if (index.has_duplicate_values())
            return false;
        index.set_allow_duplicate_values(false);
    }
    else {
        // Impossible case, because we know that a search index was already
        // added.
        REALM_ASSERT(false);
    }

    int attr = m_spec.get_column_attr(col_ndx);
    attr |= col_attr_Unique | col_attr_PrimaryKey;
    m_spec.set_column_attr(col_ndx, ColumnAttr(attr)); // Throws

#ifdef REALM_ENABLE_REPLICATION
    if (Replication* repl = get_repl())
        repl->add_primary_key(this, col_ndx); // Throws
#endif

    return true;
}


void Table::remove_primary_key()
{
    if (REALM_UNLIKELY(!is_attached()))
        throw LogicError(LogicError::detached_accessor);

    if (REALM_UNLIKELY(has_shared_type()))
        throw LogicError(LogicError::wrong_kind_of_table);

    size_t num_cols = m_cols.size();
    for (size_t col_ndx = 0; col_ndx < num_cols; ++col_ndx) {
        int attr = m_spec.get_column_attr(col_ndx);
        if (attr & col_attr_PrimaryKey) {
            attr &= ~(col_attr_Unique | col_attr_PrimaryKey);
            m_spec.set_column_attr(col_ndx, ColumnAttr(attr)); // Throws
            m_primary_key = nullptr;

            ColumnType type = get_real_column_type(col_ndx);
            ColumnBase& col = get_column_base(col_ndx);
            if (type == col_type_String) {
                AdaptiveStringColumn& col_2 = static_cast<AdaptiveStringColumn&>(col);
                StringIndex& index = *col_2.get_search_index();
                index.set_allow_duplicate_values(true);
            }
            else if (type == col_type_StringEnum) {
                ColumnStringEnum& col_2 = static_cast<ColumnStringEnum&>(col);
                StringIndex& index = *col_2.get_search_index();
                index.set_allow_duplicate_values(true);
            }
            else {
                REALM_ASSERT(false);
            }

#ifdef REALM_ENABLE_REPLICATION
            if (Replication* repl = get_repl())
                repl->remove_primary_key(this); // Throws
#endif
            return;
        }
    }

    throw LogicError(LogicError::no_primary_key);
}


// FIXME:
//
// Note the two versions of get_column_base(). The difference between
// them is that the non-const version calls
// instantiate_before_change(). This is because a table accessor can
// be created for a subtable that does not yet exist (top-ref = 0),
// and in that case instantiate_before_change() will create the
// missing subtable.
//
// While this on-demand creation of "degenerate" subtables is
// desirebale, the fact that the feature is integrated into
// get_column_base() has turned out to be a bad idea. The problem is
// that every method that calls get_column_base() must also exist in
// two versions, and this applies recursivly all the way out to the
// public methods such as get_subtable().
//
// Rather than having two entirely distinct versions of
// get_subtable(), the const-propagating version should really be a
// thin wrapper around the non-const version. That would be good for
// two reasons, it would reduce the amount of code, and it would make
// it clear to the reader that the two versions really do exactly the
// same thing, apart from the const-propagation. Since get_subtable()
// takes a row index as argument, and a degenerate subtable has no
// rows, there is no way that a valid call to non-const get_subtable()
// can ever end up instantiating a degenrate subtable, so the two
// versions of it perform the exact same function.
//
// Note also that the only Table methods that can ever end up
// instantiating a degenerate table, are those that insert rows,
// because row insertion is the only valid modifying operation on a
// degenerate subtable.
//
// The right thing to do, is therefore to remove the
// instantiate_before_change() call from get_column_base(), and add it
// to the methods that insert rows. This in turn will allow us to
// collapse a large number of methods that currently exist in two
// versions.
//
// Note: get_subtable_ptr() has now been collapsed to one version, but
// the suggested change will still be a significant improvement.

bool Table::is_nullable(size_t col_ndx) const
{
    REALM_ASSERT_DEBUG(col_ndx < m_spec.get_column_count());
    return (m_spec.get_column_attr(col_ndx) & col_attr_Nullable);
}

const ColumnBase& Table::get_column_base(size_t ndx) const REALM_NOEXCEPT
{
    REALM_ASSERT_DEBUG(ndx < m_spec.get_column_count());
    REALM_ASSERT_DEBUG(m_cols.size() == m_spec.get_column_count());
    return *m_cols[ndx];
}


ColumnBase& Table::get_column_base(size_t ndx)
{
    REALM_ASSERT_DEBUG(ndx < m_spec.get_column_count());
    instantiate_before_change();
    REALM_ASSERT_DEBUG(m_cols.size() == m_spec.get_column_count());
    return *m_cols[ndx];
}


const Column& Table::get_column(size_t ndx) const REALM_NOEXCEPT
{
    return get_column<Column, col_type_Int>(ndx);
}

Column& Table::get_column(size_t ndx)
{
    return get_column<Column, col_type_Int>(ndx);
}

const AdaptiveStringColumn& Table::get_column_string(size_t ndx) const REALM_NOEXCEPT
{
    return get_column<AdaptiveStringColumn, col_type_String>(ndx);
}

AdaptiveStringColumn& Table::get_column_string(size_t ndx)
{
    return get_column<AdaptiveStringColumn, col_type_String>(ndx);
}

const ColumnStringEnum& Table::get_column_string_enum(size_t ndx) const REALM_NOEXCEPT
{
    return get_column<ColumnStringEnum, col_type_StringEnum>(ndx);
}

ColumnStringEnum& Table::get_column_string_enum(size_t ndx)
{
    return get_column<ColumnStringEnum, col_type_StringEnum>(ndx);
}

const ColumnFloat& Table::get_column_float(size_t ndx) const REALM_NOEXCEPT
{
    return get_column<ColumnFloat, col_type_Float>(ndx);
}

ColumnFloat& Table::get_column_float(size_t ndx)
{
    return get_column<ColumnFloat, col_type_Float>(ndx);
}

const ColumnDouble& Table::get_column_double(size_t ndx) const REALM_NOEXCEPT
{
    return get_column<ColumnDouble, col_type_Double>(ndx);
}

ColumnDouble& Table::get_column_double(size_t ndx)
{
    return get_column<ColumnDouble, col_type_Double>(ndx);
}

const ColumnBinary& Table::get_column_binary(size_t ndx) const REALM_NOEXCEPT
{
    return get_column<ColumnBinary, col_type_Binary>(ndx);
}

ColumnBinary& Table::get_column_binary(size_t ndx)
{
    return get_column<ColumnBinary, col_type_Binary>(ndx);
}

const ColumnTable &Table::get_column_table(size_t ndx) const REALM_NOEXCEPT
{
    return get_column<ColumnTable, col_type_Table>(ndx);
}

ColumnTable &Table::get_column_table(size_t ndx)
{
    return get_column<ColumnTable, col_type_Table>(ndx);
}

const ColumnMixed& Table::get_column_mixed(size_t ndx) const REALM_NOEXCEPT
{
    return get_column<ColumnMixed, col_type_Mixed>(ndx);
}

ColumnMixed& Table::get_column_mixed(size_t ndx)
{
    return get_column<ColumnMixed, col_type_Mixed>(ndx);
}

const ColumnLinkBase& Table::get_column_link_base(size_t ndx) const REALM_NOEXCEPT
{
    const ColumnBase& col_base = get_column_base(ndx);
    REALM_ASSERT(m_spec.get_column_type(ndx) == col_type_Link ||
                   m_spec.get_column_type(ndx) == col_type_LinkList);
    const ColumnLinkBase& col_link_base = static_cast<const ColumnLinkBase&>(col_base);
    return col_link_base;
}

ColumnLinkBase& Table::get_column_link_base(size_t ndx)
{
    ColumnBase& col_base = get_column_base(ndx);
    REALM_ASSERT(m_spec.get_column_type(ndx) == col_type_Link ||
                   m_spec.get_column_type(ndx) == col_type_LinkList);
    ColumnLinkBase& col_link_base = static_cast<ColumnLinkBase&>(col_base);
    return col_link_base;
}

const ColumnLink& Table::get_column_link(size_t ndx) const REALM_NOEXCEPT
{
    return get_column<ColumnLink, col_type_Link>(ndx);
}

ColumnLink& Table::get_column_link(size_t ndx)
{
    return get_column<ColumnLink, col_type_Link>(ndx);
}

const ColumnLinkList& Table::get_column_link_list(size_t ndx) const REALM_NOEXCEPT
{
    return get_column<ColumnLinkList, col_type_LinkList>(ndx);
}

ColumnLinkList& Table::get_column_link_list(size_t ndx)
{
    return get_column<ColumnLinkList, col_type_LinkList>(ndx);
}

const ColumnBackLink& Table::get_column_backlink(size_t ndx) const REALM_NOEXCEPT
{
    return get_column<ColumnBackLink, col_type_BackLink>(ndx);
}

ColumnBackLink& Table::get_column_backlink(size_t ndx)
{
    return get_column<ColumnBackLink, col_type_BackLink>(ndx);
}


void Table::validate_column_type(const ColumnBase& column, ColumnType col_type, size_t ndx) const
{
    ColumnType real_col_type = get_real_column_type(ndx);
    if (col_type == col_type_Int) {
        REALM_ASSERT(real_col_type == col_type_Int || real_col_type == col_type_Bool ||
                       real_col_type == col_type_DateTime);
    }
    else {
        REALM_ASSERT_3(col_type, ==, real_col_type);
    }
    static_cast<void>(column);
    static_cast<void>(ndx);
    static_cast<void>(real_col_type);
}


size_t Table::get_size_from_ref(ref_type spec_ref, ref_type columns_ref,
                                Allocator& alloc) REALM_NOEXCEPT
{
    ColumnType first_col_type = ColumnType();
    if (!Spec::get_first_column_type_from_ref(spec_ref, alloc, first_col_type))
        return 0;
    const char* columns_header = alloc.translate(columns_ref);
    REALM_ASSERT_3(Array::get_size_from_header(columns_header), !=, 0);
    ref_type first_col_ref = to_ref(Array::get(columns_header, 0));
    size_t size = ColumnBase::get_size_from_type_and_ref(first_col_type, first_col_ref, alloc);
    return size;
}


ref_type Table::create_empty_table(Allocator& alloc)
{
    Array top(alloc);
    _impl::DeepArrayDestroyGuard dg(&top);
    top.create(Array::type_HasRefs); // Throws
    _impl::DeepArrayRefDestroyGuard dg_2(alloc);

    {
        MemRef mem = Spec::create_empty_spec(alloc); // Throws
        dg_2.reset(mem.m_ref);
        int_fast64_t v(mem.m_ref); // FIXME: Dangerous case (unsigned -> signed)
        top.add(v); // Throws
        dg_2.release();
    }
    {
        bool context_flag = false;
        MemRef mem = Array::create_empty_array(Array::type_HasRefs, context_flag, alloc); // Throws
        dg_2.reset(mem.m_ref);
        int_fast64_t v(mem.m_ref); // FIXME: Dangerous case (unsigned -> signed)
        top.add(v); // Throws
        dg_2.release();
    }

    dg.release();
    return top.get_ref();
}


ref_type Table::create_column(ColumnType col_type, size_t size, Allocator& alloc)
{
    switch (col_type) {
        case col_type_Int:
        case col_type_Bool:
        case col_type_DateTime:
            return Column::create(alloc, Array::type_Normal, size); // Throws
        case col_type_Float:
            return ColumnFloat::create(alloc, size); // Throws
        case col_type_Double:
            return ColumnDouble::create(alloc, size); // Throws
        case col_type_String:
            return AdaptiveStringColumn::create(alloc, size); // Throws
        case col_type_Binary:
            return ColumnBinary::create(alloc, size); // Throws
        case col_type_Table:
            return ColumnTable::create(alloc, size); // Throws
        case col_type_Mixed:
            return ColumnMixed::create(alloc, size); // Throws
        case col_type_Link:
            return ColumnLink::create(alloc, size); // Throws
        case col_type_LinkList:
            return ColumnLinkList::create(alloc, size); // Throws
        case col_type_BackLink:
            return ColumnBackLink::create(alloc, size); // Throws
        case col_type_StringEnum:
        case col_type_Reserved1:
        case col_type_Reserved4:
            break;
    }
    REALM_ASSERT(false);
    return 0;
}


ref_type Table::clone_columns(Allocator& alloc) const
{
    Array new_columns(alloc);
    new_columns.create(Array::type_HasRefs); // Throws
    size_t num_cols = get_column_count();
    for (size_t col_ndx = 0; col_ndx < num_cols; ++col_ndx) {
        ref_type new_col_ref;
        const ColumnBase* col = &get_column_base(col_ndx);
        MemRef mem = col->clone_deep(alloc);
        new_col_ref = mem.m_ref;
        new_columns.add(int_fast64_t(new_col_ref)); // Throws
    }
    return new_columns.get_ref();
}


ref_type Table::clone(Allocator& alloc) const
{
    if (m_top.is_attached()) {
        MemRef mem = m_top.clone_deep(alloc); // Throws
        return mem.m_ref;
    }

    Array new_top(alloc);
    _impl::DeepArrayDestroyGuard dg(&new_top);
    new_top.create(Array::type_HasRefs); // Throws
    _impl::DeepArrayRefDestroyGuard dg_2(alloc);
    {
        MemRef mem = m_spec.m_top.clone_deep(alloc); // Throws
        dg_2.reset(mem.m_ref);
        int_fast64_t v(mem.m_ref); // FIXME: Dangerous cast (unsigned -> signed)
        new_top.add(v); // Throws
        dg_2.release();
    }
    {
        MemRef mem = m_columns.clone_deep(alloc); // Throws
        dg_2.reset(mem.m_ref);
        int_fast64_t v(mem.m_ref); // FIXME: Dangerous cast (unsigned -> signed)
        new_top.add(v); // Throws
        dg_2.release();
    }
    dg.release();
    return new_top.get_ref();
}


void Table::insert_empty_row(size_t row_ndx, size_t num_rows)
{
    REALM_ASSERT(is_attached());
    REALM_ASSERT_DEBUG(row_ndx <= m_size);
    REALM_ASSERT_DEBUG(num_rows <= std::numeric_limits<size_t>::max() - row_ndx);
    bump_version();

    size_t num_cols = m_spec.get_column_count();
    for (size_t col_ndx = 0; col_ndx != num_cols; ++col_ndx) {
        ColumnBase& column = get_column_base(col_ndx);
        bool is_append = row_ndx == m_size;
        column.insert(row_ndx, num_rows, is_append); // Throws
    }
    if (row_ndx < m_size)
        adj_row_acc_insert_rows(row_ndx, num_rows);
    m_size += num_rows;

#ifdef REALM_ENABLE_REPLICATION
    if (Replication* repl = get_repl())
        repl->insert_empty_rows(this, row_ndx, num_rows); // Throws
#endif
}


void Table::remove(size_t row_ndx)
{
    REALM_ASSERT(is_attached());
    REALM_ASSERT_3(row_ndx, <, m_size);

#ifdef REALM_ENABLE_REPLICATION
    if (Replication* repl = get_repl()) {
        bool move_last_over = false;
        repl->erase_row(this, row_ndx, move_last_over); // Throws
    }
#endif

    do_remove(row_ndx);
}


// Replication instruction 'erase-row(unordered=false)' calls this function
// directly.
void Table::do_remove(size_t row_ndx)
{
    bool is_last = row_ndx == m_size - 1;
    size_t num_cols = m_spec.get_column_count();
    for (size_t col_ndx = 0; col_ndx != num_cols; ++col_ndx) {
        ColumnBase& column = get_column_base(col_ndx);
        column.erase(row_ndx, is_last); // Throws
    }
    adj_row_acc_erase_row(row_ndx);
    --m_size;
    bump_version();
}


void Table::move_last_over(size_t row_ndx)
{
    REALM_ASSERT(is_attached());
    REALM_ASSERT_3(row_ndx, <, m_size);

    size_t table_ndx = get_index_in_group();

    // this is a subtable or freestanding table:
    if (table_ndx == realm::npos) {
#ifdef REALM_ENABLE_REPLICATION
        if (Replication* repl = get_repl()) {
            bool move_last_over = true;
            repl->erase_row(this, row_ndx, move_last_over); // Throws
        }
#endif

        bool broken_reciprocal_backlinks = false;
        do_move_last_over(row_ndx, broken_reciprocal_backlinks);
        return;
    }

    // Group-level tables may have links, so in those cases we need to discover
    // all the rows that need to be cascade-removed.
    CascadeState::row row;
    row.table_ndx = table_ndx;
    row.row_ndx   = row_ndx;
    CascadeState state;
    state.rows.push_back(row);

    if (Group* g = get_parent_group())
        state.track_link_nullifications = g->has_cascade_notification_handler();

    cascade_break_backlinks_to(row_ndx, state); // Throws

    if (Group* g = get_parent_group())
        _impl::GroupFriend::send_cascade_notification(*g, state);

    remove_backlink_broken_rows(state); // Throws
}

namespace {
CascadeState cascade_state_from_column(const Column& rows, std::size_t table_ndx)
{
    size_t size = rows.size();

    CascadeState state;
    state.rows.reserve(size);
    for (size_t i = 0; i < size; ++i)
        state.rows.push_back({table_ndx, to_size_t(rows.get(i))});
    sort(begin(state.rows), end(state.rows));
    state.rows.erase(unique(begin(state.rows), end(state.rows)), end(state.rows));

    return state;
}
}

void Table::batch_move_last_over(const Column& rows)
{
    REALM_ASSERT(is_attached());

    CascadeState state = cascade_state_from_column(rows, get_index_in_group());
    if (Group* g = get_parent_group())
        state.track_link_nullifications = g->has_cascade_notification_handler();

    // Iterate over a copy of `rows` since cascading deletes mutate it
    auto copy = state.rows;
    for (auto const& row : copy)
        cascade_break_backlinks_to(row.row_ndx, state); // Throws

    if (Group* g = get_parent_group())
        _impl::GroupFriend::send_cascade_notification(*g, state);

    remove_backlink_broken_rows(state); // Throws
}

void Table::batch_remove(const Column& rows)
{
    REALM_ASSERT(is_attached());

    CascadeState state = cascade_state_from_column(rows, get_index_in_group());
    if (Group* g = get_parent_group())
        _impl::GroupFriend::send_cascade_notification(*g, state);

#ifdef REALM_ENABLE_REPLICATION
    Replication* repl = get_repl();
#endif

    // Remove in reverse order to avoid having to update row indexes
    auto end = state.rows.rend();
    for (auto i = state.rows.rbegin(); i != end; ++i) {
#ifdef REALM_ENABLE_REPLICATION
        if (repl) {
            bool move_last_over = false;
            repl->erase_row(this, i->row_ndx, move_last_over); // Throws
        }
#endif

        do_remove(i->row_ndx);
    }
}


// Replication instruction 'erase-row(unordered=true)' calls this function
// directly with broken_reciprocal_backlinks=false.
void Table::do_move_last_over(size_t row_ndx, bool broken_reciprocal_backlinks)
{
    size_t last_row_ndx = m_size - 1;
    size_t num_cols = m_spec.get_column_count();
    for (size_t col_ndx = 0; col_ndx != num_cols; ++col_ndx) {
        ColumnBase& column = get_column_base(col_ndx);
        column.move_last_over(row_ndx, last_row_ndx, broken_reciprocal_backlinks); // Throws
    }
    adj_row_acc_move_over(last_row_ndx, row_ndx);
    --m_size;
    bump_version();
}


void Table::clear()
{
    REALM_ASSERT(is_attached());

#ifdef REALM_ENABLE_REPLICATION
    if (Replication* repl = get_repl())
        repl->clear_table(this); // Throws
#endif

    size_t table_ndx = get_index_in_group();
    if (table_ndx == realm::npos) {
        bool broken_reciprocal_backlinks = false;
        do_clear(broken_reciprocal_backlinks);
        return;
    }

    // Group-level tables may have links, so in those cases we need to discover
    // all the rows that need to be cascade-removed.
    CascadeState state;
    state.stop_on_table = this;
    if (Group* g = get_parent_group())
        state.track_link_nullifications = g->has_cascade_notification_handler();
    cascade_break_backlinks_to_all_rows(state); // Throws

    if (Group* g = get_parent_group())
        _impl::GroupFriend::send_cascade_notification(*g, state);

    bool broken_reciprocal_backlinks = true;
    do_clear(broken_reciprocal_backlinks);

    remove_backlink_broken_rows(state); // Throws
}


// Replication instruction 'clear-table' calls this function
// directly with broken_reciprocal_backlinks=false.
void Table::do_clear(bool broken_reciprocal_backlinks)
{
    size_t num_cols = m_spec.get_column_count();
    for (size_t col_ndx = 0; col_ndx != num_cols; ++col_ndx) {
        ColumnBase& column = get_column_base(col_ndx);
        column.clear(m_size, broken_reciprocal_backlinks); // Throws
    }
    m_size = 0;

    discard_row_accessors();
    bump_version();
}


void Table::set_subtable(size_t col_ndx, size_t row_ndx, const Table* table)
{
    REALM_ASSERT_3(col_ndx, <, get_column_count());
    REALM_ASSERT_3(get_real_column_type(col_ndx), ==, col_type_Table);
    REALM_ASSERT_3(row_ndx, <, m_size);
    bump_version();

    ColumnTable& subtables = get_column_table(col_ndx);
    subtables.set(row_ndx, table);

    // FIXME: Replication is not yet able to handle copying insertion of non-empty tables.
#ifdef REALM_ENABLE_REPLICATION
    if (Replication* repl = get_repl())
        repl->set_table(this, col_ndx, row_ndx); // Throws
#endif
}


void Table::set_mixed_subtable(size_t col_ndx, size_t row_ndx, const Table* t)
{
    REALM_ASSERT_3(col_ndx, <, get_column_count());
    REALM_ASSERT_3(get_real_column_type(col_ndx), ==, col_type_Mixed);
    REALM_ASSERT_3(row_ndx, <, m_size);
    bump_version();

    ColumnMixed& mixed_col = get_column_mixed(col_ndx);
    mixed_col.set_subtable(row_ndx, t);

    // FIXME: Replication is not yet able to handle copying assignment of non-empty tables.
#ifdef REALM_ENABLE_REPLICATION
    if (Replication* repl = get_repl())
        repl->set_mixed(this, col_ndx, row_ndx, Mixed::subtable_tag()); // Throws
#endif
}


Table* Table::get_subtable_accessor(size_t col_ndx, size_t row_ndx) REALM_NOEXCEPT
{
    REALM_ASSERT(is_attached());
    // If this table is not a degenerate subtable, then `col_ndx` must be a
    // valid index into `m_cols`.
    REALM_ASSERT(!m_columns.is_attached() || col_ndx < m_cols.size());
    // The column accessor may not exist yet, but in that case the subtable
    // accessor cannot exist either. Column accessors are missing only during
    // certian operations such as the the updating of the accessor tree when a
    // read transactions is advanced.
    if (m_columns.is_attached()) {
        if (ColumnBase* col = m_cols[col_ndx])
            return col->get_subtable_accessor(row_ndx);
    }
    return 0;
}


Table* Table::get_link_target_table_accessor(size_t col_ndx) REALM_NOEXCEPT
{
    REALM_ASSERT(is_attached());
    // So far, link columns can only exist in group-level tables, so this table
    // cannot be degenerate.
    REALM_ASSERT(m_columns.is_attached());
    REALM_ASSERT_3(col_ndx, <, m_cols.size());
    if (ColumnBase* col = m_cols[col_ndx]) {
        REALM_ASSERT(dynamic_cast<ColumnLinkBase*>(col));
        return &static_cast<ColumnLinkBase*>(col)->get_target_table();
    }
    return 0;
}


void Table::discard_subtable_accessor(size_t col_ndx, size_t row_ndx) REALM_NOEXCEPT
{
    // This function must assume no more than minimal consistency of the
    // accessor hierarchy. This means in particular that it cannot access the
    // underlying node structure. See AccessorConsistencyLevels.

    REALM_ASSERT(is_attached());
    // If this table is not a degenerate subtable, then `col_ndx` must be a
    // valid index into `m_cols`.
    REALM_ASSERT(!m_columns.is_attached() || col_ndx < m_cols.size());
    if (ColumnBase* col = m_cols[col_ndx])
        col->discard_subtable_accessor(row_ndx);
}


Table* Table::get_subtable_ptr(size_t col_ndx, size_t row_ndx)
{
    REALM_ASSERT_3(col_ndx, <, get_column_count());
    REALM_ASSERT_3(row_ndx, <, m_size);

    ColumnType type = get_real_column_type(col_ndx);
    if (type == col_type_Table) {
        ColumnTable& subtables = get_column_table(col_ndx);
        return subtables.get_subtable_ptr(row_ndx); // Throws
    }
    if (type == col_type_Mixed) {
        ColumnMixed& subtables = get_column_mixed(col_ndx);
        return subtables.get_subtable_ptr(row_ndx); // Throws
    }
    REALM_ASSERT(false);
    return 0;
}


size_t Table::get_subtable_size(size_t col_ndx, size_t row_ndx) const REALM_NOEXCEPT
{
    REALM_ASSERT_3(col_ndx, <, get_column_count());
    REALM_ASSERT_3(row_ndx, <, m_size);

    ColumnType type = get_real_column_type(col_ndx);
    if (type == col_type_Table) {
        const ColumnTable& subtables = get_column_table(col_ndx);
        return subtables.get_subtable_size(row_ndx);
    }
    if (type == col_type_Mixed) {
        const ColumnMixed& subtables = get_column_mixed(col_ndx);
        return subtables.get_subtable_size(row_ndx);
    }
    REALM_ASSERT(false);
    return 0;
}


void Table::clear_subtable(size_t col_ndx, size_t row_ndx)
{
    REALM_ASSERT_3(col_ndx, <, get_column_count());
    REALM_ASSERT_3(row_ndx, <=, m_size);
    bump_version();

    ColumnType type = get_real_column_type(col_ndx);
    if (type == col_type_Table) {
        ColumnTable& subtables = get_column_table(col_ndx);
        subtables.set(row_ndx, 0);

#ifdef REALM_ENABLE_REPLICATION
        if (Replication* repl = get_repl())
            repl->set_table(this, col_ndx, row_ndx); // Throws
#endif
    }
    else if (type == col_type_Mixed) {
        ColumnMixed& subtables = get_column_mixed(col_ndx);
        subtables.set_subtable(row_ndx, 0);

#ifdef REALM_ENABLE_REPLICATION
        if (Replication* repl = get_repl())
            repl->set_mixed(this, col_ndx, row_ndx, Mixed::subtable_tag()); // Throws
#endif
    }
    else {
        REALM_ASSERT(false);
    }
}


const Table* Table::get_parent_table_ptr(size_t* column_ndx_out) const REALM_NOEXCEPT
{
    REALM_ASSERT_DEBUG(is_attached());
    const Array& real_top = m_top.is_attached() ? m_top : m_columns;
    if (ArrayParent* array_parent = real_top.get_parent()) {
        REALM_ASSERT_DEBUG(dynamic_cast<Parent*>(array_parent));
        Parent* table_parent = static_cast<Parent*>(array_parent);
        return table_parent->get_parent_table(column_ndx_out);
    }
    return 0;
}


size_t Table::get_parent_row_index() const REALM_NOEXCEPT
{
    REALM_ASSERT(is_attached());
    const Array& real_top = m_top.is_attached() ? m_top : m_columns;
    Parent* parent = static_cast<Parent*>(real_top.get_parent()); // ArrayParent guaranteed to be Table::Parent
    if (!parent)
        return npos; // Free-standing table
    if (parent->get_parent_group())
        return realm::npos; // Group-level table
    size_t index_in_parent = real_top.get_ndx_in_parent();
    return index_in_parent;
}


Group* Table::get_parent_group() const REALM_NOEXCEPT
{
    REALM_ASSERT(is_attached());
    if (!m_top.is_attached())
        return 0; // Subtable with shared descriptor
    Parent* parent = static_cast<Parent*>(m_top.get_parent()); // ArrayParent guaranteed to be Table::Parent
    if (!parent)
        return 0; // Free-standing table
    Group* group = parent->get_parent_group();
    if (!group)
        return 0; // Subtable with independent descriptor
    return group;
}


size_t Table::get_index_in_group() const REALM_NOEXCEPT
{
    REALM_ASSERT(is_attached());
    if (!m_top.is_attached())
        return realm::npos; // Subtable with shared descriptor
    Parent* parent = static_cast<Parent*>(m_top.get_parent()); // ArrayParent guaranteed to be Table::Parent
    if (!parent)
        return realm::npos; // Free-standing table
    if (!parent->get_parent_group())
        return realm::npos; // Subtable with independent descriptor
    size_t index_in_parent = m_top.get_ndx_in_parent();
    return index_in_parent;
}


int64_t Table::get_int(size_t col_ndx, size_t ndx) const REALM_NOEXCEPT
{
    REALM_ASSERT_3(col_ndx, <, get_column_count());
    REALM_ASSERT_3(ndx, <, m_size);

    const Column& column = get_column(col_ndx);
    return column.get(ndx);
}

void Table::set_int(size_t col_ndx, size_t ndx, int_fast64_t value)
{
    REALM_ASSERT_3(col_ndx, <, get_column_count());
    REALM_ASSERT_3(ndx, <, m_size);
    bump_version();

    Column& column = get_column(col_ndx);
    column.set(ndx, value);

#ifdef REALM_ENABLE_REPLICATION
    if (Replication* repl = get_repl())
        repl->set_int(this, col_ndx, ndx, value); // Throws
#endif
}


bool Table::get_bool(size_t col_ndx, size_t ndx) const REALM_NOEXCEPT
{
    REALM_ASSERT_3(col_ndx, <, get_column_count());
    REALM_ASSERT_3(get_real_column_type(col_ndx), ==, col_type_Bool);
    REALM_ASSERT_3(ndx, <, m_size);

    const Column& column = get_column(col_ndx);
    return column.get(ndx) != 0;
}

void Table::set_bool(size_t col_ndx, size_t ndx, bool value)
{
    REALM_ASSERT_3(col_ndx, <, get_column_count());
    REALM_ASSERT_3(get_real_column_type(col_ndx), ==, col_type_Bool);
    REALM_ASSERT_3(ndx, <, m_size);
    bump_version();

    Column& column = get_column(col_ndx);
    column.set(ndx, value ? 1 : 0);

#ifdef REALM_ENABLE_REPLICATION
    if (Replication* repl = get_repl())
        repl->set_bool(this, col_ndx, ndx, value); // Throws
#endif
}

DateTime Table::get_datetime(size_t col_ndx, size_t ndx) const REALM_NOEXCEPT
{
    REALM_ASSERT_3(col_ndx, <, get_column_count());
    REALM_ASSERT_3(get_real_column_type(col_ndx), ==, col_type_DateTime);
    REALM_ASSERT_3(ndx, <, m_size);

    const Column& column = get_column(col_ndx);
    return time_t(column.get(ndx));
}

void Table::set_datetime(size_t col_ndx, size_t ndx, DateTime value)
{
    REALM_ASSERT_3(col_ndx, <, get_column_count());
    REALM_ASSERT_3(get_real_column_type(col_ndx), ==, col_type_DateTime);
    REALM_ASSERT_3(ndx, <, m_size);
    bump_version();

    Column& column = get_column(col_ndx);
    column.set(ndx, int64_t(value.get_datetime()));

#ifdef REALM_ENABLE_REPLICATION
    if (Replication* repl = get_repl())
        repl->set_date_time(this, col_ndx, ndx, value); // Throws
#endif
}

float Table::get_float(size_t col_ndx, size_t ndx) const REALM_NOEXCEPT
{
    REALM_ASSERT_3(col_ndx, <, get_column_count());
    REALM_ASSERT_3(ndx, <, m_size);

    const ColumnFloat& column = get_column_float(col_ndx);
    return column.get(ndx);
}

void Table::set_float(size_t col_ndx, size_t ndx, float value)
{
    REALM_ASSERT_3(col_ndx, <, get_column_count());
    REALM_ASSERT_3(ndx, <, m_size);
    bump_version();

    ColumnFloat& column = get_column_float(col_ndx);
    column.set(ndx, value);

#ifdef REALM_ENABLE_REPLICATION
    if (Replication* repl = get_repl())
        repl->set_float(this, col_ndx, ndx, value); // Throws
#endif
}


double Table::get_double(size_t col_ndx, size_t ndx) const REALM_NOEXCEPT
{
    REALM_ASSERT_3(col_ndx, <, get_column_count());
    REALM_ASSERT_3(ndx, <, m_size);

    const ColumnDouble& column = get_column_double(col_ndx);
    return column.get(ndx);
}

void Table::set_double(size_t col_ndx, size_t ndx, double value)
{
    REALM_ASSERT_3(col_ndx, <, get_column_count());
    REALM_ASSERT_3(ndx, <, m_size);
    bump_version();

    ColumnDouble& column = get_column_double(col_ndx);
    column.set(ndx, value);

#ifdef REALM_ENABLE_REPLICATION
    if (Replication* repl = get_repl())
        repl->set_double(this, col_ndx, ndx, value); // Throws
#endif
}


StringData Table::get_string(size_t col_ndx, size_t ndx) const REALM_NOEXCEPT
{
    REALM_ASSERT_3(col_ndx, <, m_columns.size());
    REALM_ASSERT_3(ndx, <, m_size);
    StringData sd;
    ColumnType type = get_real_column_type(col_ndx);
    if (type == col_type_String) {
        const AdaptiveStringColumn& column = get_column_string(col_ndx);
        sd = column.get(ndx);
    }
    else {
        REALM_ASSERT(type == col_type_StringEnum);
        const ColumnStringEnum& column = get_column_string_enum(col_ndx);
        sd = column.get(ndx);
    }
    REALM_ASSERT_DEBUG(!(!is_nullable(col_ndx) && sd.is_null()));
    return sd;
}

void Table::set_string(size_t col_ndx, size_t ndx, StringData value)
{
    if (REALM_UNLIKELY(value.size() > max_string_size))
        throw LogicError(LogicError::string_too_big);
    if (REALM_UNLIKELY(!is_attached()))
        throw LogicError(LogicError::detached_accessor);
    if (REALM_UNLIKELY(ndx >= m_size))
        throw LogicError(LogicError::row_index_out_of_range);
    // For a degenerate subtable, `m_cols.size()` is zero, even when it has a
    // column, however, the previous row index check guarantees that `m_size >
    // 0`, and since `m_size` is also zero for a degenerate subtable, the table
    // cannot be degenerate if we got this far.
    if (REALM_UNLIKELY(col_ndx >= m_cols.size()))
        throw LogicError(LogicError::column_index_out_of_range);

    if (!is_nullable(col_ndx) && value.is_null())
        throw LogicError(LogicError::column_not_nullable);

    bump_version();
    ColumnBase& col = get_column_base(col_ndx);
    col.set_string(ndx, value); // Throws

#ifdef REALM_ENABLE_REPLICATION
    if (Replication* repl = get_repl())
        repl->set_string(this, col_ndx, ndx, value); // Throws
#endif
}


BinaryData Table::get_binary(size_t col_ndx, size_t ndx) const REALM_NOEXCEPT
{
    REALM_ASSERT_3(col_ndx, <, m_columns.size());
    REALM_ASSERT_3(ndx, <, m_size);

    const ColumnBinary& column = get_column_binary(col_ndx);
    return column.get(ndx);
}

void Table::set_binary(size_t col_ndx, size_t ndx, BinaryData value)
{
    if (REALM_UNLIKELY(value.size() > max_binary_size))
        throw LogicError(LogicError::binary_too_big);
    REALM_ASSERT_3(col_ndx, <, get_column_count());
    REALM_ASSERT_3(ndx, <, m_size);
    if (!is_nullable(col_ndx) && value.is_null())
        throw LogicError(LogicError::column_not_nullable);
    bump_version();

    ColumnBinary& column = get_column_binary(col_ndx);
    column.set(ndx, value);

#ifdef REALM_ENABLE_REPLICATION
    if (Replication* repl = get_repl())
        repl->set_binary(this, col_ndx, ndx, value); // Throws
#endif
}


Mixed Table::get_mixed(size_t col_ndx, size_t ndx) const REALM_NOEXCEPT
{
    REALM_ASSERT_3(col_ndx, <, m_columns.size());
    REALM_ASSERT_3(ndx, <, m_size);

    const ColumnMixed& column = get_column_mixed(col_ndx);

    DataType type = column.get_type(ndx);
    switch (type) {
        case type_Int:
            return Mixed(column.get_int(ndx));
        case type_Bool:
            return Mixed(column.get_bool(ndx));
        case type_DateTime:
            return Mixed(DateTime(column.get_datetime(ndx)));
        case type_Float:
            return Mixed(column.get_float(ndx));
        case type_Double:
            return Mixed(column.get_double(ndx));
        case type_String:
            return Mixed(column.get_string(ndx)); // Throws
        case type_Binary:
            return Mixed(column.get_binary(ndx)); // Throws
        case type_Table:
            return Mixed::subtable_tag();
        case type_Mixed:
        case type_Link:
        case type_LinkList:
            break;
    }
    REALM_ASSERT(false);
    return Mixed(int64_t(0));
}

DataType Table::get_mixed_type(size_t col_ndx, size_t ndx) const REALM_NOEXCEPT
{
    REALM_ASSERT_3(col_ndx, <, m_columns.size());
    REALM_ASSERT_3(ndx, <, m_size);

    const ColumnMixed& column = get_column_mixed(col_ndx);
    return column.get_type(ndx);
}

void Table::set_mixed(size_t col_ndx, size_t ndx, Mixed value)
{
    REALM_ASSERT_3(col_ndx, <, get_column_count());
    REALM_ASSERT_3(ndx, <, m_size);
    bump_version();

    ColumnMixed& column = get_column_mixed(col_ndx);
    DataType type = value.get_type();

    switch (type) {
        case type_Int:
            column.set_int(ndx, value.get_int());
            break;
        case type_Bool:
            column.set_bool(ndx, value.get_bool());
            break;
        case type_DateTime:
            column.set_datetime(ndx, value.get_datetime());
            break;
        case type_Float:
            column.set_float(ndx, value.get_float());
            break;
        case type_Double:
            column.set_double(ndx, value.get_double());
            break;
        case type_String:
            if (REALM_UNLIKELY(value.get_string().size() > max_string_size))
                throw LogicError(LogicError::string_too_big);
            column.set_string(ndx, value.get_string());
            break;
        case type_Binary:
            if (REALM_UNLIKELY(value.get_binary().size() > max_binary_size))
                throw LogicError(LogicError::binary_too_big);
            column.set_binary(ndx, value.get_binary());
            break;
        case type_Table:
            column.set_subtable(ndx, 0);
            break;
        case type_Mixed:
        case type_Link:
        case type_LinkList:
            REALM_ASSERT(false);
            break;
    }

#ifdef REALM_ENABLE_REPLICATION
    if (Replication* repl = get_repl())
        repl->set_mixed(this, col_ndx, ndx, value); // Throws
#endif
}


size_t Table::get_link(size_t col_ndx, size_t row_ndx) const REALM_NOEXCEPT
{
    REALM_ASSERT_3(row_ndx, <, m_size);
    const ColumnLink& column = get_column_link(col_ndx);
    return column.get_link(row_ndx);
}

TableRef Table::get_link_target(size_t col_ndx) REALM_NOEXCEPT
{
    ColumnLinkBase& column = get_column_link_base(col_ndx);
    return column.get_target_table().get_table_ref();
}

void Table::set_link(size_t col_ndx, size_t row_ndx, size_t target_row_ndx)
{
    REALM_ASSERT(is_attached());
    REALM_ASSERT_3(row_ndx, <, m_size);

#ifdef REALM_ENABLE_REPLICATION
    if (Replication* repl = get_repl())
        repl->set_link(this, col_ndx, row_ndx, target_row_ndx); // Throws
#endif

    size_t old_target_row_ndx = do_set_link(col_ndx, row_ndx, target_row_ndx); // Throws
    if (old_target_row_ndx == realm::npos)
        return;

    ColumnLink& col = get_column_link(col_ndx);
    if (col.get_weak_links())
        return;

    Table& target_table = col.get_target_table();
    size_t num_remaining = target_table.get_num_strong_backlinks(old_target_row_ndx);
    if (num_remaining > 0)
        return;

    CascadeState::row target_row;
    target_row.table_ndx = target_table.get_index_in_group();
    target_row.row_ndx   = old_target_row_ndx;
    CascadeState state;
    state.rows.push_back(target_row);

    if (Group* g = get_parent_group())
        state.track_link_nullifications = g->has_cascade_notification_handler();

    target_table.cascade_break_backlinks_to(old_target_row_ndx, state); // Throws

    if (Group* g = get_parent_group())
        _impl::GroupFriend::send_cascade_notification(*g, state);

    remove_backlink_broken_rows(state); // Throws
}


// Replication instruction 'set_link' calls this function directly.
size_t Table::do_set_link(size_t col_ndx, size_t row_ndx, size_t target_row_ndx)
{
    REALM_ASSERT_3(row_ndx, <, m_size);
    ColumnLink& col = get_column_link(col_ndx);
    size_t old_target_row_ndx = col.set_link(row_ndx, target_row_ndx);
    bump_version();
    return old_target_row_ndx;
}


<<<<<<< HEAD
=======
void Table::insert_link(size_t col_ndx, size_t row_ndx, size_t target_row_ndx)
{
    REALM_ASSERT_3(row_ndx, ==, m_size); // can only append to unorded tables

    ColumnLink& column = get_column_link(col_ndx);
    column.insert_link(row_ndx, target_row_ndx);

#ifdef REALM_ENABLE_REPLICATION
    if (Replication* repl = get_repl()) {
        size_t link = 1 + target_row_ndx;
        repl->insert_link(this, col_ndx, row_ndx, link); // Throws
    }
#endif
}


void Table::insert_linklist(size_t col_ndx, size_t row_ndx)
{
    REALM_ASSERT_3(row_ndx, ==, m_size); // can only append to unorded tables

    ColumnLinkList& column = get_column_link_list(col_ndx);
    column.insert(row_ndx, 1, true);

#ifdef REALM_ENABLE_REPLICATION
    if (Replication* repl = get_repl())
        repl->insert_link_list(this, col_ndx, row_ndx); // Throws
#endif
}

>>>>>>> 122625f7
ConstLinkViewRef Table::get_linklist(size_t col_ndx, size_t row_ndx) const
{
    REALM_ASSERT_3(row_ndx, <, m_size);
    const ColumnLinkList& column = get_column_link_list(col_ndx);
    return column.get(row_ndx);
}

LinkViewRef Table::get_linklist(size_t col_ndx, size_t row_ndx)
{
    REALM_ASSERT_3(row_ndx, <, m_size);
    // FIXME: this looks wrong! It should instead be the modifying operations of
    // LinkView that bump the change count of the containing table.
    ColumnLinkList& column = get_column_link_list(col_ndx);
    return column.get(row_ndx);
}

bool Table::linklist_is_empty(size_t col_ndx, size_t row_ndx) const REALM_NOEXCEPT
{
    REALM_ASSERT_3(row_ndx, <, m_size);
    const ColumnLinkList& column = get_column_link_list(col_ndx);
    return !column.has_links(row_ndx);
}

size_t Table::get_link_count(size_t col_ndx, size_t row_ndx) const REALM_NOEXCEPT
{
    REALM_ASSERT_3(row_ndx, <, m_size);
    const ColumnLinkList& column = get_column_link_list(col_ndx);
    return column.get_link_count(row_ndx);
}


// count ----------------------------------------------

size_t Table::count_int(size_t col_ndx, int64_t value) const
{
    if (!m_columns.is_attached())
        return 0;

    const Column& column = get_column<Column, col_type_Int>(col_ndx);
    return column.count(value);
}
size_t Table::count_float(size_t col_ndx, float value) const
{
    if (!m_columns.is_attached())
        return 0;

    const ColumnFloat& column = get_column<ColumnFloat, col_type_Float>(col_ndx);
    return column.count(value);
}
size_t Table::count_double(size_t col_ndx, double value) const
{
    if (!m_columns.is_attached())
        return 0;

    const ColumnDouble& column = get_column<ColumnDouble, col_type_Double>(col_ndx);
    return column.count(value);
}
size_t Table::count_string(size_t col_ndx, StringData value) const
{
    REALM_ASSERT(!m_columns.is_attached() || col_ndx < get_column_count());

    if (!m_columns.is_attached())
        return 0;

    ColumnType type = get_real_column_type(col_ndx);
    if (type == col_type_String) {
        const AdaptiveStringColumn& column = get_column_string(col_ndx);
        return column.count(value);
    }
    else {
        REALM_ASSERT_3(type, ==, col_type_StringEnum);
        const ColumnStringEnum& column = get_column_string_enum(col_ndx);
        return column.count(value);
    }
}

// sum ----------------------------------------------

int64_t Table::sum_int(size_t col_ndx) const
{
    if (!m_columns.is_attached())
        return 0;

    const Column& column = get_column<Column, col_type_Int>(col_ndx);
    return column.sum();
}
double Table::sum_float(size_t col_ndx) const
{
    if (!m_columns.is_attached())
        return 0.f;

    const ColumnFloat& column = get_column<ColumnFloat, col_type_Float>(col_ndx);
    return column.sum();
}
double Table::sum_double(size_t col_ndx) const
{
    if (!m_columns.is_attached())
        return 0.;

    const ColumnDouble& column = get_column<ColumnDouble, col_type_Double>(col_ndx);
    return column.sum();
}

// average ----------------------------------------------

double Table::average_int(size_t col_ndx) const
{
    if (!m_columns.is_attached())
        return 0;

    const Column& column = get_column<Column, col_type_Int>(col_ndx);
    return column.average();
}
double Table::average_float(size_t col_ndx) const
{
    if (!m_columns.is_attached())
        return 0.f;

    const ColumnFloat& column = get_column<ColumnFloat, col_type_Float>(col_ndx);
    return column.average();
}
double Table::average_double(size_t col_ndx) const
{
    if (!m_columns.is_attached())
        return 0.;

    const ColumnDouble& column = get_column<ColumnDouble, col_type_Double>(col_ndx);
    return column.average();
}

// minimum ----------------------------------------------

#define USE_COLUMN_AGGREGATE 1

int64_t Table::minimum_int(size_t col_ndx, size_t* return_ndx) const
{
    if (!m_columns.is_attached())
        return 0;

#if USE_COLUMN_AGGREGATE
    const Column& column = get_column<Column, col_type_Int>(col_ndx);
    return column.minimum(0, npos, npos, return_ndx);
#else
    if (is_empty())
        return 0;

    int64_t mv = get_int(col_ndx, 0);
    for (size_t i = 1; i < size(); ++i) {
        int64_t v = get_int(col_ndx, i);
        if (v < mv) {
            mv = v;
        }
    }
    return mv;
#endif
}

float Table::minimum_float(size_t col_ndx, size_t* return_ndx) const
{
    if (!m_columns.is_attached())
        return 0.f;

    const ColumnFloat& column = get_column<ColumnFloat, col_type_Float>(col_ndx);
    return column.minimum(0, npos, npos, return_ndx);
}

double Table::minimum_double(size_t col_ndx, size_t* return_ndx) const
{
    if (!m_columns.is_attached())
        return 0.;

    const ColumnDouble& column = get_column<ColumnDouble, col_type_Double>(col_ndx);
    return column.minimum(0, npos, npos, return_ndx);
}

DateTime Table::minimum_datetime(size_t col_ndx, size_t* return_ndx) const
{
    if (!m_columns.is_attached())
        return 0.;

    const Column& column = get_column<Column, col_type_DateTime>(col_ndx);
    return column.minimum(0, npos, npos, return_ndx);
}

// maximum ----------------------------------------------

int64_t Table::maximum_int(size_t col_ndx, size_t* return_ndx) const
{
    if (!m_columns.is_attached())
        return 0;

#if USE_COLUMN_AGGREGATE
    const Column& column = get_column<Column, col_type_Int>(col_ndx);
    return column.maximum(0, npos, npos, return_ndx);
#else
    if (is_empty())
        return 0;

    int64_t mv = get_int(col_ndx, 0);
    for (size_t i = 1; i < size(); ++i) {
        int64_t v = get_int(col_ndx, i);
        if (v > mv) {
            mv = v;
        }
    }
    return mv;
#endif
}

float Table::maximum_float(size_t col_ndx, size_t* return_ndx) const
{
    if (!m_columns.is_attached())
        return 0.f;

    const ColumnFloat& column = get_column<ColumnFloat, col_type_Float>(col_ndx);
    return column.maximum(0, npos, npos, return_ndx);
}

double Table::maximum_double(size_t col_ndx, size_t* return_ndx) const
{
    if (!m_columns.is_attached())
        return 0.;

    const ColumnDouble& column = get_column<ColumnDouble, col_type_Double>(col_ndx);
    return column.maximum(0, npos, npos, return_ndx);
}

DateTime Table::maximum_datetime(size_t col_ndx, size_t* return_ndx) const
{
    if (!m_columns.is_attached())
        return 0.;

    const Column& column = get_column<Column, col_type_DateTime>(col_ndx);
    return column.maximum(0, npos, npos, return_ndx);
}


void Table::reveal_primary_key() const
{
    size_t n = m_cols.size();
    for (size_t i = 0; i < n; ++i) {
        ColumnAttr attr = m_spec.get_column_attr(i);
        if (attr & col_attr_PrimaryKey) {
            ColumnType type = m_spec.get_column_type(i);
            const ColumnBase& col = get_column_base(i);
            if (type == col_type_String) {
                const AdaptiveStringColumn& col_2 = static_cast<const AdaptiveStringColumn&>(col);
                m_primary_key = col_2.get_search_index();
                return;
            }
            if (type == col_type_StringEnum) {
                const ColumnStringEnum& col_2 = static_cast<const ColumnStringEnum&>(col);
                m_primary_key = col_2.get_search_index();
                return;
            }
            REALM_ASSERT(false);
            return;
        }
    }
    throw LogicError(LogicError::no_primary_key);
}


size_t Table::do_find_pkey_int(int_fast64_t) const
{
    if (REALM_UNLIKELY(!is_attached()))
        throw LogicError(LogicError::detached_accessor);

    if (REALM_UNLIKELY(!m_primary_key))
        reveal_primary_key(); // Throws

    // FIXME: Implement this when integer indexes become available. For now, all
    // search indexes are of string type.
    throw LogicError(LogicError::type_mismatch);
}


size_t Table::do_find_pkey_string(StringData value) const
{
    if (REALM_UNLIKELY(!is_attached()))
        throw LogicError(LogicError::detached_accessor);

    if (REALM_UNLIKELY(!m_primary_key))
        reveal_primary_key(); // Throws

    // FIXME: In case of datatype mismatch throw LogicError::type_mismatch. For
    // now, all search indexes are of string type.

    size_t row_ndx = m_primary_key->find_first(value); // Throws
    return row_ndx;
}


template<class T> size_t Table::find_first(size_t col_ndx, T value) const
{
    REALM_ASSERT(!m_columns.is_attached() || col_ndx < m_columns.size());
    REALM_ASSERT_3(get_real_column_type(col_ndx), ==, ColumnTypeTraits3<T>::ct_id_real);

    if (!m_columns.is_attached())
        return not_found;

    typedef typename ColumnTypeTraits3<T>::column_type ColType;
    const ColType& column = get_column<ColType, ColumnTypeTraits3<T>::ct_id>(col_ndx);
    return column.find_first(value);
}

size_t Table::find_first_link(size_t target_row_index) const
{
    size_t ret = where().links_to(m_link_chain[0], target_row_index).find();
    m_link_chain.clear();
    return ret;
}

size_t Table::find_first_int(size_t col_ndx, int64_t value) const
{
    return find_first<int64_t>(col_ndx, value);
}

size_t Table::find_first_bool(size_t col_ndx, bool value) const
{
    return find_first<bool>(col_ndx, value);
}

size_t Table::find_first_datetime(size_t col_ndx, DateTime value) const
{
    REALM_ASSERT(!m_columns.is_attached() || col_ndx < m_columns.size());
    REALM_ASSERT_3(get_real_column_type(col_ndx), ==, col_type_DateTime);

    if (!m_columns.is_attached())
        return not_found;

    const Column& column = get_column(col_ndx);

    return column.find_first(int64_t(value.get_datetime()));
}

size_t Table::find_first_float(size_t col_ndx, float value) const
{
    return find_first<float>(col_ndx, value);
}

size_t Table::find_first_double(size_t col_ndx, double value) const
{
    return find_first<double>(col_ndx, value);
}

size_t Table::find_first_string(size_t col_ndx, StringData value) const
{
    REALM_ASSERT(!m_columns.is_attached() || col_ndx < m_columns.size());
    if (!m_columns.is_attached())
        return not_found;

    ColumnType type = get_real_column_type(col_ndx);
    if (type == col_type_String) {
        const AdaptiveStringColumn& column = get_column_string(col_ndx);
        return column.find_first(value);
    }
    REALM_ASSERT_3(type, ==, col_type_StringEnum);
    const ColumnStringEnum& column = get_column_string_enum(col_ndx);
    return column.find_first(value);
}

size_t Table::find_first_binary(size_t col_ndx, BinaryData value) const
{
    return const_cast<Table*>(this)->find_first<BinaryData>(col_ndx, value);
}


template <class T> TableView Table::find_all(size_t col_ndx, T value)
{
    return where().equal(col_ndx, value).find_all();
}

TableView Table::find_all_link(size_t target_row_index)
{
    TableView tv = where().links_to(m_link_chain[0], target_row_index).find_all();
    m_link_chain.clear();
    return tv;
}

ConstTableView Table::find_all_link(size_t target_row_index) const
{
    return const_cast<Table*>(this)->find_all_link(target_row_index);
}

TableView Table::find_all_int(size_t col_ndx, int64_t value)
{
    return find_all<int64_t>(col_ndx, value);
}

ConstTableView Table::find_all_int(size_t col_ndx, int64_t value) const
{
    return const_cast<Table*>(this)->find_all<int64_t>(col_ndx, value);
}

TableView Table::find_all_bool(size_t col_ndx, bool value)
{
    return find_all<bool>(col_ndx, value);
}

ConstTableView Table::find_all_bool(size_t col_ndx, bool value) const
{
    return const_cast<Table*>(this)->find_all<int64_t>(col_ndx, value);
}


TableView Table::find_all_float(size_t col_ndx, float value)
{
    return find_all<float>(col_ndx, value);
}

ConstTableView Table::find_all_float(size_t col_ndx, float value) const
{
    return const_cast<Table*>(this)->find_all<float>(col_ndx, value);
}

TableView Table::find_all_double(size_t col_ndx, double value)
{
    return find_all<double>(col_ndx, value);
}

ConstTableView Table::find_all_double(size_t col_ndx, double value) const
{
    return const_cast<Table*>(this)->find_all<double>(col_ndx, value);
}

TableView Table::find_all_datetime(size_t col_ndx, DateTime value)
{
    return find_all<int64_t>(col_ndx, int64_t(value.get_datetime()));
}

ConstTableView Table::find_all_datetime(size_t col_ndx, DateTime value) const
{
    return const_cast<Table*>(this)->find_all<int64_t>(col_ndx, int64_t(value.get_datetime()));
}

TableView Table::find_all_string(size_t col_ndx, StringData value)
{
    return where().equal(col_ndx, value).find_all();
}

ConstTableView Table::find_all_string(size_t col_ndx, StringData value) const
{
    return const_cast<Table*>(this)->find_all_string(col_ndx, value);
}

TableView Table::find_all_binary(size_t, BinaryData)
{
    // FIXME: Implement this!
    throw std::runtime_error("Not implemented");
}

ConstTableView Table::find_all_binary(size_t, BinaryData) const
{
    // FIXME: Implement this!
    throw std::runtime_error("Not implemented");
}

TableView Table::get_distinct_view(size_t col_ndx)
{
    REALM_ASSERT(!m_columns.is_attached() || col_ndx < m_columns.size());

    TableView tv(*this);
    tv.sync_distinct_view(col_ndx);
    return tv;
}

ConstTableView Table::get_distinct_view(size_t col_ndx) const
{
    return const_cast<Table*>(this)->get_distinct_view(col_ndx);
}

TableView Table::get_sorted_view(size_t col_ndx, bool ascending)
{
    TableView tv = where().find_all();
    tv.sort(col_ndx, ascending);
    return tv;
}

ConstTableView Table::get_sorted_view(size_t col_ndx, bool ascending) const
{
    return const_cast<Table*>(this)->get_sorted_view(col_ndx, ascending);
}

TableView Table::get_sorted_view(std::vector<size_t> col_ndx, std::vector<bool> ascending)
{
    TableView tv = where().find_all();
    tv.sort(col_ndx, ascending);
    return tv;
}

ConstTableView Table::get_sorted_view(std::vector<size_t> col_ndx, std::vector<bool> ascending) const
{
    return const_cast<Table*>(this)->get_sorted_view(col_ndx, ascending);
}


namespace {

struct AggrState {
    AggrState(const Table& table) : table(table), cache(table.get_alloc()), added_row(false) {}

    const Table& table;
    const StringIndex* dst_index;
    size_t group_by_column;

    const ColumnStringEnum* enums;
    std::vector<size_t> keys;
    const ArrayInteger* block = nullptr;
    ArrayInteger cache;
    size_t offset;
    size_t block_end;

    bool added_row;
};

typedef size_t (*get_group_fnc)(size_t, AggrState&, Table&);

size_t get_group_ndx(size_t i, AggrState& state, Table& result)
{
    StringData str = state.table.get_string(state.group_by_column, i);
    size_t ndx = state.dst_index->find_first(str);
    if (ndx == not_found) {
        ndx = result.add_empty_row();
        result.set_string(0, ndx, str);
        state.added_row = true;
    }
    return ndx;
}

size_t get_group_ndx_blocked(size_t i, AggrState& state, Table& result)
{
    // We iterate entire blocks at a time by keeping current leaf cached
    if (i >= state.block_end) {
        std::size_t ndx_in_leaf;
        Column::LeafInfo leaf { &state.block, &state.cache };
        state.enums->Column::get_leaf(i, ndx_in_leaf, leaf);
        state.offset = i - ndx_in_leaf;
        state.block_end = state.offset + state.block->size();
    }

    // Since we know the exact number of distinct keys,
    // we can use that to avoid index lookups
    int64_t key = state.block->get(i - state.offset);
    size_t ndx = state.keys[key];

    // Stored position is offset by one, so zero can indicate
    // that no entry have been added yet.
    if (ndx == 0) {
        ndx = result.add_empty_row();
        result.set_string(0, ndx, state.enums->get(i));
        state.keys[key] = ndx+1;
        state.added_row = true;
    }
    else
        --ndx;
    return ndx;
}

} //namespace

// Simple pivot aggregate method. Experimental! Please do not document method publicly.
void Table::aggregate(size_t group_by_column, size_t aggr_column, AggrType op, Table& result,
                      const Column* viewrefs) const
{
    REALM_ASSERT(result.is_empty() && result.get_column_count() == 0);
    REALM_ASSERT_3(group_by_column, <, m_columns.size());
    REALM_ASSERT_3(aggr_column, <, m_columns.size());

    REALM_ASSERT_3(get_column_type(group_by_column), ==, type_String);
    REALM_ASSERT(op == aggr_count || get_column_type(aggr_column) == type_Int);

    // Add columns to result table
    result.add_column(type_String, get_column_name(group_by_column));

    if (op == aggr_count)
        result.add_column(type_Int, "COUNT()");
    else
        result.add_column(type_Int, get_column_name(aggr_column));

    // Cache columms
    const Column& src_column = get_column(aggr_column);
    Column& dst_column = result.get_column(1);

    AggrState state(*this);
    get_group_fnc get_group_ndx_fnc = nullptr;

    // When doing grouped aggregates, the column to group on is likely
    // to be auto-enumerated (without a lot of duplicates grouping does not
    // make much sense). So we can use this knowledge to optimize the process.
    ColumnType key_type = get_real_column_type(group_by_column);
    if (key_type == col_type_StringEnum) {
        const ColumnStringEnum& enums = get_column_string_enum(group_by_column);
        size_t key_count = enums.get_keys().size();

        state.enums = &enums;
        state.keys.assign(key_count, 0);

        std::size_t ndx_in_leaf;
        Column::LeafInfo leaf { &state.block, &state.cache };
        enums.Column::get_leaf(0, ndx_in_leaf, leaf);
        state.offset = 0 - ndx_in_leaf;
        state.block_end = state.offset + state.block->size();
        get_group_ndx_fnc = &get_group_ndx_blocked;
    }
    else {
        // If the group_by column is not auto-enumerated, we have to do
        // (more expensive) direct lookups.
        result.add_search_index(0);
        const StringIndex& dst_index = *result.get_column_string(0).get_search_index();

        state.dst_index = &dst_index;
        state.group_by_column = group_by_column;
        get_group_ndx_fnc = &get_group_ndx;
    }

    if (viewrefs) {
        // Aggregating over a view
        const size_t count = viewrefs->size();

        switch (op) {
            case aggr_count:
                for (size_t r = 0; r < count; ++r) {
                    size_t i = viewrefs->get(r);
                    size_t ndx = (*get_group_ndx_fnc)(i, state, result);

                    // Count
                    dst_column.adjust(ndx, 1);
                }
                break;
            case aggr_sum:
                for (size_t r = 0; r < count; ++r) {
                    size_t i = viewrefs->get(r);
                    size_t ndx = (*get_group_ndx_fnc)(i, state, result);

                    // Sum
                    int64_t value = src_column.get(i);
                    dst_column.adjust(ndx, value);
                }
                break;
            case aggr_avg:
            {
                // Add temporary column for counts
                result.add_column(type_Int, "count");
                Column& cnt_column = result.get_column(2);

                for (size_t r = 0; r < count; ++r) {
                    size_t i = viewrefs->get(r);
                    size_t ndx = (*get_group_ndx_fnc)(i, state, result);

                    // SUM
                    int64_t value = src_column.get(i);
                    dst_column.adjust(ndx, value);

                    // Increment count
                    cnt_column.adjust(ndx, 1);
                }

                // Calculate averages
                result.add_column(type_Double, "average");
                ColumnDouble& mean_column = result.get_column_double(3);
                const size_t res_count = result.size();
                for (size_t i = 0; i < res_count; ++i) {
                    int64_t sum   = dst_column.get(i);
                    int64_t count = cnt_column.get(i);
                    double res   = double(sum) / double(count);
                    mean_column.set(i, res);
                }

                // Remove temp columns
                result.remove_column(1); // sums
                result.remove_column(1); // counts
                break;
            }
            case aggr_min:
                for (size_t r = 0; r < count; ++r) {
                    size_t i = viewrefs->get(r);

                    size_t ndx = (*get_group_ndx_fnc)(i, state, result);
                    int64_t value = src_column.get(i);
                    if (state.added_row) {
                        // Set the real value, to overwrite the default value
                        dst_column.set(ndx, value);
                        state.added_row = false;
                    }
                    else {
                        int64_t current = dst_column.get(ndx);
                        if (value < current)
                            dst_column.set(ndx, value);
                    }
                }
                break;
            case aggr_max:
                for (size_t r = 0; r < count; ++r) {
                    size_t i = viewrefs->get(r);

                    size_t ndx = (*get_group_ndx_fnc)(i, state, result);
                    int64_t value = src_column.get(i);
                    if (state.added_row) {
                        // Set the real value, to overwrite the default value
                        dst_column.set(ndx, value);
                        state.added_row = false;
                    }
                    else {
                        int64_t current = dst_column.get(ndx);
                        if (value > current)
                            dst_column.set(ndx, value);
                    }
                }
                break;
        }
    }
    else {
        const size_t count = size();

        switch (op) {
            case aggr_count:
                for (size_t i = 0; i < count; ++i) {
                    size_t ndx = (*get_group_ndx_fnc)(i, state, result);

                    // Count
                    dst_column.adjust(ndx, 1);
                }
                break;
            case aggr_sum:
                for (size_t i = 0; i < count; ++i) {
                    size_t ndx = (*get_group_ndx_fnc)(i, state, result);

                    // Sum
                    int64_t value = src_column.get(i);
                    dst_column.adjust(ndx, value);
                }
                break;
            case aggr_avg:
            {
                // Add temporary column for counts
                result.add_column(type_Int, "count");
                Column& cnt_column = result.get_column(2);

                for (size_t i = 0; i < count; ++i) {
                    size_t ndx = (*get_group_ndx_fnc)(i, state, result);

                    // SUM
                    int64_t value = src_column.get(i);
                    dst_column.adjust(ndx, value);

                    // Increment count
                    cnt_column.adjust(ndx, 1);
                }

                // Calculate averages
                result.add_column(type_Double, "average");
                ColumnDouble& mean_column = result.get_column_double(3);
                const size_t res_count = result.size();
                for (size_t i = 0; i < res_count; ++i) {
                    int64_t sum   = dst_column.get(i);
                    int64_t count = cnt_column.get(i);
                    double res    = double(sum) / double(count);
                    mean_column.set(i, res);
                }

                // Remove temp columns
                result.remove_column(1); // sums
                result.remove_column(1); // counts
                break;
            }
            case aggr_min:
                for (size_t i = 0; i < count; ++i) {
                    size_t ndx = (*get_group_ndx_fnc)(i, state, result);
                    int64_t value = src_column.get(i);
                    if (state.added_row) {
                        // Set the real value, to overwrite the default value
                        dst_column.set(ndx, value);
                        state.added_row = false;
                    }
                    else {
                        int64_t current = dst_column.get(ndx);
                        if (value < current)
                            dst_column.set(ndx, value);
                    }
                }
                break;
            case aggr_max:
                for (size_t i = 0; i < count; ++i) {
                    size_t ndx = (*get_group_ndx_fnc)(i, state, result);
                    int64_t value = src_column.get(i);
                    if (state.added_row) {
                        // Set the real value, to overwrite the default value
                        dst_column.set(ndx, value);
                        state.added_row = false;
                    }
                    else {
                        int64_t current = dst_column.get(ndx);
                        if (value > current)
                            dst_column.set(ndx, value);
                    }
                }
                break;
        }
    }
}


TableView Table::get_range_view(size_t begin, size_t end)
{
    REALM_ASSERT(!m_columns.is_attached() || end < size());

    TableView ctv(*this);
    if (m_columns.is_attached()) {
        Column& refs = ctv.m_row_indexes;
        for (size_t i = begin; i < end; ++i)
            refs.add(i);
    }
    return ctv;
}

ConstTableView Table::get_range_view(size_t begin, size_t end) const
{
    return const_cast<Table*>(this)->get_range_view(begin, end);
}



size_t Table::lower_bound_int(size_t col_ndx, int64_t value) const REALM_NOEXCEPT
{
    REALM_ASSERT(!m_columns.is_attached() || col_ndx < m_columns.size());
    return !m_columns.is_attached() ? 0 : get_column(col_ndx).lower_bound_int(value);
}

size_t Table::upper_bound_int(size_t col_ndx, int64_t value) const REALM_NOEXCEPT
{
    REALM_ASSERT(!m_columns.is_attached() || col_ndx < m_columns.size());
    return !m_columns.is_attached() ? 0 : get_column(col_ndx).upper_bound_int(value);
}

size_t Table::lower_bound_bool(size_t col_ndx, bool value) const REALM_NOEXCEPT
{
    REALM_ASSERT(!m_columns.is_attached() || col_ndx < m_columns.size());
    return !m_columns.is_attached() ? 0 : get_column(col_ndx).lower_bound_int(value);
}

size_t Table::upper_bound_bool(size_t col_ndx, bool value) const REALM_NOEXCEPT
{
    REALM_ASSERT(!m_columns.is_attached() || col_ndx < m_columns.size());
    return !m_columns.is_attached() ? 0 : get_column(col_ndx).upper_bound_int(value);
}

size_t Table::lower_bound_float(size_t col_ndx, float value) const REALM_NOEXCEPT
{
    REALM_ASSERT(!m_columns.is_attached() || col_ndx < m_columns.size());
    return !m_columns.is_attached() ? 0 : get_column_float(col_ndx).lower_bound(value);
}

size_t Table::upper_bound_float(size_t col_ndx, float value) const REALM_NOEXCEPT
{
    REALM_ASSERT(!m_columns.is_attached() || col_ndx < m_columns.size());
    return !m_columns.is_attached() ? 0 : get_column_float(col_ndx).upper_bound(value);
}

size_t Table::lower_bound_double(size_t col_ndx, double value) const REALM_NOEXCEPT
{
    REALM_ASSERT(!m_columns.is_attached() || col_ndx < m_columns.size());
    return !m_columns.is_attached() ? 0 : get_column_double(col_ndx).lower_bound(value);
}

size_t Table::upper_bound_double(size_t col_ndx, double value) const REALM_NOEXCEPT
{
    REALM_ASSERT(!m_columns.is_attached() || col_ndx < m_columns.size());
    return !m_columns.is_attached() ? 0 : get_column_double(col_ndx).upper_bound(value);
}

size_t Table::lower_bound_string(size_t col_ndx, StringData value) const REALM_NOEXCEPT
{
    REALM_ASSERT(!m_columns.is_attached() || col_ndx < m_columns.size());
    if (!m_columns.is_attached())
        return 0;

    ColumnType type = get_real_column_type(col_ndx);
    if (type == col_type_String) {
        const AdaptiveStringColumn& column = get_column_string(col_ndx);
        return column.lower_bound_string(value);
    }
    REALM_ASSERT_3(type, ==, col_type_StringEnum);
    const ColumnStringEnum& column = get_column_string_enum(col_ndx);
    return column.lower_bound_string(value);
}

size_t Table::upper_bound_string(size_t col_ndx, StringData value) const REALM_NOEXCEPT
{
    REALM_ASSERT(!m_columns.is_attached() || col_ndx < m_columns.size());
    if (!m_columns.is_attached())
        return 0;

    ColumnType type = get_real_column_type(col_ndx);
    if (type == col_type_String) {
        const AdaptiveStringColumn& column = get_column_string(col_ndx);
        return column.upper_bound_string(value);
    }
    REALM_ASSERT_3(type, ==, col_type_StringEnum);
    const ColumnStringEnum& column = get_column_string_enum(col_ndx);
    return column.upper_bound_string(value);
}


void Table::optimize(bool enforce)
{
    // At the present time there is only one kind of optimization that
    // we can do, and that is to replace a string column with a string
    // enumeration column. Since this involves changing the spec of
    // the table, it is not something we can do for a subtable with
    // shared spec.
    if (has_shared_type())
        return;

    Allocator& alloc = m_columns.get_alloc();

    size_t column_count = get_column_count();
    for (size_t i = 0; i < column_count; ++i) {
        ColumnType type = get_real_column_type(i);
        if (type == col_type_String) {
            AdaptiveStringColumn* column = &get_column_string(i);

            ref_type ref, keys_ref;
            bool res = column->auto_enumerate(keys_ref, ref, enforce);
            if (!res)
                continue;

            Spec::ColumnInfo info = m_spec.get_column_info(i);
            ArrayParent* keys_parent;
            size_t keys_ndx_in_parent;
            m_spec.upgrade_string_to_enum(i, keys_ref, keys_parent, keys_ndx_in_parent);

            // Upgrading the column may have moved the
            // refs to keylists in other columns so we
            // have to update their parent info
            for (size_t c = i+1; c < m_cols.size(); ++c) {
                ColumnType type = get_real_column_type(c);
                if (type == col_type_StringEnum) {
                    ColumnStringEnum& column = get_column_string_enum(c);
                    column.adjust_keys_ndx_in_parent(1);
                }
            }

            // Indexes are also in m_columns, so we need adjusted pos
            size_t ndx_in_parent = m_spec.get_column_ndx_in_parent(i);

            // Replace column
            ColumnStringEnum* e = new ColumnStringEnum(alloc, ref, keys_ref, is_nullable(i)); // Throws
            e->set_parent(&m_columns, ndx_in_parent);
            e->get_keys().set_parent(keys_parent, keys_ndx_in_parent);
            m_cols[i] = e;
            m_columns.set(ndx_in_parent, ref); // Throws

            // Inherit any existing index
            if (info.m_has_search_index) {
                e->install_search_index(column->release_search_index());
            }

            // Clean up the old column
            column->destroy();
            delete column;
        }
    }

#ifdef REALM_ENABLE_REPLICATION
    if (Replication* repl = get_repl())
        repl->optimize_table(this); // Throws
#endif
}


class Table::SliceWriter: public Group::TableWriter {
public:
    SliceWriter(const Table& table, StringData table_name,
                size_t offset, size_t size) REALM_NOEXCEPT:
        m_table(table),
        m_table_name(table_name),
        m_offset(offset),
        m_size(size)
    {
    }

    size_t write_names(_impl::OutputStream& out) override
    {
        Allocator& alloc = Allocator::get_default();
        ArrayString table_names(alloc);
        table_names.create(); // Throws
        _impl::DestroyGuard<ArrayString> dg(&table_names);
        table_names.add(m_table_name); // Throws
        size_t pos = table_names.write(out); // Throws
        return pos;
    }

    size_t write_tables(_impl::OutputStream& out) override
    {
        Allocator& alloc = Allocator::get_default();

        // Make a copy of the spec of this table, modify it, and then
        // write it to the output stream
        ref_type spec_ref;
        {
            MemRef mem = m_table.m_spec.m_top.clone_deep(alloc); // Throws
            Spec spec(alloc);
            spec.init(mem); // Throws
            _impl::DestroyGuard<Spec> dg(&spec);
            size_t n = spec.get_column_count();
            for (size_t i = 0; i != n; ++i) {
                int attr = spec.get_column_attr(i);
                // Remove any index specifying attributes
                attr &= ~(col_attr_Indexed | col_attr_Unique | col_attr_PrimaryKey);
                spec.set_column_attr(i, ColumnAttr(attr)); // Throws
            }
            size_t pos = spec.m_top.write(out); // Throws
            spec_ref = pos;
        }

        // Make a copy of the selected slice of each column
        ref_type columns_ref;
        {
            Array column_refs(alloc);
            column_refs.create(Array::type_HasRefs); // Throws
            _impl::ShallowArrayDestroyGuard dg(&column_refs);
            size_t table_size = m_table.size();
            size_t n = m_table.m_cols.size();
            for (size_t i = 0; i != n; ++i) {
                ColumnBase* column = m_table.m_cols[i];
                ref_type ref = column->write(m_offset, m_size, table_size, out); // Throws
                int_fast64_t ref_2(ref); // FIXME: Dangerous cast (unsigned -> signed)
                column_refs.add(ref_2); // Throws
            }
            bool recurse = false; // Shallow
            size_t pos = column_refs.write(out, recurse); // Throws
            columns_ref = pos;
        }

        // Create a new top array for the table
        ref_type table_top_ref;
        {
            Array table_top(alloc);
            table_top.create(Array::type_HasRefs); // Throws
            _impl::ShallowArrayDestroyGuard dg(&table_top);
            int_fast64_t spec_ref_2(spec_ref); // FIXME: Dangerous cast (unsigned -> signed)
            table_top.add(spec_ref_2); // Throws
            int_fast64_t columns_ref_2(columns_ref); // FIXME: Dangerous cast (unsigned -> signed)
            table_top.add(columns_ref_2); // Throws
            bool recurse = false; // Shallow
            size_t pos = table_top.write(out, recurse); // Throws
            table_top_ref = pos;
        }

        // Create the array of tables of size one
        Array tables(alloc);
        tables.create(Array::type_HasRefs); // Throws
        _impl::ShallowArrayDestroyGuard dg(&tables);
        int_fast64_t table_top_ref_2(table_top_ref); // FIXME: Dangerous cast (unsigned -> signed)
        tables.add(table_top_ref_2); // Throws
        bool recurse = false; // Shallow
        size_t pos = tables.write(out, recurse); // Throws
        return pos;
    }

private:
    const Table& m_table;
    const StringData m_table_name;
    const size_t m_offset, m_size;
};


void Table::write(std::ostream& out, size_t offset, size_t size, StringData override_table_name) const
{
    size_t table_size = this->size();
    if (offset > table_size)
        throw std::out_of_range("Offset is out of range");
    size_t remaining_size = table_size - offset;
    size_t size_2 = size;
    if (size_2 > remaining_size)
        size_2 = remaining_size;
    StringData table_name = override_table_name;
    if (!table_name)
        table_name = get_name();
    SliceWriter writer(*this, table_name, offset, size_2);
    Group::write(out, writer, false); // Throws
}


void Table::update_from_parent(size_t old_baseline) REALM_NOEXCEPT
{
    REALM_ASSERT(is_attached());

    // There is no top for sub-tables sharing spec
    if (m_top.is_attached()) {
        if (!m_top.update_from_parent(old_baseline))
            return;
    }

    m_spec.update_from_parent(old_baseline);

    if (!m_columns.is_attached())
        return; // Degenerate subtable

    if (!m_columns.update_from_parent(old_baseline))
        return;

    // Update column accessors
    size_t n = m_cols.size();
    for (size_t i = 0; i != n; ++i) {
        ColumnBase* column = m_cols[i];
        column->update_from_parent(old_baseline);
    }
}


// to JSON: ------------------------------------------
void Table::to_json_row(std::size_t row_ndx, std::ostream& out, size_t link_depth, std::map<std::string,
                        std::string>* renames) const
{
    std::map<std::string, std::string> renames2;
    renames = renames ? renames : &renames2;

    std::vector<ref_type> followed;
    to_json_row(row_ndx, out, link_depth, *renames, followed);
}


namespace {

inline void out_datetime(std::ostream& out, DateTime value)
{
    time_t rawtime = value.get_datetime();
    struct tm* t = gmtime(&rawtime);
    if (t) {
        // We need a buffer for formatting dates (and binary to hex). Max
        // size is 20 bytes (incl zero byte) "YYYY-MM-DD HH:MM:SS"\0
        char buffer[30];
        size_t res = strftime(buffer, 30, "%Y-%m-%d %H:%M:%S", t);
        if (res)
            out << buffer;
    }
}

inline void out_binary(std::ostream& out, const BinaryData bin)
{
    const char* p = bin.data();
    for (size_t i = 0; i < bin.size(); ++i)
        out << std::setw(2) << std::setfill('0') << std::hex << static_cast<unsigned int>(p[i]) << std::dec;
}

template<class T> void out_floats(std::ostream& out, T value)
{
    std::streamsize old = out.precision();
    out.precision(std::numeric_limits<T>::digits10 + 1);
    out << std::scientific << value;
    out.precision(old);
}

} // anonymous namespace

void Table::to_json(std::ostream& out, size_t link_depth, std::map<std::string, std::string>* renames) const
{
    // Represent table as list of objects
    out << "[";

    size_t row_count = size();
    for (size_t r = 0; r < row_count; ++r) {
        if (r > 0)
            out << ",";
        to_json_row(r, out, link_depth, renames);
    }

    out << "]";
}

void Table::to_json_row(std::size_t row_ndx, std::ostream& out, size_t link_depth,
    std::map<std::string, std::string>& renames, std::vector<ref_type>& followed) const
{
    out << "{";
    size_t column_count = get_column_count();
    for (size_t i = 0; i < column_count; ++i) {
        if (i > 0)
            out << ",";

        StringData name = get_column_name(i);
        if (renames[name] != "")
            name = renames[name];

        out << "\"" << name << "\":";

        DataType type = get_column_type(i);
        switch (type) {
        case type_Int:
            out << get_int(i, row_ndx);
            break;
        case type_Bool:
            out << (get_bool(i, row_ndx) ? "true" : "false");
            break;
        case type_Float:
            out_floats<float>(out, get_float(i, row_ndx));
            break;
        case type_Double:
            out_floats<double>(out, get_double(i, row_ndx));
            break;
        case type_String:
            out << "\"" << get_string(i, row_ndx) << "\"";
            break;
        case type_DateTime:
            out << "\""; out_datetime(out, get_datetime(i, row_ndx)); out << "\"";
            break;
        case type_Binary:
            out << "\""; out_binary(out, get_binary(i, row_ndx)); out << "\"";
            break;
        case type_Table:
            get_subtable(i, row_ndx)->to_json(out);
            break;
        case type_Mixed:
        {
            DataType mtype = get_mixed_type(i, row_ndx);
            if (mtype == type_Table) {
                get_subtable(i, row_ndx)->to_json(out);
            }
            else {
                Mixed m = get_mixed(i, row_ndx);
                switch (mtype) {
                case type_Int:
                    out << m.get_int();
                    break;
                case type_Bool:
                    out << (m.get_bool() ? "true" : "false");
                    break;
                case type_Float:
                    out_floats<float>(out, m.get_float());
                    break;
                case type_Double:
                    out_floats<double>(out, m.get_double());
                    break;
                case type_String:
                    out << "\"" << m.get_string() << "\"";
                    break;
                case type_DateTime:
                    out << "\""; out_datetime(out, m.get_datetime()); out << "\"";
                    break;
                case type_Binary:
                    out << "\""; out_binary(out, m.get_binary()); out << "\"";
                    break;
                case type_Table:
                case type_Mixed:
                case type_Link:
                case type_LinkList:
                    REALM_ASSERT(false);
                    break;
                }
            }
            break;
        }
        case type_Link:
        {
            ColumnLinkBase& clb = const_cast<Table*>(this)->get_column_link_base(i);
            ColumnLink& cl = static_cast<ColumnLink&>(clb);
            Table& table = cl.get_target_table();

            if (!cl.is_null_link(row_ndx)) {
                ref_type lnk = clb.get_ref();
                if ((link_depth == 0) ||
                    (link_depth == not_found && std::find(followed.begin(), followed.end(), lnk) != followed.end())) {
                    out << "\"" << cl.get_link(row_ndx) << "\"";
                    break;
                }
                else {
                    out << "[";
                    followed.push_back(clb.get_ref());
                    size_t new_depth = link_depth == not_found ? not_found : link_depth - 1;
                    table.to_json_row(cl.get_link(row_ndx), out, new_depth, renames, followed);
                    out << "]";
                }
            }
            else {
                out << "[]";
            }

            break;
        }
        case type_LinkList:
        {
            ColumnLinkBase& clb = const_cast<Table*>(this)->get_column_link_base(i);
            ColumnLinkList& cll = static_cast<ColumnLinkList&>(clb);
            Table& table = cll.get_target_table();
            LinkViewRef lv = cll.get(row_ndx);

            ref_type lnk = clb.get_ref();
            if ((link_depth == 0) ||
                (link_depth == not_found && std::find(followed.begin(), followed.end(), lnk) != followed.end())) {
                out << "{\"table\": \"" << cll.get_target_table().get_name() << "\", \"rows\": [";
                cll.to_json_row(row_ndx, out);
                out << "]}";
                break;
            }
            else {
                out << "[";
                for (size_t link = 0; link < lv->size(); link++) {
                    if (link > 0)
                        out << ", ";
                    followed.push_back(lnk);
                    size_t new_depth = link_depth == not_found ? not_found : link_depth - 1;
                    table.to_json_row(lv->get(link).get_index(), out, new_depth, renames, followed);
                }
                out << "]";
            }

            break;
        }
        } // switch ends
    }
    out << "}";
}




// to_string --------------------------------------------------


namespace {

size_t chars_in_int(int64_t v)
{
    size_t count = 0;
    while (v /= 10)
        ++count;
    return count+1;
}

} // anonymous namespace


void Table::to_string(std::ostream& out, size_t limit) const
{
    // Print header (will also calculate widths)
    std::vector<size_t> widths;
    to_string_header(out, widths);

    // Set limit=-1 to print all rows, otherwise only print to limit
    size_t row_count = size();
    size_t out_count = (limit == size_t(-1)) ? row_count : (row_count < limit) ? row_count : limit;

    // Print rows
    for (size_t i = 0; i < out_count; ++i) {
        to_string_row(i, out, widths);
    }

    if (out_count < row_count) {
        size_t rest = row_count - out_count;
        out << "... and " << rest << " more rows (total " << row_count << ")";
    }
}

void Table::row_to_string(size_t row_ndx, std::ostream& out) const
{
    REALM_ASSERT_3(row_ndx, <, size());

    // Print header (will also calculate widths)
    std::vector<size_t> widths;
    to_string_header(out, widths);

    // Print row contents
    to_string_row(row_ndx, out, widths);
}

void Table::to_string_header(std::ostream& out, std::vector<size_t>& widths) const
{
    size_t column_count = get_column_count();
    size_t row_count = size();
    size_t row_ndx_width = chars_in_int(row_count);
    widths.push_back(row_ndx_width);

    // Empty space over row numbers
    for (size_t i = 0; i < row_ndx_width+1; ++i)
        out << " ";

    // Write header
    for (size_t col = 0; col < column_count; ++col) {
        StringData name = get_column_name(col);
        DataType type = get_column_type(col);
        size_t width = 0;
        switch (type) {
            case type_Bool:
                width = 5;
                break;
            case type_DateTime:
                width = 19;
                break;
            case type_Int:
                width = chars_in_int(maximum_int(col));
                break;
            case type_Float:
                // max chars for scientific notation:
                width = 14;
                break;
            case type_Double:
                width = 14;
                break;
            case type_Table:
                for (size_t row = 0; row < row_count; ++row) {
                    size_t len = chars_in_int(get_subtable_size(col, row));
                    width = std::max(width, len+2);
                }
                width += 2; // space for "[]"
                break;
            case type_Binary:
                for (size_t row = 0; row < row_count; ++row) {
                    size_t len = chars_in_int(get_binary(col, row).size()) + 2;
                    width = std::max(width, len);
                }
                width += 6; // space for " bytes"
                break;
            case type_String: {
                // Find max length of the strings
                for (size_t row = 0; row < row_count; ++row) {
                    size_t len = get_string(col, row).size();
                    width = std::max(width, len);
                }
                if (width > 20)
                    width = 23; // cut strings longer than 20 chars
                break;
            }
            case type_Mixed:
                // Find max length of the mixed values
                width = 0;
                for (size_t row = 0; row < row_count; ++row) {
                    DataType mtype = get_mixed_type(col, row);
                    if (mtype == type_Table) {
                        size_t len = chars_in_int( get_subtable_size(col, row) ) + 2;
                        width = std::max(width, len);
                        continue;
                    }
                    Mixed m = get_mixed(col, row);
                    switch (mtype) {
                        case type_Bool:
                            width = std::max(width, size_t(5));
                            break;
                        case type_DateTime:
                            width = std::max(width, size_t(19));
                            break;
                        case type_Int:
                            width = std::max(width, chars_in_int(m.get_int()));
                            break;
                        case type_Float:
                            width = std::max(width, size_t(14));
                            break;
                        case type_Double:
                            width = std::max(width, size_t(14));
                            break;
                        case type_Binary:
                            width = std::max(width, chars_in_int(m.get_binary().size()) + 6);
                            break;
                        case type_String: {
                            size_t len = m.get_string().size();
                            if (len > 20)
                                len = 23;
                            width = std::max(width, len);
                            break;
                        }
                        case type_Table:
                        case type_Mixed:
                        case type_Link:
                        case type_LinkList:
                            REALM_ASSERT(false);
                            break;
                    }
                }
                break;
            case type_Link:
            case type_LinkList:
                width = 5;
                break;
        }
        // Set width to max of column name and the longest value
        size_t name_len = name.size();
        if (name_len > width)
            width = name_len;

        widths.push_back(width);
        out << "  "; // spacing

        out.width(width);
        out << std::string(name);
    }
    out << "\n";
}


namespace {

inline void out_string(std::ostream& out, const std::string text, const size_t max_len)
{
    out.setf(std::ostream::left, std::ostream::adjustfield);
    if (text.size() > max_len)
        out << text.substr(0, max_len) + "...";
    else
        out << text;
    out.unsetf(std::ostream::adjustfield);
}

inline void out_table(std::ostream& out, const size_t len)
{
    std::streamsize width = out.width() - chars_in_int(len) - 1;
    out.width(width);
    out << "[" << len << "]";
}

} // anonymous namespace


void Table::to_string_row(size_t row_ndx, std::ostream& out, const std::vector<size_t>& widths) const
{
    size_t column_count  = get_column_count();
    size_t row_ndx_width = widths[0];

    out << std::scientific;          // for float/double
    out.width(row_ndx_width);
    out << row_ndx << ":";

    for (size_t col = 0; col < column_count; ++col) {
        out << "  "; // spacing
        out.width(widths[col+1]);

        DataType type = get_column_type(col);
        switch (type) {
            case type_Bool:
                out << (get_bool(col, row_ndx) ? "true" : "false");
                break;
            case type_Int:
                out << get_int(col, row_ndx);
                break;
            case type_Float:
                out << get_float(col, row_ndx);
                break;
            case type_Double:
                out << get_double(col, row_ndx);
                break;
            case type_String:
                out_string(out, get_string(col, row_ndx), 20);
                break;
            case type_DateTime:
                out_datetime(out, get_datetime(col, row_ndx));
                break;
            case type_Table:
                out_table(out, get_subtable_size(col, row_ndx));
                break;
            case type_Binary:
                out.width(widths[col+1]-6); // adjust for " bytes" text
                out << get_binary(col, row_ndx).size() << " bytes";
                break;
            case type_Mixed:
            {
                DataType mtype = get_mixed_type(col, row_ndx);
                if (mtype == type_Table) {
                    out_table(out, get_subtable_size(col, row_ndx));
                }
                else {
                    Mixed m = get_mixed(col, row_ndx);
                    switch (mtype) {
                        case type_Bool:
                            out << (m.get_bool() ? "true" : "false");
                            break;
                        case type_Int:
                            out << m.get_int();
                            break;
                        case type_Float:
                            out << m.get_float();
                            break;
                        case type_Double:
                            out << m.get_double();
                            break;
                        case type_String:
                            out_string(out, m.get_string(), 20);
                            break;
                        case type_DateTime:
                            out_datetime(out, m.get_datetime());
                            break;
                        case type_Binary:
                            out.width(widths[col+1]-6); // adjust for " bytes" text
                            out << m.get_binary().size() << " bytes";
                            break;
                        case type_Table:
                        case type_Mixed:
                        case type_Link:
                        case type_LinkList:
                            REALM_ASSERT(false);
                            break;
                    }
                }
                break;
            }
            case type_Link:
                // FIXME: print linked row
                out << get_link(col, row_ndx);
                break;
            case type_LinkList:
                // FIXME: print number of links in list
                break;
        }
    }

    out << "\n";
}


bool Table::compare_rows(const Table& t) const
{
    // Table accessors attached to degenerate subtables have no column
    // accesssors, so the general comparison scheme is impossible in that case.
    if (m_size == 0)
        return t.m_size == 0;

    // FIXME: The current column comparison implementation is very
    // inefficient, we should use sequential tree accessors when they
    // become available.

    size_t n = get_column_count();
    REALM_ASSERT_3(t.get_column_count(), ==, n);
    for (size_t i = 0; i != n; ++i) {
        ColumnType type = get_real_column_type(i);
        REALM_ASSERT(type == col_type_String     ||
                       type == col_type_StringEnum ||
                       type == t.get_real_column_type(i));

        switch (type) {
            case col_type_Int:
            case col_type_Bool:
            case col_type_DateTime: {
                const Column& c1 = get_column(i);
                const Column& c2 = t.get_column(i);
                if (!c1.compare_int(c2))
                    return false;
                continue;
            }
            case col_type_Float: {
                const ColumnFloat& c1 = get_column_float(i);
                const ColumnFloat& c2 = t.get_column_float(i);
                if (!c1.compare(c2))
                    return false;
                continue;
            }
            case col_type_Double: {
                const ColumnDouble& c1 = get_column_double(i);
                const ColumnDouble& c2 = t.get_column_double(i);
                if (!c1.compare(c2))
                    return false;
                continue;
            }
            case col_type_String: {
                const AdaptiveStringColumn& c1 = get_column_string(i);
                ColumnType type2 = t.get_real_column_type(i);
                if (type2 == col_type_String) {
                    const AdaptiveStringColumn& c2 = t.get_column_string(i);
                    if (!c1.compare_string(c2))
                        return false;
                }
                else {
                    REALM_ASSERT_3(type2, ==, col_type_StringEnum);
                    const ColumnStringEnum& c2 = t.get_column_string_enum(i);
                    if (!c2.compare_string(c1))
                        return false;
                }
                continue;
            }
            case col_type_StringEnum: {
                const ColumnStringEnum& c1 = get_column_string_enum(i);
                ColumnType type2 = t.get_real_column_type(i);
                if (type2 == col_type_StringEnum) {
                    const ColumnStringEnum& c2 = t.get_column_string_enum(i);
                    if (!c1.compare_string(c2))
                        return false;
                }
                else {
                    REALM_ASSERT_3(type2, ==, col_type_String);
                    const AdaptiveStringColumn& c2 = t.get_column_string(i);
                    if (!c1.compare_string(c2))
                        return false;
                }
                continue;
            }
            case col_type_Binary: {
                const ColumnBinary& c1 = get_column_binary(i);
                const ColumnBinary& c2 = t.get_column_binary(i);
                if (!c1.compare_binary(c2))
                    return false;
                continue;
            }
            case col_type_Table: {
                const ColumnTable& c1 = get_column_table(i);
                const ColumnTable& c2 = t.get_column_table(i);
                if (!c1.compare_table(c2)) // Throws
                    return false;
                continue;
            }
            case col_type_Mixed: {
                const ColumnMixed& c1 = get_column_mixed(i);
                const ColumnMixed& c2 = t.get_column_mixed(i);
                if (!c1.compare_mixed(c2))
                    return false;
                continue;
            }
            case col_type_Link: {
                const ColumnLink& c1 = get_column_link(i);
                const ColumnLink& c2 = t.get_column_link(i);
                if (!c1.compare_int(c2))
                    return false;
                continue;
            }
            case col_type_LinkList: {
                const ColumnLinkList& c1 = get_column_link_list(i);
                const ColumnLinkList& c2 = t.get_column_link_list(i);
                if (!c1.compare_link_list(c2))
                    return false;
                continue;
            }
            case col_type_BackLink:
            case col_type_Reserved1:
            case col_type_Reserved4:
                break;
        }
        REALM_ASSERT(false);
    }
    return true;
}


StringData Table::Parent::get_child_name(size_t) const REALM_NOEXCEPT
{
    return StringData("");
}


Group* Table::Parent::get_parent_group() REALM_NOEXCEPT
{
    return 0;
}


Table* Table::Parent::get_parent_table(size_t*) REALM_NOEXCEPT
{
    return 0;
}


void Table::adj_acc_insert_rows(size_t row_ndx, size_t num_rows) REALM_NOEXCEPT
{
    // This function must assume no more than minimal consistency of the
    // accessor hierarchy. This means in particular that it cannot access the
    // underlying node structure. See AccessorConsistencyLevels.

    adj_row_acc_insert_rows(row_ndx, num_rows);

    // Adjust column and subtable accessors after insertion of new rows
    size_t n = m_cols.size();
    for (size_t i = 0; i != n; ++i) {
        if (ColumnBase* col = m_cols[i])
            col->adj_acc_insert_rows(row_ndx, num_rows);
    }
}


void Table::adj_acc_erase_row(size_t row_ndx) REALM_NOEXCEPT
{
    // This function must assume no more than minimal consistency of the
    // accessor hierarchy. This means in particular that it cannot access the
    // underlying node structure. See AccessorConsistencyLevels.

    adj_row_acc_erase_row(row_ndx);

    // Adjust subtable accessors after removal of a row
    size_t n = m_cols.size();
    for (size_t i = 0; i != n; ++i) {
        if (ColumnBase* col = m_cols[i])
            col->adj_acc_erase_row(row_ndx);
    }
}


void Table::adj_acc_move_over(size_t from_row_ndx, size_t to_row_ndx)
    REALM_NOEXCEPT
{
    // This function must assume no more than minimal consistency of the
    // accessor hierarchy. This means in particular that it cannot access the
    // underlying node structure. See AccessorConsistencyLevels.

    adj_row_acc_move_over(from_row_ndx, to_row_ndx);

    size_t n = m_cols.size();
    for (size_t i = 0; i != n; ++i) {
        if (ColumnBase* col = m_cols[i])
            col->adj_acc_move_over(from_row_ndx, to_row_ndx);
    }
}


void Table::adj_acc_clear_root_table() REALM_NOEXCEPT
{
    // This function must assume no more than minimal consistency of the
    // accessor hierarchy. This means in particular that it cannot access the
    // underlying node structure. See AccessorConcistencyLevels.

    discard_row_accessors();

    size_t n = m_cols.size();
    for (size_t i = 0; i < n; ++i) {
        if (ColumnBase* col = m_cols[i])
            col->adj_acc_clear_root_table();
    }
}


void Table::adj_acc_clear_nonroot_table() REALM_NOEXCEPT
{
    // This function must assume no more than minimal consistency of the
    // accessor hierarchy. This means in particular that it cannot access the
    // underlying node structure. See AccessorConcistencyLevels.

    discard_child_accessors();
    destroy_column_accessors();
    m_columns.detach();
}


void Table::adj_row_acc_insert_rows(size_t row_ndx, size_t num_rows) REALM_NOEXCEPT
{
    // This function must assume no more than minimal consistency of the
    // accessor hierarchy. This means in particular that it cannot access the
    // underlying node structure. See AccessorConsistencyLevels.

    // Adjust row accessors after insertion of new rows
    LockGuard lock(m_accessor_mutex);
    for (RowBase* row = m_row_accessors; row; row = row->m_next) {
        if (row->m_row_ndx >= row_ndx)
            row->m_row_ndx += num_rows;
    }
}


void Table::adj_row_acc_erase_row(size_t row_ndx) REALM_NOEXCEPT
{
    // This function must assume no more than minimal consistency of the
    // accessor hierarchy. This means in particular that it cannot access the
    // underlying node structure. See AccessorConsistencyLevels.

    // Adjust row accessors after removal of a row
    LockGuard lock(m_accessor_mutex);
    RowBase* row = m_row_accessors;
    while (row) {
        RowBase* next = row->m_next;
        if (row->m_row_ndx == row_ndx) {
            row->m_table.reset();
            do_unregister_row_accessor(row);
        }
        else if (row->m_row_ndx > row_ndx) {
            --row->m_row_ndx;
        }
        row = next;
    }
}


void Table::adj_row_acc_move_over(size_t from_row_ndx, size_t to_row_ndx)
    REALM_NOEXCEPT
{
    // This function must assume no more than minimal consistency of the
    // accessor hierarchy. This means in particular that it cannot access the
    // underlying node structure. See AccessorConsistencyLevels.
    LockGuard lock(m_accessor_mutex);
    RowBase* row = m_row_accessors;
    while (row) {
        RowBase* next = row->m_next;
        if (row->m_row_ndx == to_row_ndx) {
            row->m_table.reset();
            do_unregister_row_accessor(row);
        }
        else if (row->m_row_ndx == from_row_ndx) {
            row->m_row_ndx = to_row_ndx;
        }
        row = next;
    }
}


void Table::adj_insert_column(size_t col_ndx)
{
    // Beyond the constraints on the specified column index, this function must
    // assume no more than minimal consistency of the accessor hierarchy. This
    // means in particular that it cannot access the underlying node
    // structure. See AccessorConsistencyLevels.

    REALM_ASSERT(is_attached());
    bool not_degenerate = m_columns.is_attached();
    if (not_degenerate) {
        REALM_ASSERT_3(col_ndx, <=, m_cols.size());
        m_cols.insert(m_cols.begin() + col_ndx, 0); // Throws
    }
}


void Table::adj_erase_column(size_t col_ndx) REALM_NOEXCEPT
{
    // This function must assume no more than minimal consistency of the
    // accessor hierarchy. This means in particular that it cannot access the
    // underlying node structure. See AccessorConsistencyLevels.

    REALM_ASSERT(is_attached());
    bool not_degenerate = m_columns.is_attached();
    if (not_degenerate) {
        REALM_ASSERT_3(col_ndx, <, m_cols.size());
        if (ColumnBase* col = m_cols[col_ndx])
            delete col;
        m_cols.erase(m_cols.begin() + col_ndx);
    }
}


void Table::recursive_mark() REALM_NOEXCEPT
{
    // This function must assume no more than minimal consistency of the
    // accessor hierarchy. This means in particular that it cannot access the
    // underlying node structure. See AccessorConsistencyLevels.

    mark();

    size_t n = m_cols.size();
    for (size_t i = 0; i != n; ++i) {
        if (ColumnBase* col = m_cols[i])
            col->mark(ColumnBase::mark_Recursive);
    }
}


void Table::mark_link_target_tables(size_t col_ndx_begin) REALM_NOEXCEPT
{
    // Beyond the constraints on the specified column index, this function must
    // assume no more than minimal consistency of the accessor hierarchy. This
    // means in particular that it cannot access the underlying node
    // structure. See AccessorConsistencyLevels.

    REALM_ASSERT(is_attached());
    REALM_ASSERT(!m_columns.is_attached() || col_ndx_begin <= m_cols.size());
    size_t n = m_cols.size();
    for (size_t i = col_ndx_begin; i < n; ++i) {
        if (ColumnBase* col = m_cols[i])
            col->mark(ColumnBase::mark_LinkTargets);
    }
}


void Table::mark_opposite_link_tables() REALM_NOEXCEPT
{
    // Beyond the constraints on the specified column index, this function must
    // assume no more than minimal consistency of the accessor hierarchy. This
    // means in particular that it cannot access the underlying node
    // structure. See AccessorConsistencyLevels.

    REALM_ASSERT(is_attached());
    size_t n = m_cols.size();
    for (size_t i = 0; i < n; ++i) {
        if (ColumnBase* col = m_cols[i])
            col->mark(ColumnBase::mark_LinkOrigins | ColumnBase::mark_LinkTargets);
    }
}


void Table::refresh_accessor_tree()
{
    REALM_ASSERT(is_attached());

    if (m_top.is_attached()) {
        // Root table (free-standing table, group-level table, or subtable with
        // independent descriptor)
        m_top.init_from_parent();
        m_spec.init_from_parent();
        m_columns.init_from_parent();
    }
    else {
        // Subtable with shared descriptor
        m_spec.init_from_parent();

        // If the underlying table was degenerate, then `m_cols` must still be
        // empty.
        REALM_ASSERT(m_columns.is_attached() || m_cols.empty());

        ref_type columns_ref = m_columns.get_ref_from_parent();
        if (columns_ref != 0) {
            if (!m_columns.is_attached()) {
                // The underlying table is no longer degenerate
                size_t num_cols = m_spec.get_column_count();
                m_cols.resize(num_cols); // Throws
            }
            m_columns.init_from_ref(columns_ref);
        }
        else if (m_columns.is_attached()) {
            // The underlying table has become degenerate
            m_columns.detach();
            destroy_column_accessors();
        }
    }

    refresh_column_accessors(); // Throws
    m_mark = false;
}


void Table::refresh_column_accessors(size_t col_ndx_begin)
{
    m_primary_key = nullptr;

    // Index of column in Table::m_columns, which is not always equal to the
    // 'logical' column index.
    size_t ndx_in_parent = m_spec.get_column_ndx_in_parent(col_ndx_begin);

    size_t col_ndx_end = m_cols.size();
    for (size_t col_ndx = col_ndx_begin; col_ndx != col_ndx_end; ++col_ndx) {
        ColumnBase* col = m_cols[col_ndx];

        // If the current column accessor is AdaptiveStringColumn, but the
        // underlying column has been upgraded to an enumerated strings column,
        // then we need to replace the accessor with an instance of
        // ColumnStringEnum.
        if (col && col->is_string_col()) {
            ColumnType col_type = m_spec.get_column_type(col_ndx);
            if (col_type == col_type_StringEnum) {
                delete col;
                col = 0;
                // We need to store null in `m_cols` to avoid a crash during
                // destruction of the table accessor in case an error occurs
                // before the refresh operation is complete.
                m_cols[col_ndx] = 0;
            }
        }

        if (col) {
            // Refresh the column accessor
            col->set_ndx_in_parent(ndx_in_parent);
            col->refresh_accessor_tree(col_ndx, m_spec); // Throws
        }
        else {
            ColumnType col_type = m_spec.get_column_type(col_ndx);
            col = create_column_accessor(col_type, col_ndx, ndx_in_parent); // Throws
            m_cols[col_ndx] = col;
            // In the case of a link-type column, we must establish a connection
            // between it and the corresponding backlink column. This, however,
            // cannot be done until both the origin and the target table
            // accessor have been sufficiently refreshed. The solution is to
            // attempt the connection establishment when the link coumn is
            // created, and when the backlink column is created. In both cases,
            // if the opposite table accessor is still dirty, the establishment
            // of the connection is postponed.
            typedef _impl::GroupFriend gf;
            if (is_link_type(col_type)) {
                ColumnAttr attr = m_spec.get_column_attr(col_ndx);
                bool weak_links = (attr & col_attr_StrongLinks) == 0;
                ColumnLinkBase* link_col = static_cast<ColumnLinkBase*>(col);
                link_col->set_weak_links(weak_links);
                Group& group = *get_parent_group();
                size_t target_table_ndx = m_spec.get_opposite_link_table_ndx(col_ndx);
                Table& target_table = gf::get_table(group, target_table_ndx); // Throws
                if (!target_table.is_marked() && &target_table != this) {
                    size_t origin_ndx_in_group = m_top.get_ndx_in_parent();
                    size_t backlink_col_ndx =
                        target_table.m_spec.find_backlink_column(origin_ndx_in_group, col_ndx);
                    connect_opposite_link_columns(col_ndx, target_table, backlink_col_ndx);
                }
            }
            else if (col_type == col_type_BackLink) {
                Group& group = *get_parent_group();
                size_t origin_table_ndx = m_spec.get_opposite_link_table_ndx(col_ndx);
                Table& origin_table = gf::get_table(group, origin_table_ndx); // Throws
                if (!origin_table.is_marked() || &origin_table == this) {
                    size_t link_col_ndx = m_spec.get_origin_column_ndx(col_ndx);
                    origin_table.connect_opposite_link_columns(link_col_ndx, *this, col_ndx);
                }
            }
        }

        // If there is no search index accessor, but the column has been
        // equipped with a search index, create the accessor now.
        ColumnAttr attr = m_spec.get_column_attr(col_ndx);
        bool has_search_index = (attr & col_attr_Indexed)    != 0;
        bool is_primary_key   = (attr & col_attr_PrimaryKey) != 0;

        REALM_ASSERT(has_search_index || !is_primary_key);
        if (has_search_index) {
            bool allow_duplicate_values = !is_primary_key;
            if (col->has_search_index()) {
                col->set_search_index_allow_duplicate_values(allow_duplicate_values);
            }
            else {
                ref_type ref = m_columns.get_as_ref(ndx_in_parent+1);
                col->set_search_index_ref(ref, &m_columns, ndx_in_parent+1,
                                          allow_duplicate_values); // Throws
            }
        }
        else {
            col->destroy_search_index();
        }
        ndx_in_parent += (has_search_index ? 2 : 1);
    }

    // Set table size
    if (m_cols.empty()) {
        discard_row_accessors();
        m_size = 0;
    }
    else {
        ColumnBase* first_col = m_cols[0];
        m_size = first_col->size();
    }
}


bool Table::is_cross_table_link_target() const REALM_NOEXCEPT
{
    size_t n = m_cols.size();
    for (size_t i = m_spec.get_public_column_count(); i < n; ++i) {
        REALM_ASSERT(dynamic_cast<ColumnBackLink*>(m_cols[i]));
        ColumnBackLink& backlink_col = static_cast<ColumnBackLink&>(*m_cols[i]);
        Table& origin = backlink_col.get_origin_table();
        if (&origin != this)
            return true;
    }
    return false;
}


#ifdef REALM_DEBUG

void Table::Verify() const
{
    REALM_ASSERT(is_attached());
    if (!m_columns.is_attached())
        return; // Accessor for degenerate subtable

    if (m_top.is_attached())
        m_top.Verify();
    m_columns.Verify();
    m_spec.Verify();


    // Verify row accessors
    {
        LockGuard lock(m_accessor_mutex);
        for (RowBase* row = m_row_accessors; row; row = row->m_next) {
            // Check that it is attached to this table
            REALM_ASSERT_3(row->m_table.get(), ==, this);
            // Check that its row index is not out of bounds
            REALM_ASSERT_3(row->m_row_ndx, <, size());
        }
    }

    // Verify column accessors
    {
        size_t n = m_spec.get_column_count();
        REALM_ASSERT_3(n, ==, m_cols.size());
        for (size_t i = 0; i != n; ++i) {
            const ColumnBase& column = get_column_base(i);
            std::size_t ndx_in_parent = m_spec.get_column_ndx_in_parent(i);
            REALM_ASSERT_3(ndx_in_parent, ==, column.get_ndx_in_parent());
            column.Verify(*this, i);
            REALM_ASSERT_3(column.size(), ==, m_size);
        }
    }
}


void Table::to_dot(std::ostream& out, StringData title) const
{
    if (m_top.is_attached()) {
        out << "subgraph cluster_table_with_spec" << m_top.get_ref() << " {" << std::endl;
        out << " label = \"Table";
        if (0 < title.size())
            out << "\\n'" << title << "'";
        out << "\";" << std::endl;
        m_top.to_dot(out, "table_top");
        m_spec.to_dot(out);
    }
    else {
        out << "subgraph cluster_table_"  << m_columns.get_ref() <<  " {" << std::endl;
        out << " label = \"Table";
        if (0 < title.size())
            out << " " << title;
        out << "\";" << std::endl;
    }

    to_dot_internal(out);

    out << "}" << std::endl;
}


void Table::to_dot_internal(std::ostream& out) const
{
    m_columns.to_dot(out, "columns");

    // Columns
    size_t n = get_column_count();
    for (size_t i = 0; i != n; ++i) {
        const ColumnBase& column = get_column_base(i);
        StringData name = get_column_name(i);
        column.to_dot(out, name);
    }
}


void Table::print() const
{
    // Table header
    std::cout << "Table: len(" << m_size << ")\n    ";
    size_t column_count = get_column_count();
    for (size_t i = 0; i < column_count; ++i) {
        StringData name = m_spec.get_column_name(i);
        std::cout << std::left << std::setw(10) << name << std::right << " ";
    }

    // Types
    std::cout << "\n    ";
    for (size_t i = 0; i < column_count; ++i) {
        ColumnType type = get_real_column_type(i);
        switch (type) {
            case type_Int:
                std::cout << "Int        "; break;
            case type_Float:
                std::cout << "Float      "; break;
            case type_Double:
                std::cout << "Double     "; break;
            case type_Bool:
                std::cout << "Bool       "; break;
            case type_String:
                std::cout << "String     "; break;
            case col_type_StringEnum:
                std::cout << "String     "; break;
            default:
                REALM_ASSERT(false);
        }
    }
    std::cout << "\n";

    // Columns
    for (size_t i = 0; i < m_size; ++i) {
        std::cout << std::setw(3) << i;
        for (size_t n = 0; n < column_count; ++n) {
            ColumnType type = get_real_column_type(n);
            switch (type) {
                case type_Int: {
                    const Column& column = get_column(n);
                    std::cout << std::setw(10) << column.get(i) << " ";
                    break;
                }
                case type_Float: {
                    const ColumnFloat& column = get_column_float(n);
                    std::cout << std::setw(10) << column.get(i) << " ";
                    break;
                }
                case type_Double: {
                    const ColumnDouble& column = get_column_double(n);
                    std::cout << std::setw(10) << column.get(i) << " ";
                    break;
                }
                case type_Bool: {
                    const Column& column = get_column(n);
                    std::cout << (column.get(i) == 0 ? "     false " : "      true ");
                    break;
                }
                case type_String: {
                    const AdaptiveStringColumn& column = get_column_string(n);
                    std::cout << std::setw(10) << column.get(i) << " ";
                    break;
                }
                case col_type_StringEnum: {
                    const ColumnStringEnum& column = get_column_string_enum(n);
                    std::cout << std::setw(10) << column.get(i) << " ";
                    break;
                }
                default:
                    REALM_ASSERT(false);
            }
        }
        std::cout << "\n";
    }
    std::cout << "\n";
}


MemStats Table::stats() const
{
    MemStats stats;
    m_top.stats(stats);
    return stats;
}


void Table::dump_node_structure() const
{
    dump_node_structure(std::cerr, 0);
}

void Table::dump_node_structure(std::ostream& out, int level) const
{
    int indent = level * 2;
    out << std::setw(indent) << "" << "Table (top_ref: "<<m_top.get_ref()<<")\n";
    size_t n = get_column_count();
    for (size_t i = 0; i != n; ++i) {
        out << std::setw(indent) << "" << "  Column "<<(i+1)<<"\n";
        const ColumnBase& column = get_column_base(i);
        column.do_dump_node_structure(out, level+2);
    }
}


#endif // REALM_DEBUG<|MERGE_RESOLUTION|>--- conflicted
+++ resolved
@@ -2713,39 +2713,6 @@
     return old_target_row_ndx;
 }
 
-
-<<<<<<< HEAD
-=======
-void Table::insert_link(size_t col_ndx, size_t row_ndx, size_t target_row_ndx)
-{
-    REALM_ASSERT_3(row_ndx, ==, m_size); // can only append to unorded tables
-
-    ColumnLink& column = get_column_link(col_ndx);
-    column.insert_link(row_ndx, target_row_ndx);
-
-#ifdef REALM_ENABLE_REPLICATION
-    if (Replication* repl = get_repl()) {
-        size_t link = 1 + target_row_ndx;
-        repl->insert_link(this, col_ndx, row_ndx, link); // Throws
-    }
-#endif
-}
-
-
-void Table::insert_linklist(size_t col_ndx, size_t row_ndx)
-{
-    REALM_ASSERT_3(row_ndx, ==, m_size); // can only append to unorded tables
-
-    ColumnLinkList& column = get_column_link_list(col_ndx);
-    column.insert(row_ndx, 1, true);
-
-#ifdef REALM_ENABLE_REPLICATION
-    if (Replication* repl = get_repl())
-        repl->insert_link_list(this, col_ndx, row_ndx); // Throws
-#endif
-}
-
->>>>>>> 122625f7
 ConstLinkViewRef Table::get_linklist(size_t col_ndx, size_t row_ndx) const
 {
     REALM_ASSERT_3(row_ndx, <, m_size);
