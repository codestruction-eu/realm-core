/*************************************************************************
 *
 * Copyright 2016 Realm Inc.
 *
 * Licensed under the Apache License, Version 2.0 (the "License");
 * you may not use this file except in compliance with the License.
 * You may obtain a copy of the License at
 *
 * http://www.apache.org/licenses/LICENSE-2.0
 *
 * Unless required by applicable law or agreed to in writing, software
 * distributed under the License is distributed on an "AS IS" BASIS,
 * WITHOUT WARRANTIES OR CONDITIONS OF ANY KIND, either express or implied.
 * See the License for the specific language governing permissions and
 * limitations under the License.
 *
 **************************************************************************/

#include <realm/table.hpp>

#include <realm/alloc_slab.hpp>
#include <realm/array_binary.hpp>
#include <realm/array_bool.hpp>
#include <realm/array_decimal128.hpp>
#include <realm/array_fixed_bytes.hpp>
#include <realm/array_string.hpp>
#include <realm/array_timestamp.hpp>
#include <realm/db.hpp>
#include <realm/transaction.hpp>
#include <realm/dictionary.hpp>
#include <realm/exceptions.hpp>
#include <realm/impl/destroy_guard.hpp>
#include <realm/index_string.hpp>
#include <realm/query_conditions_tpl.hpp>
#include <realm/replication.hpp>
#include <realm/table_view.hpp>
#include <realm/util/features.h>
#include <realm/util/serializer.hpp>
#include <realm/string_interner.hpp>

#include <stdexcept>

#ifdef REALM_DEBUG
#include <iostream>
#include <iomanip>
#endif

/// \page AccessorConsistencyLevels
///
/// These are the three important levels of consistency of a hierarchy of
/// Realm accessors rooted in a common group accessor (tables, columns, rows,
/// descriptors, arrays):
///
/// ### Fully Consistent Accessor Hierarchy (or just "Full Consistency")
///
/// All attached accessors are in a fully valid state and can be freely used by
/// the application. From the point of view of the application, the accessor
/// hierarchy remains in this state as long as no library function throws.
///
/// If a library function throws, and the exception is one that is considered
/// part of the API, such as util::File::NotFound, then the accessor hierarchy
/// remains fully consistent. In all other cases, such as when a library
/// function fails because of memory exhaustion, and it throws std::bad_alloc,
/// the application may no longer assume anything beyond minimal consistency.
///
/// ### Minimally Consistent Accessor Hierarchy (or just "Minimal Consistency")
///
/// No correspondence between the accessor states and the underlying node
/// structure can be assumed, but all parent and child accessor references are
/// valid (i.e., not dangling). There are specific additional guarantees, but
/// only on some parts of the internal accessors states, and only on some parts
/// of the structural state.
///
/// This level of consistency is guaranteed at all times, and it is also the
/// **maximum** that may be assumed by the application after a library function
/// fails by throwing an unexpected exception (such as std::bad_alloc). It is
/// also the **minimum** level of consistency that is required to be able to
/// properly destroy the accessor objects (manually, or as a result of stack
/// unwinding).
///
/// It is supposed to be a library-wide invariant that an accessor hierarchy is
/// at least minimally consistent, but so far, only some parts of the library
/// conform to it.
///
/// Note: With proper use, and maintenance of Minimal Consistency, it is
/// possible to ensure that no memory is leaked after a group accessor is
/// destroyed, even after a library function has failed because of memory
/// exhaustion. This is possible because the underlying nodes are allocated in
/// the context of the group, and they can all be freed by the group when it is
/// destroyed. On the other hand, when working with free-standing tables, each
/// underlying node is allocated individually on the heap, so in this case we
/// cannot prevent memory leaks, because there is no way of knowing what to free
/// when the table accessor is destroyed.
///
/// ### Structurally Correspondent Accessor Hierarchy (or simply "Structural Correspondence")
///
/// The structure of the accessor hierarchy is in agreement with the underlying
/// node structure, but the refs (references to underlying nodes) are generally
/// not valid, and certain other parts of the accessor states are also generally
/// not valid. This state of consistency is important mainly during the
/// advancing of read transactions (implicit transactions), and is not exposed
/// to the application.
///
///
/// Below is a detailed specification of the requirements for Minimal
/// Consistency and for Structural Correspondence.
///
///
/// Minimally Consistent Accessor Hierarchy (accessor destruction)
/// --------------------------------------------------------------
///
/// This section defines a level of accessor consistency known as "Minimally
/// Consistent Accessor Hierarchy". It applies to a set of accessors rooted in a
/// common group. It does not imply any level of correspondance between the
/// state of the accessors and the underlying node structure. It enables safe
/// destruction of the accessor objects by requiring that the following items
/// are valid (the list may not yet be complete):
///
///  - Every allocated accessor is either a group accessor, or occurs as a
///    direct, or an indirect child of a group accessor.
///
///  - No allocated accessor occurs as a child more than once (for example, no
///    doublets are allowed in Group::m_table_accessors).
///
///  - The 'is_attached' property of array accessors (Array::m_data == 0). For
///    example, `Table::m_top` is attached if and only if that table accessor
///    was attached to a table with independent dynamic type.
///
///  - The 'parent' property of array accessors (Array::m_parent), but
///    crucially, **not** the `index_in_parent` property.
///
///  - The list of table accessors in a group accessor
///    (Group::m_table_accessors). All non-null pointers refer to existing table
///    accessors.
///
///  - The list of column accessors in a table acccessor (Table::m_cols). All
///    non-null pointers refer to existing column accessors.
///
///  - The 'root_array' property of a column accessor (ColumnBase::m_array). It
///    always refers to an existing array accessor. The exact type of that array
///    accessor must be determinable from the following properties of itself:
///    `is_inner_bptree_node` (Array::m_is_inner_bptree_node), `has_refs`
///    (Array::m_has_refs), and `context_flag` (Array::m_context_flag). This
///    allows for a column accessor to be properly destroyed.
///
///  - The map of subtable accessors in a column acccessor
///    (SubtableColumnBase:m_subtable_map). All pointers refer to existing
///    subtable accessors, but it is not required that the set of subtable
///    accessors referenced from a particular parent P conincide with the set of
///    subtables accessors specifying P as parent.
///
///  - The `descriptor` property of a table accesor (Table::m_descriptor). If it
///    is not null, then it refers to an existing descriptor accessor.
///
///  - The map of subdescriptor accessors in a descriptor accessor
///    (Descriptor::m_subdesc_map). All non-null pointers refer to existing
///    subdescriptor accessors.
///
///  - The `search_index` property of a column accesor (StringColumn::m_index,
///    StringEnumColumn::m_index). When it is non-null, it refers to an existing
///    search index accessor.
///
///
/// Structurally Correspondent Accessor Hierarchy (accessor reattachment)
/// ---------------------------------------------------------------------
///
/// This section defines what it means for an accessor hierarchy to be
/// "Structurally Correspondent". It applies to a set of accessors rooted in a
/// common group. The general idea is that the structure of the accessors must
/// match the underlying structure to such an extent that there is never any
/// doubt about which underlying node that corresponds with a particular
/// accessor. It is assumed that the accessor tree, and the underlying node
/// structure are structurally sound individually.
///
/// With this level of correspondence, it is possible to reattach the accessor
/// tree to the underlying node structure (Table::refresh_accessor_tree()).
///
/// While all the accessors in the tree must be in the attached state (before
/// reattachement), they are not required to refer to existing underlying nodes;
/// that is, their references **are** allowed to be dangling. Roughly speaking,
/// this means that the accessor tree must have been attached to a node
/// structure at some earlier point in time.
///
//
/// Requirements at group level:
///
///  - The number of tables in the underlying group must be equal to the number
///    of entries in `Group::m_table_accessors` in the group accessor.
///
///  - For each table in the underlying group, the corresponding entry in
///    `Table::m_table_accessors` (at same index) is either null, or points to a
///    table accessor that satisfies all the "requirements for a table".
///
/// Requirements for a table:
///
///  - The corresponding underlying table has independent descriptor if, and
///    only if `Table::m_top` is attached.
///
///  - The row index of every row accessor is strictly less than the number of
///    rows in the underlying table.
///
///  - If `Table::m_columns` is unattached (degenerate table), then
///    `Table::m_cols` is empty, otherwise the number of columns in the
///    underlying table is equal to the number of entries in `Table::m_cols`.
///
///  - Each entry in `Table::m_cols` is either null, or points to a column
///    accessor whose type agrees with the data type (realm::DataType) of the
///    corresponding underlying column (at same index).
///
///  - If a column accessor is of type `StringEnumColumn`, then the
///    corresponding underlying column must be an enumerated strings column (the
///    reverse is not required).
///
///  - If a column accessor is equipped with a search index accessor, then the
///    corresponding underlying column must be equipped with a search index (the
///    reverse is not required).
///
///  - For each entry in the subtable map of a column accessor there must be an
///    underlying subtable at column `i` and row `j`, where `i` is the index of
///    the column accessor in `Table::m_cols`, and `j` is the value of
///    `SubtableColumnBase::SubtableMap::entry::m_subtable_ndx`. The
///    corresponding subtable accessor must satisfy all the "requirements for a
///    table" with respect to that underlying subtable.
///
///  - It the table refers to a descriptor accessor (only possible for tables
///    with independent descriptor), then that descriptor accessor must satisfy
///    all the "requirements for a descriptor" with respect to the underlying
///    spec structure (of this table).
///
/// Requirements for a descriptor:
///
///  - For each entry in the subdescriptor map there must be an underlying
///    subspec at column `i`, where `i` is the value of
///    `Descriptor::subdesc_entry::m_column_ndx`. The corresponding
///    subdescriptor accessor must satisfy all the "requirements for a
///    descriptor" with respect to that underlying subspec.
///
/// The 'ndx_in_parent' property of most array accessors is required to be
/// valid. The exceptions are:
///
///  - The top array accessor of root tables (Table::m_top). Root tables are
///    tables with independent descriptor.
///
///  - The columns array accessor of subtables with shared descriptor
///    (Table::m_columns).
///
///  - The top array accessor of spec objects of subtables with shared
///    descriptor (Table::m_spec.m_top).
///
///  - The root array accessor of table level columns
///    (*Table::m_cols[]->m_array).
///
///  - The root array accessor of the subcolumn of unique strings in an
///    enumerated string column (*StringEnumColumn::m_keys.m_array).
///
///  - The root array accessor of search indexes
///    (*Table::m_cols[]->m_index->m_array).
///
/// Note that Structural Correspondence trivially includes Minimal Consistency,
/// since the latter it an invariant.


using namespace realm;
using namespace realm::util;

Replication* Table::g_dummy_replication = nullptr;

static inline bool needs_string_interner(ColKey col_key)
{
    return col_key.get_type() == col_type_String || col_key.get_type() == col_type_Mixed || col_key.is_dictionary();
}

bool TableVersions::operator==(const TableVersions& other) const
{
    if (size() != other.size())
        return false;
    size_t sz = size();
    for (size_t i = 0; i < sz; i++) {
        REALM_ASSERT_DEBUG(this->at(i).first == other.at(i).first);
        if (this->at(i).second != other.at(i).second)
            return false;
    }
    return true;
}

namespace realm {
const char* get_data_type_name(DataType type) noexcept
{
    switch (type) {
        case type_Int:
            return "int";
        case type_Bool:
            return "bool";
        case type_Float:
            return "float";
        case type_Double:
            return "double";
        case type_String:
            return "string";
        case type_Binary:
            return "binary";
        case type_Timestamp:
            return "timestamp";
        case type_ObjectId:
            return "objectId";
        case type_Decimal:
            return "decimal128";
        case type_UUID:
            return "uuid";
        case type_Mixed:
            return "mixed";
        case type_Link:
            return "link";
        case type_TypedLink:
            return "typedLink";
        default:
            if (type == type_TypeOfValue)
                return "@type";
#if REALM_ENABLE_GEOSPATIAL
            else if (type == type_Geospatial)
                return "geospatial";
#endif
            else if (type == ColumnTypeTraits<null>::id)
                return "null";
    }
    return "unknown";
}

std::ostream& operator<<(std::ostream& o, Table::Type table_type)
{
    switch (table_type) {
        case Table::Type::TopLevel:
            return o << "TopLevel";
        case Table::Type::Embedded:
            return o << "Embedded";
        case Table::Type::TopLevelAsymmetric:
            return o << "TopLevelAsymmetric";
    }
    return o << "Invalid table type: " << uint8_t(table_type);
}
} // namespace realm

bool LinkChain::add(ColKey ck)
{
    // Link column can be a single Link, LinkList, or BackLink.
    REALM_ASSERT(m_current_table->valid_column(ck));
    ColumnType type = ck.get_type();
    if (type == col_type_Link || type == col_type_BackLink) {
        m_current_table = m_current_table->get_opposite_table(ck);
        m_link_cols.push_back(ck);
        return true;
    }
    return false;
}

// -- Table ---------------------------------------------------------------------------------

Table::Table(Allocator& alloc)
    : m_alloc(alloc)
    , m_top(m_alloc)
    , m_spec(m_alloc)
    , m_clusters(this, m_alloc, top_position_for_cluster_tree)
    , m_index_refs(m_alloc)
    , m_opposite_table(m_alloc)
    , m_opposite_column(m_alloc)
    , m_interner_data(m_alloc)
    , m_repl(&g_dummy_replication)
    , m_own_ref(this, alloc.get_instance_version())
{
    m_spec.set_parent(&m_top, top_position_for_spec);
    m_index_refs.set_parent(&m_top, top_position_for_search_indexes);
    m_opposite_table.set_parent(&m_top, top_position_for_opposite_table);
    m_opposite_column.set_parent(&m_top, top_position_for_opposite_column);
    m_interner_data.set_parent(&m_top, top_position_for_interners);
    ref_type ref = create_empty_table(m_alloc); // Throws
    ArrayParent* parent = nullptr;
    size_t ndx_in_parent = 0;
    init(ref, parent, ndx_in_parent, true, false);
}

Table::Table(Replication* const* repl, Allocator& alloc)
    : m_alloc(alloc)
    , m_top(m_alloc)
    , m_spec(m_alloc)
    , m_clusters(this, m_alloc, top_position_for_cluster_tree)
    , m_index_refs(m_alloc)
    , m_opposite_table(m_alloc)
    , m_opposite_column(m_alloc)
    , m_interner_data(m_alloc)
    , m_repl(repl)
    , m_own_ref(this, alloc.get_instance_version())
{
    m_spec.set_parent(&m_top, top_position_for_spec);
    m_index_refs.set_parent(&m_top, top_position_for_search_indexes);
    m_opposite_table.set_parent(&m_top, top_position_for_opposite_table);
    m_opposite_column.set_parent(&m_top, top_position_for_opposite_column);
    m_opposite_column.set_parent(&m_top, top_position_for_opposite_column);
    m_interner_data.set_parent(&m_top, top_position_for_interners);
    m_cookie = cookie_created;
}

ColKey Table::add_column(DataType type, StringData name, bool nullable, std::optional<CollectionType> collection_type,
                         DataType key_type)
{
    REALM_ASSERT(!is_link_type(ColumnType(type)));
    if (type == type_TypedLink) {
        throw IllegalOperation("TypedLink properties not yet supported");
    }

    ColumnAttrMask attr;
    if (collection_type) {
        switch (*collection_type) {
            case CollectionType::List:
                attr.set(col_attr_List);
                break;
            case CollectionType::Set:
                attr.set(col_attr_Set);
                break;
            case CollectionType::Dictionary:
                attr.set(col_attr_Dictionary);
                break;
        }
    }
    if (nullable || type == type_Mixed)
        attr.set(col_attr_Nullable);
    ColKey col_key = generate_col_key(ColumnType(type), attr);

    Table* invalid_link = nullptr;
    return do_insert_column(col_key, type, name, invalid_link, key_type); // Throws
}

ColKey Table::add_column(Table& target, StringData name, std::optional<CollectionType> collection_type,
                         DataType key_type)
{
    // Both origin and target must be group-level tables, and in the same group.
    Group* origin_group = get_parent_group();
    Group* target_group = target.get_parent_group();
    REALM_ASSERT_RELEASE(origin_group && target_group);
    REALM_ASSERT_RELEASE(origin_group == target_group);
    // Links to an asymmetric table are not allowed.
    if (target.is_asymmetric()) {
        throw IllegalOperation("Ephemeral objects not supported");
    }

    m_has_any_embedded_objects.reset();

    DataType data_type = type_Link;
    ColumnAttrMask attr;
    if (collection_type) {
        switch (*collection_type) {
            case CollectionType::List:
                attr.set(col_attr_List);
                break;
            case CollectionType::Set:
                if (target.is_embedded())
                    throw IllegalOperation("Set of embedded objects not supported");
                attr.set(col_attr_Set);
                break;
            case CollectionType::Dictionary:
                attr.set(col_attr_Dictionary);
                attr.set(col_attr_Nullable);
                break;
        }
    }
    else {
        attr.set(col_attr_Nullable);
    }
    ColKey col_key = generate_col_key(ColumnType(data_type), attr);

    return do_insert_column(col_key, data_type, name, &target, key_type); // Throws
}

void Table::remove_recursive(CascadeState& cascade_state)
{
    Group* group = get_parent_group();
    REALM_ASSERT(group);
    cascade_state.m_group = group;

    do {
        cascade_state.send_notifications();

        for (auto& l : cascade_state.m_to_be_nullified) {
            Obj obj = group->get_table_unchecked(l.origin_table)->try_get_object(l.origin_key);
            REALM_ASSERT_DEBUG(obj);
            if (obj) {
                std::move(obj).nullify_link(l.origin_col_key, l.old_target_link);
            }
        }
        cascade_state.m_to_be_nullified.clear();

        auto to_delete = std::move(cascade_state.m_to_be_deleted);
        for (auto obj : to_delete) {
            auto table = obj.first == m_key ? this : group->get_table_unchecked(obj.first);
            // This might add to the list of objects that should be deleted
            REALM_ASSERT(!obj.second.is_unresolved());
            table->m_clusters.erase(obj.second, cascade_state);
        }
        nullify_links(cascade_state);
    } while (!cascade_state.m_to_be_deleted.empty() || !cascade_state.m_to_be_nullified.empty());
}

void Table::nullify_links(CascadeState& cascade_state)
{
    Group* group = get_parent_group();
    REALM_ASSERT(group);
    for (auto& to_delete : cascade_state.m_to_be_deleted) {
        auto table = to_delete.first == m_key ? this : group->get_table_unchecked(to_delete.first);
        if (!table->is_asymmetric())
            table->m_clusters.nullify_incoming_links(to_delete.second, cascade_state);
    }
}

CollectionType Table::get_collection_type(ColKey col_key) const
{
    if (col_key.is_list()) {
        return CollectionType::List;
    }
    if (col_key.is_set()) {
        return CollectionType::Set;
    }
    REALM_ASSERT(col_key.is_dictionary());
    return CollectionType::Dictionary;
}

void Table::remove_columns()
{
    for (size_t i = get_column_count(); i > 0; --i) {
        ColKey col_key = spec_ndx2colkey(i - 1);
        remove_column(col_key);
    }
}

void Table::remove_column(ColKey col_key)
{
    check_column(col_key);

    if (Replication* repl = get_repl())
        repl->erase_column(this, col_key); // Throws

    if (col_key == m_primary_key_col) {
        do_set_primary_key_column(ColKey());
    }
    else {
        REALM_ASSERT_RELEASE(m_primary_key_col.get_index().val != col_key.get_index().val);
    }

    erase_root_column(col_key); // Throws
    m_has_any_embedded_objects.reset();
}


void Table::rename_column(ColKey col_key, StringData name)
{
    check_column(col_key);

    auto col_ndx = colkey2spec_ndx(col_key);
    m_spec.rename_column(col_ndx, name); // Throws

    bump_content_version();
    bump_storage_version();

    if (Replication* repl = get_repl())
        repl->rename_column(this, col_key, name); // Throws
}


TableKey Table::get_key_direct(Allocator& alloc, ref_type top_ref)
{
    // well, not quite "direct", more like "almost direct":
    Array table_top(alloc);
    table_top.init_from_ref(top_ref);
    if (table_top.size() > 3) {
        RefOrTagged rot = table_top.get_as_ref_or_tagged(top_position_for_key);
        return TableKey(int32_t(rot.get_as_int()));
    }
    else {
        return TableKey();
    }
}


void Table::init(ref_type top_ref, ArrayParent* parent, size_t ndx_in_parent, bool is_writable, bool is_frzn)
{
    REALM_ASSERT(!(is_writable && is_frzn));
    m_is_frozen = is_frzn;
    m_alloc.set_read_only(!is_writable);
    // Load from allocated memory
    m_top.set_parent(parent, ndx_in_parent);
    m_top.init_from_ref(top_ref);

    m_spec.init_from_parent();

    while (m_top.size() <= top_position_for_pk_col) {
        m_top.add(0);
    }

    if (m_top.get_as_ref(top_position_for_cluster_tree) == 0) {
        // This is an upgrade - create cluster
        MemRef mem = Cluster::create_empty_cluster(m_top.get_alloc()); // Throws
        m_top.set_as_ref(top_position_for_cluster_tree, mem.get_ref());
    }
    m_clusters.init_from_parent();

    RefOrTagged rot = m_top.get_as_ref_or_tagged(top_position_for_key);
    if (!rot.is_tagged()) {
        // Create table key
        rot = RefOrTagged::make_tagged(ndx_in_parent);
        m_top.set(top_position_for_key, rot);
    }
    m_key = TableKey(int32_t(rot.get_as_int()));

    // index setup relies on column mapping being up to date:
    build_column_mapping();
    if (m_top.get_as_ref(top_position_for_search_indexes) == 0) {
        // This is an upgrade - create the necessary arrays
        bool context_flag = false;
        size_t nb_columns = m_spec.get_column_count();
        MemRef mem = Array::create_array(Array::type_HasRefs, context_flag, nb_columns, 0, m_top.get_alloc());
        m_index_refs.init_from_mem(mem);
        m_index_refs.update_parent();
        mem = Array::create_array(Array::type_Normal, context_flag, nb_columns, TableKey().value, m_top.get_alloc());
        m_opposite_table.init_from_mem(mem);
        m_opposite_table.update_parent();
        mem = Array::create_array(Array::type_Normal, context_flag, nb_columns, ColKey().value, m_top.get_alloc());
        m_opposite_column.init_from_mem(mem);
        m_opposite_column.update_parent();
    }
    else {
        m_opposite_table.init_from_parent();
        m_opposite_column.init_from_parent();
        m_index_refs.init_from_parent();
        m_index_accessors.resize(m_index_refs.size());
    }
    if (!m_top.get_as_ref_or_tagged(top_position_for_column_key).is_tagged()) {
        m_top.set(top_position_for_column_key, RefOrTagged::make_tagged(0));
    }
    auto rot_version = m_top.get_as_ref_or_tagged(top_position_for_version);
    if (!rot_version.is_tagged()) {
        m_top.set(top_position_for_version, RefOrTagged::make_tagged(0));
        m_in_file_version_at_transaction_boundary = 0;
    }
    else
        m_in_file_version_at_transaction_boundary = rot_version.get_as_int();

    auto rot_pk_key = m_top.get_as_ref_or_tagged(top_position_for_pk_col);
    m_primary_key_col = rot_pk_key.is_tagged() ? ColKey(rot_pk_key.get_as_int()) : ColKey();

    if (m_top.size() <= top_position_for_flags) {
        m_table_type = Type::TopLevel;
    }
    else {
        uint64_t flags = m_top.get_as_ref_or_tagged(top_position_for_flags).get_as_int();
        m_table_type = Type(flags & table_type_mask);
    }
    m_has_any_embedded_objects.reset();

    if (m_top.size() > top_position_for_tombstones && m_top.get_as_ref(top_position_for_tombstones)) {
        // Tombstones exists
        if (!m_tombstones) {
            m_tombstones = std::make_unique<ClusterTree>(this, m_alloc, size_t(top_position_for_tombstones));
        }
        m_tombstones->init_from_parent();
    }
    else {
        m_tombstones = nullptr;
    }
    if (m_top.size() > top_position_for_interners && m_top.get_as_ref(top_position_for_interners)) {
        // Interner data exist
        m_interner_data.init_from_parent();
    }
    else {
        REALM_ASSERT_DEBUG(!m_interner_data.is_attached());
    }
    refresh_string_interners(is_writable);
    m_cookie = cookie_initialized;
}


ColKey Table::do_insert_column(ColKey col_key, DataType type, StringData name, Table* target_table, DataType key_type)
{
    col_key = do_insert_root_column(col_key, ColumnType(type), name, key_type); // Throws

    // When the inserted column is a link-type column, we must also add a
    // backlink column to the target table.

    if (target_table) {
        auto backlink_col_key = target_table->do_insert_root_column(ColKey{}, col_type_BackLink, ""); // Throws
        target_table->check_column(backlink_col_key);

        set_opposite_column(col_key, target_table->get_key(), backlink_col_key);
        target_table->set_opposite_column(backlink_col_key, get_key(), col_key);
    }

    if (Replication* repl = get_repl())
        repl->insert_column(this, col_key, type, name, target_table); // Throws

    return col_key;
}

template <typename Type>
static void do_bulk_insert_index(Table* table, SearchIndex* index, ColKey col_key, Allocator& alloc)
{
    using LeafType = typename ColumnTypeTraits<Type>::cluster_leaf_type;
    LeafType leaf(alloc);

    auto f = [&col_key, &index, &leaf](const Cluster* cluster) {
        cluster->init_leaf(col_key, &leaf);
        index->insert_bulk(cluster->get_key_array(), cluster->get_offset(), cluster->node_size(), leaf);
        return IteratorControl::AdvanceToNext;
    };

    table->traverse_clusters(f);
}


static void do_bulk_insert_index_list(Table* table, SearchIndex* index, ColKey col_key, Allocator& alloc)
{
    ArrayInteger leaf(alloc);

    auto f = [&col_key, &index, &leaf](const Cluster* cluster) {
        cluster->init_leaf(col_key, &leaf);
        index->insert_bulk_list(cluster->get_key_array(), cluster->get_offset(), cluster->node_size(), leaf);
        return IteratorControl::AdvanceToNext;
    };

    table->traverse_clusters(f);
}

void Table::populate_search_index(ColKey col_key)
{
    auto col_ndx = col_key.get_index().val;
    SearchIndex* index = m_index_accessors[col_ndx].get();
    DataType type = get_column_type(col_key);

    if (type == type_Int) {
        if (is_nullable(col_key)) {
            do_bulk_insert_index<Optional<int64_t>>(this, index, col_key, get_alloc());
        }
        else {
            do_bulk_insert_index<int64_t>(this, index, col_key, get_alloc());
        }
    }
    else if (type == type_Bool) {
        if (is_nullable(col_key)) {
            do_bulk_insert_index<Optional<bool>>(this, index, col_key, get_alloc());
        }
        else {
            do_bulk_insert_index<bool>(this, index, col_key, get_alloc());
        }
    }
    else if (type == type_String) {
        if (col_key.is_list()) {
            do_bulk_insert_index_list(this, index, col_key, get_alloc());
        }
        else {
            do_bulk_insert_index<StringData>(this, index, col_key, get_alloc());
        }
    }
    else if (type == type_Timestamp) {
        do_bulk_insert_index<Timestamp>(this, index, col_key, get_alloc());
    }
    else if (type == type_ObjectId) {
        if (is_nullable(col_key)) {
            do_bulk_insert_index<Optional<ObjectId>>(this, index, col_key, get_alloc());
        }
        else {
            do_bulk_insert_index<ObjectId>(this, index, col_key, get_alloc());
        }
    }
    else if (type == type_UUID) {
        if (is_nullable(col_key)) {
            do_bulk_insert_index<Optional<UUID>>(this, index, col_key, get_alloc());
        }
        else {
            do_bulk_insert_index<UUID>(this, index, col_key, get_alloc());
        }
    }
    else if (type == type_Mixed) {
        do_bulk_insert_index<Mixed>(this, index, col_key, get_alloc());
    }
    else {
        REALM_ASSERT_RELEASE(false && "Data type does not support search index");
    }
}

void Table::erase_from_search_indexes(ObjKey key)
{
    // Tombstones do not use index - will crash if we try to erase values
    if (!key.is_unresolved()) {
        for (auto&& index : m_index_accessors) {
            if (index) {
                index->erase(key);
            }
        }
    }
}

void Table::update_indexes(ObjKey key, const FieldValues& values)
{
    // Tombstones do not use index - will crash if we try to insert values
    if (key.is_unresolved()) {
        return;
    }

    auto sz = m_index_accessors.size();
    // values are sorted by column index - there may be values missing
    auto value = values.begin();
    for (size_t column_ndx = 0; column_ndx < sz; column_ndx++) {
        // Check if initial value is provided
        Mixed init_value;
        if (value != values.end() && value->col_key.get_index().val == column_ndx) {
            // Value for this column is provided
            init_value = value->value;
            ++value;
        }

        if (auto&& index = m_index_accessors[column_ndx]) {
            // There is an index for this column
            auto col_key = m_leaf_ndx2colkey[column_ndx];
            if (col_key.is_collection())
                continue;
            auto type = col_key.get_type();
            auto attr = col_key.get_attrs();
            bool nullable = attr.test(col_attr_Nullable);
            switch (type) {
                case col_type_Int:
                    if (init_value.is_null()) {
                        index->insert(key, ArrayIntNull::default_value(nullable));
                    }
                    else {
                        index->insert(key, init_value.get<int64_t>());
                    }
                    break;
                case col_type_Bool:
                    if (init_value.is_null()) {
                        index->insert(key, ArrayBoolNull::default_value(nullable));
                    }
                    else {
                        index->insert(key, init_value.get<bool>());
                    }
                    break;
                case col_type_String:
                    if (init_value.is_null()) {
                        index->insert(key, ArrayString::default_value(nullable));
                    }
                    else {
                        index->insert(key, init_value.get<String>());
                    }
                    break;
                case col_type_Timestamp:
                    if (init_value.is_null()) {
                        index->insert(key, ArrayTimestamp::default_value(nullable));
                    }
                    else {
                        index->insert(key, init_value.get<Timestamp>());
                    }
                    break;
                case col_type_ObjectId:
                    if (init_value.is_null()) {
                        index->insert(key, ArrayObjectIdNull::default_value(nullable));
                    }
                    else {
                        index->insert(key, init_value.get<ObjectId>());
                    }
                    break;
                case col_type_Mixed:
                    index->insert(key, init_value);
                    break;
                case col_type_UUID:
                    if (init_value.is_null()) {
                        index->insert(key, ArrayUUIDNull::default_value(nullable));
                    }
                    else {
                        index->insert(key, init_value.get<UUID>());
                    }
                    break;
                default:
                    REALM_UNREACHABLE();
            }
        }
    }
}

void Table::clear_indexes()
{
    for (auto&& index : m_index_accessors) {
        if (index) {
            index->clear();
        }
    }
}

void Table::do_add_search_index(ColKey col_key, IndexType type)
{
    size_t column_ndx = col_key.get_index().val;

    // Early-out if already indexed
    if (m_index_accessors[column_ndx] != nullptr)
        return;

    if (!StringIndex::type_supported(DataType(col_key.get_type())) ||
        (col_key.is_collection() && !(col_key.is_list() && col_key.get_type() == col_type_String)) ||
        (type == IndexType::Fulltext && col_key.get_type() != col_type_String)) {
        // Not ideal, but this is what we used to throw, so keep throwing that for compatibility reasons, even though
        // it should probably be a type mismatch exception instead.
        throw IllegalOperation(util::format("Index not supported for this property: %1", get_column_name(col_key)));
    }

    // m_index_accessors always has the same number of pointers as the number of columns. Columns without search
    // index have 0-entries.
    REALM_ASSERT(m_index_accessors.size() == m_leaf_ndx2colkey.size());
    REALM_ASSERT(m_index_accessors[column_ndx] == nullptr);

    // Create the index
    m_index_accessors[column_ndx] =
        std::make_unique<StringIndex>(ClusterColumn(&m_clusters, col_key, type), get_alloc()); // Throws
    SearchIndex* index = m_index_accessors[column_ndx].get();
    // Insert ref to index
    index->set_parent(&m_index_refs, column_ndx);

    m_index_refs.set(column_ndx, index->get_ref()); // Throws

    populate_search_index(col_key);
}

void Table::add_search_index(ColKey col_key, IndexType type)
{
    check_column(col_key);

    // Check spec
    auto spec_ndx = leaf_ndx2spec_ndx(col_key.get_index());
    auto attr = m_spec.get_column_attr(spec_ndx);

    if (col_key == m_primary_key_col && type == IndexType::Fulltext)
        throw InvalidColumnKey("primary key cannot have a full text index");

    switch (type) {
        case IndexType::None:
            remove_search_index(col_key);
            return;
        case IndexType::Fulltext:
            // Early-out if already indexed
            if (attr.test(col_attr_FullText_Indexed)) {
                REALM_ASSERT(search_index_type(col_key) == IndexType::Fulltext);
                return;
            }
            if (attr.test(col_attr_Indexed)) {
                this->remove_search_index(col_key);
            }
            break;
        case IndexType::General:
            if (attr.test(col_attr_Indexed)) {
                REALM_ASSERT(search_index_type(col_key) == IndexType::General);
                return;
            }
            if (attr.test(col_attr_FullText_Indexed)) {
                this->remove_search_index(col_key);
            }
            break;
    }

    do_add_search_index(col_key, type);

    // Update spec
    attr.set(type == IndexType::Fulltext ? col_attr_FullText_Indexed : col_attr_Indexed);
    m_spec.set_column_attr(spec_ndx, attr); // Throws
}

void Table::remove_search_index(ColKey col_key)
{
    check_column(col_key);
    auto column_ndx = col_key.get_index();

    // Early-out if non-indexed
    if (m_index_accessors[column_ndx.val] == nullptr)
        return;

    // Destroy and remove the index column
    auto& index = m_index_accessors[column_ndx.val];
    REALM_ASSERT(index != nullptr);
    index->destroy();
    index.reset();

    m_index_refs.set(column_ndx.val, 0);

    // update spec
    auto spec_ndx = leaf_ndx2spec_ndx(column_ndx);
    auto attr = m_spec.get_column_attr(spec_ndx);
    attr.reset(col_attr_Indexed);
    attr.reset(col_attr_FullText_Indexed);
    m_spec.set_column_attr(spec_ndx, attr); // Throws
}

void Table::enumerate_string_column(ColKey col_key)
{
    check_column(col_key);
    size_t column_ndx = colkey2spec_ndx(col_key);
    ColumnType type = col_key.get_type();
    if (type == col_type_String && !col_key.is_collection() && !m_spec.is_string_enum_type(column_ndx)) {
        m_clusters.enumerate_string_column(col_key);
    }
}

bool Table::is_enumerated(ColKey col_key) const noexcept
{
    size_t col_ndx = colkey2spec_ndx(col_key);
    return m_spec.is_string_enum_type(col_ndx);
}

size_t Table::get_num_unique_values(ColKey col_key) const
{
    if (!is_enumerated(col_key))
        return 0;

    ArrayParent* parent;
    ref_type ref = const_cast<Spec&>(m_spec).get_enumkeys_ref(colkey2spec_ndx(col_key), parent);
    BPlusTree<StringData> col(get_alloc());
    col.init_from_ref(ref);

    return col.size();
}


void Table::erase_root_column(ColKey col_key)
{
    ColumnType col_type = col_key.get_type();
    if (is_link_type(col_type)) {
        auto target_table = get_opposite_table(col_key);
        auto target_column = get_opposite_column(col_key);
        target_table->do_erase_root_column(target_column);
    }
    do_erase_root_column(col_key); // Throws
}


ColKey Table::do_insert_root_column(ColKey col_key, ColumnType type, StringData name, DataType key_type)
{
    // if col_key specifies a key, it must be unused
    REALM_ASSERT(!col_key || !valid_column(col_key));

    // locate insertion point: ordinary columns must come before backlink columns
    size_t spec_ndx = (type == col_type_BackLink) ? m_spec.get_column_count() : m_spec.get_public_column_count();

    if (!col_key) {
        col_key = generate_col_key(type, {});
    }

    m_spec.insert_column(spec_ndx, col_key, type, name, col_key.get_attrs().m_value); // Throws
    if (col_key.is_dictionary()) {
        m_spec.set_dictionary_key_type(spec_ndx, key_type);
    }
    auto col_ndx = col_key.get_index().val;
    build_column_mapping();
    REALM_ASSERT(col_ndx <= m_index_refs.size());
    if (col_ndx == m_index_refs.size()) {
        m_index_refs.insert(col_ndx, 0);
    }
    else {
        m_index_refs.set(col_ndx, 0);
    }
    REALM_ASSERT(col_ndx <= m_opposite_table.size());
    if (col_ndx == m_opposite_table.size()) {
        // m_opposite_table and m_opposite_column are always resized together!
        m_opposite_table.insert(col_ndx, TableKey().value);
        m_opposite_column.insert(col_ndx, ColKey().value);
    }
    else {
        m_opposite_table.set(col_ndx, TableKey().value);
        m_opposite_column.set(col_ndx, ColKey().value);
    }
    refresh_index_accessors();
    m_clusters.insert_column(col_key);
    if (m_tombstones) {
        m_tombstones->insert_column(col_key);
    }
    if (needs_string_interner(col_key)) {
        // create string interners internal rep as well as data area
        REALM_ASSERT_DEBUG(m_interner_data.is_attached());
        while (col_ndx >= m_string_interners.size()) {
            m_string_interners.push_back({});
        }
        while (col_ndx >= m_interner_data.size()) {
            m_interner_data.add(0);
        }
        REALM_ASSERT(!m_string_interners[col_ndx]);
        m_string_interners[col_ndx] = std::make_unique<StringInterner>(m_alloc, m_interner_data, col_key, true);
    }
    bump_storage_version();

    return col_key;
}


void Table::do_erase_root_column(ColKey col_key)
{
    size_t col_ndx = col_key.get_index().val;
    // If the column had a source index we have to remove and destroy that as well
    ref_type index_ref = m_index_refs.get_as_ref(col_ndx);
    if (index_ref) {
        Array::destroy_deep(index_ref, m_index_refs.get_alloc());
        m_index_refs.set(col_ndx, 0);
        m_index_accessors[col_ndx].reset();
    }
    m_opposite_table.set(col_ndx, TableKey().value);
    m_opposite_column.set(col_ndx, ColKey().value);
    m_index_accessors[col_ndx] = nullptr;
    m_clusters.remove_column(col_key);
    if (m_tombstones)
        m_tombstones->remove_column(col_key);
    size_t spec_ndx = colkey2spec_ndx(col_key);
    m_spec.erase_column(spec_ndx);
    m_top.adjust(top_position_for_column_key, 2);

    build_column_mapping();
    while (m_index_accessors.size() > m_leaf_ndx2colkey.size()) {
        REALM_ASSERT(m_index_accessors.back() == nullptr);
        m_index_accessors.pop_back();
    }
    if (col_ndx < m_string_interners.size() && m_string_interners[col_ndx]) {
        REALM_ASSERT_DEBUG(m_interner_data.is_attached());
        REALM_ASSERT_DEBUG(col_ndx < m_interner_data.size());
        auto data_ref = m_interner_data.get_as_ref(col_ndx);
        if (data_ref)
            Array::destroy_deep(data_ref, m_alloc);
        m_interner_data.set(col_ndx, 0);
        m_string_interners[col_ndx].reset();
    }
    bump_content_version();
    bump_storage_version();
}

Query Table::where(const Dictionary& dict) const
{
    return Query(m_own_ref, dict.clone_as_obj_list());
}

void Table::set_table_type(Type table_type, bool handle_backlinks)
{
    if (table_type == m_table_type) {
        return;
    }

    if (m_table_type == Type::TopLevelAsymmetric || table_type == Type::TopLevelAsymmetric) {
        throw LogicError(ErrorCodes::MigrationFailed, util::format("Cannot change '%1' from %2 to %3",
                                                                   get_class_name(), m_table_type, table_type));
    }

    REALM_ASSERT_EX(table_type == Type::TopLevel || table_type == Type::Embedded, table_type);
    set_embedded(table_type == Type::Embedded, handle_backlinks);
}

void Table::set_embedded(bool embedded, bool handle_backlinks)
{
    if (embedded == false) {
        do_set_table_type(Type::TopLevel);
        return;
    }

    // Embedded objects cannot have a primary key.
    if (get_primary_key_column()) {
        throw IllegalOperation(
            util::format("Cannot change '%1' to embedded when using a primary key.", get_class_name()));
    }

    if (size() == 0) {
        do_set_table_type(Type::Embedded);
        return;
    }

    // Check all of the objects for invalid incoming links. Each embedded object
    // must have exactly one incoming link, and it must be from a non-Mixed property.
    // Objects with no incoming links are either deleted or an error (depending
    // on `handle_backlinks`), and objects with multiple incoming links are either
    // cloned for each of the incoming links or an error (again depending on `handle_backlinks`).
    // Incoming links from a Mixed property are always an error, as those can't
    // link to embedded objects
    ArrayInteger leaf(get_alloc());
    enum class LinkCount : int8_t { None, One, Multiple };
    std::vector<LinkCount> incoming_link_count;
    std::vector<ObjKey> orphans;
    std::vector<ObjKey> multiple_incoming_links;
    traverse_clusters([&](const Cluster* cluster) {
        size_t size = cluster->node_size();
        incoming_link_count.assign(size, LinkCount::None);

        for_each_backlink_column([&](ColKey col) {
            cluster->init_leaf(col, &leaf);
            // Width zero means all the values are zero and there can't be any backlinks
            if (leaf.get_width() == 0) {
                return IteratorControl::AdvanceToNext;
            }

            for (size_t i = 0, size = leaf.size(); i < size; ++i) {
                auto value = leaf.get_as_ref_or_tagged(i);
                if (value.is_ref() && value.get_as_ref() == 0) {
                    // ref of zero means there's no backlinks
                    continue;
                }

                if (value.is_ref()) {
                    // Any other ref indicates an array of backlinks, which will
                    // always have more than one entry
                    incoming_link_count[i] = LinkCount::Multiple;
                }
                else {
                    // Otherwise it's a tagged ref to the single linking object
                    if (incoming_link_count[i] == LinkCount::None) {
                        incoming_link_count[i] = LinkCount::One;
                    }
                    else if (incoming_link_count[i] == LinkCount::One) {
                        incoming_link_count[i] = LinkCount::Multiple;
                    }
                }

                auto source_col = get_opposite_column(col);
                if (source_col.get_type() == col_type_Mixed) {
                    auto source_table = get_opposite_table(col);
                    throw IllegalOperation(util::format(
                        "Cannot convert '%1' to embedded: there is an incoming link from the Mixed property '%2.%3', "
                        "which does not support linking to embedded objects.",
                        get_class_name(), source_table->get_class_name(), source_table->get_column_name(source_col)));
                }
            }
            return IteratorControl::AdvanceToNext;
        });

        for (size_t i = 0; i < size; ++i) {
            if (incoming_link_count[i] == LinkCount::None) {
                if (!handle_backlinks) {
                    throw IllegalOperation(util::format("Cannot convert '%1' to embedded: at least one object has no "
                                                        "incoming links and would be deleted.",
                                                        get_class_name()));
                }
                orphans.push_back(cluster->get_real_key(i));
            }
            else if (incoming_link_count[i] == LinkCount::Multiple) {
                if (!handle_backlinks) {
                    throw IllegalOperation(util::format(
                        "Cannot convert '%1' to embedded: at least one object has more than one incoming link.",
                        get_class_name()));
                }
                multiple_incoming_links.push_back(cluster->get_real_key(i));
            }
        }

        return IteratorControl::AdvanceToNext;
    });

    // orphans and multiple_incoming_links will always be empty if `handle_backlinks = false`
    for (auto key : orphans) {
        remove_object(key);
    }
    for (auto key : multiple_incoming_links) {
        auto obj = get_object(key);
        obj.handle_multiple_backlinks_during_schema_migration();
        obj.remove();
    }

    do_set_table_type(Type::Embedded);
}

void Table::do_set_table_type(Type table_type)
{
    while (m_top.size() <= top_position_for_flags)
        m_top.add(0);

    uint64_t flags = m_top.get_as_ref_or_tagged(top_position_for_flags).get_as_int();
    // reset bits 0-1
    flags &= ~table_type_mask;
    // set table type
    flags |= static_cast<uint8_t>(table_type);
    m_top.set(top_position_for_flags, RefOrTagged::make_tagged(flags));
    m_table_type = table_type;
}


void Table::detach(LifeCycleCookie cookie) noexcept
{
    m_cookie = cookie;
    m_alloc.bump_instance_version();
    // release string interners
    m_string_interners.clear();
    m_interner_data.detach();
}

void Table::fully_detach() noexcept
{
    m_spec.detach();
    m_top.detach();
    m_index_refs.detach();
    m_opposite_table.detach();
    m_opposite_column.detach();
    m_index_accessors.clear();
    m_string_interners.clear();
}


Table::~Table() noexcept
{
    if (m_top.is_attached()) {
        // If destroyed as a standalone table, destroy all memory allocated
        if (m_top.get_parent() == nullptr) {
            m_top.destroy_deep();
        }
        fully_detach();
    }
    else {
        REALM_ASSERT(m_index_accessors.size() == 0);
    }
    m_cookie = cookie_deleted;
}


IndexType Table::search_index_type(ColKey col_key) const noexcept
{
    if (m_index_accessors[col_key.get_index().val].get()) {
        auto attr = m_spec.get_column_attr(m_leaf_ndx2spec_ndx[col_key.get_index().val]);
        bool fulltext = attr.test(col_attr_FullText_Indexed);
        return fulltext ? IndexType::Fulltext : IndexType::General;
    }
    return IndexType::None;
}


void Table::migrate_sets_and_dictionaries()
{
    std::vector<ColKey> to_migrate;
    for (auto col : get_column_keys()) {
        if (col.is_dictionary() || (col.is_set() && col.get_type() == col_type_Mixed)) {
            to_migrate.push_back(col);
        }
    }
    if (to_migrate.size()) {
        for (auto obj : *this) {
            for (auto col : to_migrate) {
                if (col.is_set()) {
                    auto set = obj.get_set<Mixed>(col);
                    set.migrate();
                }
                else if (col.is_dictionary()) {
                    auto dict = obj.get_dictionary(col);
                    dict.migrate();
                }
            }
        }
    }
}

void Table::migrate_set_orderings()
{
    std::vector<ColKey> to_migrate;
    for (auto col : get_column_keys()) {
        if (col.is_set() && (col.get_type() == col_type_Mixed || col.get_type() == col_type_String ||
                             col.get_type() == col_type_Binary)) {
            to_migrate.push_back(col);
        }
    }
    if (to_migrate.size()) {
        for (auto obj : *this) {
            for (auto col : to_migrate) {
                if (col.get_type() == col_type_Mixed) {
                    auto set = obj.get_set<Mixed>(col);
                    set.migration_resort();
                }
                else if (col.get_type() == col_type_Binary) {
                    auto set = obj.get_set<BinaryData>(col);
                    set.migration_resort();
                }
                else {
                    REALM_ASSERT_3(col.get_type(), ==, col_type_String);
                    auto set = obj.get_set<String>(col);
                    set.migration_resort();
                }
            }
        }
    }
}

void Table::migrate_col_keys()
{
    if (m_spec.migrate_column_keys()) {
        build_column_mapping();
    }

    // Fix also m_opposite_column col_keys
    ColumnType col_type_LinkList(13);
    auto sz = m_opposite_column.size();

    for (size_t n = 0; n < sz; n++) {
        ColKey col_key(m_opposite_column.get(n));
        if (col_key.get_type() == col_type_LinkList) {
            auto attrs = col_key.get_attrs();
            REALM_ASSERT(attrs.test(col_attr_List));
            ColKey new_key(col_key.get_index(), col_type_Link, attrs, col_key.get_tag());
            m_opposite_column.set(n, new_key.value);
        }
    }
}

StringData Table::get_name() const noexcept
{
    const Array& real_top = m_top;
    ArrayParent* parent = real_top.get_parent();
    if (!parent)
        return StringData("");
    REALM_ASSERT(dynamic_cast<Group*>(parent));
    return static_cast<Group*>(parent)->get_table_name(get_key());
}

StringData Table::get_class_name() const noexcept
{
    return Group::table_name_to_class_name(get_name());
}

const char* Table::get_state() const noexcept
{
    switch (m_cookie) {
        case cookie_created:
            return "created";
        case cookie_transaction_ended:
            return "transaction_ended";
        case cookie_initialized:
            return "initialised";
        case cookie_removed:
            return "removed";
        case cookie_void:
            return "void";
        case cookie_deleted:
            return "deleted";
    }
    return "";
}


bool Table::is_nullable(ColKey col_key) const
{
    REALM_ASSERT_DEBUG(valid_column(col_key));
    return col_key.get_attrs().test(col_attr_Nullable);
}

bool Table::is_list(ColKey col_key) const
{
    REALM_ASSERT_DEBUG(valid_column(col_key));
    return col_key.get_attrs().test(col_attr_List);
}


ref_type Table::create_empty_table(Allocator& alloc, TableKey key)
{
    Array top(alloc);
    _impl::DeepArrayDestroyGuard dg(&top);
    top.create(Array::type_HasRefs); // Throws
    _impl::DeepArrayRefDestroyGuard dg_2(alloc);

    {
        MemRef mem = Spec::create_empty_spec(alloc); // Throws
        dg_2.reset(mem.get_ref());
        int_fast64_t v(from_ref(mem.get_ref()));
        top.add(v); // Throws
        dg_2.release();
    }
    top.add(0); // Old position for columns
    {
        MemRef mem = Cluster::create_empty_cluster(alloc); // Throws
        dg_2.reset(mem.get_ref());
        int_fast64_t v(from_ref(mem.get_ref()));
        top.add(v); // Throws
        dg_2.release();
    }

    // Table key value
    RefOrTagged rot = RefOrTagged::make_tagged(key.value);
    top.add(rot);

    // Search indexes
    {
        bool context_flag = false;
        MemRef mem = Array::create_empty_array(Array::type_HasRefs, context_flag, alloc); // Throws
        dg_2.reset(mem.get_ref());
        int_fast64_t v(from_ref(mem.get_ref()));
        top.add(v); // Throws
        dg_2.release();
    }
    rot = RefOrTagged::make_tagged(0);
    top.add(rot); // Column key
    top.add(rot); // Version
    dg.release();
    // Opposite keys (table and column)
    {
        bool context_flag = false;
        {
            MemRef mem = Array::create_empty_array(Array::type_Normal, context_flag, alloc); // Throws
            dg_2.reset(mem.get_ref());
            int_fast64_t v(from_ref(mem.get_ref()));
            top.add(v); // Throws
            dg_2.release();
        }
        {
            MemRef mem = Array::create_empty_array(Array::type_Normal, context_flag, alloc); // Throws
            dg_2.reset(mem.get_ref());
            int_fast64_t v(from_ref(mem.get_ref()));
            top.add(v); // Throws
            dg_2.release();
        }
    }
    top.add(0); // Sequence number
    top.add(0); // Collision_map
    top.add(0); // pk col key
    top.add(0); // flags
    top.add(0); // tombstones
    top.add(0); // string interners

    REALM_ASSERT(top.size() == top_array_size);

    return top.get_ref();
}

void Table::ensure_graveyard()
{
    if (!m_tombstones) {
        while (m_top.size() < top_position_for_tombstones)
            m_top.add(0);
        REALM_ASSERT(!m_top.get(top_position_for_tombstones));
        MemRef mem = Cluster::create_empty_cluster(m_alloc);
        m_top.set_as_ref(top_position_for_tombstones, mem.get_ref());
        m_tombstones = std::make_unique<ClusterTree>(this, m_alloc, size_t(top_position_for_tombstones));
        m_tombstones->init_from_parent();
        for_each_and_every_column([ts = m_tombstones.get()](ColKey col) {
            ts->insert_column(col);
            return IteratorControl::AdvanceToNext;
        });
    }
}

void Table::batch_erase_rows(const KeyColumn& keys)
{
    size_t num_objs = keys.size();
    std::vector<ObjKey> vec;
    vec.reserve(num_objs);
    for (size_t i = 0; i < num_objs; ++i) {
        ObjKey key = keys.get(i);
        if (key != null_key && is_valid(key)) {
            vec.push_back(key);
        }
    }

    sort(vec.begin(), vec.end());
    vec.erase(unique(vec.begin(), vec.end()), vec.end());

    batch_erase_objects(vec);
}

void Table::batch_erase_objects(std::vector<ObjKey>& keys)
{
    Group* g = get_parent_group();
    bool maybe_has_incoming_links = g && !is_asymmetric();

    if (has_any_embedded_objects() || (g && g->has_cascade_notification_handler())) {
        CascadeState state(CascadeState::Mode::Strong, g);
        std::for_each(keys.begin(), keys.end(), [this, &state](ObjKey k) {
            state.m_to_be_deleted.emplace_back(m_key, k);
        });
        if (maybe_has_incoming_links)
            nullify_links(state);
        remove_recursive(state);
    }
    else {
        CascadeState state(CascadeState::Mode::None, g);
        for (auto k : keys) {
            if (maybe_has_incoming_links) {
                m_clusters.nullify_incoming_links(k, state);
            }
            m_clusters.erase(k, state);
        }
    }
    keys.clear();
}

void Table::clear()
{
    CascadeState state(CascadeState::Mode::Strong, get_parent_group());
    m_clusters.clear(state);
    free_collision_table();
}


Group* Table::get_parent_group() const noexcept
{
    if (!m_top.is_attached())
        return 0;                             // Subtable with shared descriptor
    ArrayParent* parent = m_top.get_parent(); // ArrayParent guaranteed to be Table::Parent
    if (!parent)
        return 0; // Free-standing table

    return static_cast<Group*>(parent);
}

inline uint64_t Table::get_sync_file_id() const noexcept
{
    Group* g = get_parent_group();
    return g ? g->get_sync_file_id() : 0;
}

size_t Table::get_index_in_group() const noexcept
{
    if (!m_top.is_attached())
        return realm::npos;                   // Subtable with shared descriptor
    ArrayParent* parent = m_top.get_parent(); // ArrayParent guaranteed to be Table::Parent
    if (!parent)
        return realm::npos; // Free-standing table
    return m_top.get_ndx_in_parent();
}

uint64_t Table::allocate_sequence_number()
{
    RefOrTagged rot = m_top.get_as_ref_or_tagged(top_position_for_sequence_number);
    uint64_t sn = rot.is_tagged() ? rot.get_as_int() : 0;
    rot = RefOrTagged::make_tagged(sn + 1);
    m_top.set(top_position_for_sequence_number, rot);

    return sn;
}

void Table::set_col_key_sequence_number(uint64_t seq)
{
    m_top.set(top_position_for_column_key, RefOrTagged::make_tagged(seq));
}

TableRef Table::get_link_target(ColKey col_key) noexcept
{
    return get_opposite_table(col_key);
}

// count ----------------------------------------------

size_t Table::count_int(ColKey col_key, int64_t value) const
{
    if (auto index = this->get_search_index(col_key)) {
        return index->count(value);
    }

    return where().equal(col_key, value).count();
}
size_t Table::count_float(ColKey col_key, float value) const
{
    return where().equal(col_key, value).count();
}
size_t Table::count_double(ColKey col_key, double value) const
{
    return where().equal(col_key, value).count();
}
size_t Table::count_decimal(ColKey col_key, Decimal128 value) const
{
    ArrayDecimal128 leaf(get_alloc());
    size_t cnt = 0;
    bool null_value = value.is_null();
    auto f = [value, &leaf, col_key, null_value, &cnt](const Cluster* cluster) {
        // direct aggregate on the leaf
        cluster->init_leaf(col_key, &leaf);
        auto sz = leaf.size();
        for (size_t i = 0; i < sz; i++) {
            if ((null_value && leaf.is_null(i)) || (leaf.get(i) == value)) {
                cnt++;
            }
        }
        return IteratorControl::AdvanceToNext;
    };

    traverse_clusters(f);

    return cnt;
}
size_t Table::count_string(ColKey col_key, StringData value) const
{
    if (auto index = this->get_search_index(col_key)) {
        return index->count(value);
    }
    return where().equal(col_key, value).count();
}

template <typename T>
void Table::aggregate(QueryStateBase& st, ColKey column_key) const
{
    using LeafType = typename ColumnTypeTraits<T>::cluster_leaf_type;
    LeafType leaf(get_alloc());

    auto f = [&leaf, column_key, &st](const Cluster* cluster) {
        // direct aggregate on the leaf
        cluster->init_leaf(column_key, &leaf);
        st.m_key_offset = cluster->get_offset();
        st.m_key_values = cluster->get_key_array();
        st.set_payload_column(&leaf);
        bool cont = true;
        size_t sz = leaf.size();
        for (size_t local_index = 0; cont && local_index < sz; local_index++) {
            cont = st.match(local_index);
        }
        return IteratorControl::AdvanceToNext;
    };

    traverse_clusters(f);
}

// This template is also used by the query engine
template void Table::aggregate<int64_t>(QueryStateBase&, ColKey) const;
template void Table::aggregate<std::optional<int64_t>>(QueryStateBase&, ColKey) const;
template void Table::aggregate<float>(QueryStateBase&, ColKey) const;
template void Table::aggregate<double>(QueryStateBase&, ColKey) const;
template void Table::aggregate<Decimal128>(QueryStateBase&, ColKey) const;
template void Table::aggregate<Mixed>(QueryStateBase&, ColKey) const;
template void Table::aggregate<Timestamp>(QueryStateBase&, ColKey) const;

std::optional<Mixed> Table::sum(ColKey col_key) const
{
    return AggregateHelper<Table>::sum(*this, *this, col_key);
}

std::optional<Mixed> Table::avg(ColKey col_key, size_t* value_count) const
{
    return AggregateHelper<Table>::avg(*this, *this, col_key, value_count);
}

std::optional<Mixed> Table::min(ColKey col_key, ObjKey* return_ndx) const
{
    return AggregateHelper<Table>::min(*this, *this, col_key, return_ndx);
}

std::optional<Mixed> Table::max(ColKey col_key, ObjKey* return_ndx) const
{
    return AggregateHelper<Table>::max(*this, *this, col_key, return_ndx);
}


SearchIndex* Table::get_search_index(ColKey col) const noexcept
{
    check_column(col);
    return m_index_accessors[col.get_index().val].get();
}

StringIndex* Table::get_string_index(ColKey col) const noexcept
{
    check_column(col);
    return dynamic_cast<StringIndex*>(m_index_accessors[col.get_index().val].get());
}

template <class T>
ObjKey Table::find_first(ColKey col_key, T value) const
{
    check_column(col_key);

    if (!col_key.is_nullable() && value_is_null(value)) {
        return {}; // this is a precaution/optimization
    }
    // You cannot call GetIndexData on ObjKey
    if constexpr (!std::is_same_v<T, ObjKey>) {
        if (SearchIndex* index = get_search_index(col_key)) {
            return index->find_first(value);
        }
        if (col_key == m_primary_key_col) {
            return find_primary_key(value);
        }
    }

    ObjKey key;
    using LeafType = typename ColumnTypeTraits<T>::cluster_leaf_type;
    LeafType leaf(get_alloc());

    // there might be an interner for this column key. In case there is, and the string is compressed,
    // we can extract the string id and use it while we scan the leaf values (the ids are just integers,
    // so searching should be faster)
    std::optional<StringID> string_id;
    if constexpr (std::is_same_v<T, StringData>) {
        if (const auto string_interner = get_string_interner(col_key); string_interner != nullptr) {
            string_id = string_interner->lookup(value);

            auto f = [&key, &col_key, &value, &leaf, &string_id](const Cluster* cluster) {
                cluster->init_leaf(col_key, &leaf);

                size_t row;
                if (string_id)
                    row = leaf.find_first(value, 0, cluster->node_size(), string_id);
                else
                    row = leaf.find_first(value, 0, cluster->node_size());

                if (row != realm::npos) {
                    key = cluster->get_real_key(row);
                    return IteratorControl::Stop;
                }
                return IteratorControl::AdvanceToNext;
            };

            traverse_clusters(f);

            return key;
        }
    }

    auto f = [&key, &col_key, &value, &leaf](const Cluster* cluster) {
        cluster->init_leaf(col_key, &leaf);
        size_t row = leaf.find_first(value, 0, cluster->node_size());
        if (row != realm::npos) {
            key = cluster->get_real_key(row);
            return IteratorControl::Stop;
        }
        return IteratorControl::AdvanceToNext;
    };

    traverse_clusters(f);

    return key;
}

namespace realm {

template <>
ObjKey Table::find_first(ColKey col_key, util::Optional<float> value) const
{
    return value ? find_first(col_key, *value) : find_first_null(col_key);
}

template <>
ObjKey Table::find_first(ColKey col_key, util::Optional<double> value) const
{
    return value ? find_first(col_key, *value) : find_first_null(col_key);
}

template <>
ObjKey Table::find_first(ColKey col_key, null) const
{
    return find_first_null(col_key);
}
} // namespace realm

// Explicitly instantiate the generic case of the template for the types we care about.
template ObjKey Table::find_first(ColKey col_key, bool) const;
template ObjKey Table::find_first(ColKey col_key, int64_t) const;
template ObjKey Table::find_first(ColKey col_key, float) const;
template ObjKey Table::find_first(ColKey col_key, double) const;
template ObjKey Table::find_first(ColKey col_key, Decimal128) const;
template ObjKey Table::find_first(ColKey col_key, ObjectId) const;
template ObjKey Table::find_first(ColKey col_key, ObjKey) const;
template ObjKey Table::find_first(ColKey col_key, util::Optional<bool>) const;
template ObjKey Table::find_first(ColKey col_key, util::Optional<int64_t>) const;
template ObjKey Table::find_first(ColKey col_key, StringData) const;
template ObjKey Table::find_first(ColKey col_key, BinaryData) const;
template ObjKey Table::find_first(ColKey col_key, Mixed) const;
template ObjKey Table::find_first(ColKey col_key, UUID) const;
template ObjKey Table::find_first(ColKey col_key, util::Optional<ObjectId>) const;
template ObjKey Table::find_first(ColKey col_key, util::Optional<UUID>) const;

ObjKey Table::find_first_int(ColKey col_key, int64_t value) const
{
    if (is_nullable(col_key))
        return find_first<util::Optional<int64_t>>(col_key, value);
    else
        return find_first<int64_t>(col_key, value);
}

ObjKey Table::find_first_bool(ColKey col_key, bool value) const
{
    if (is_nullable(col_key))
        return find_first<util::Optional<bool>>(col_key, value);
    else
        return find_first<bool>(col_key, value);
}

ObjKey Table::find_first_timestamp(ColKey col_key, Timestamp value) const
{
    return find_first(col_key, value);
}

ObjKey Table::find_first_object_id(ColKey col_key, ObjectId value) const
{
    return find_first(col_key, value);
}

ObjKey Table::find_first_float(ColKey col_key, float value) const
{
    return find_first<Float>(col_key, value);
}

ObjKey Table::find_first_double(ColKey col_key, double value) const
{
    return find_first<Double>(col_key, value);
}

ObjKey Table::find_first_decimal(ColKey col_key, Decimal128 value) const
{
    return find_first<Decimal128>(col_key, value);
}

ObjKey Table::find_first_string(ColKey col_key, StringData value) const
{
    return find_first<StringData>(col_key, value);
}

ObjKey Table::find_first_binary(ColKey col_key, BinaryData value) const
{
    return find_first<BinaryData>(col_key, value);
}

ObjKey Table::find_first_null(ColKey col_key) const
{
    return where().equal(col_key, null{}).find();
}

ObjKey Table::find_first_uuid(ColKey col_key, UUID value) const
{
    return find_first(col_key, value);
}

template <class T>
TableView Table::find_all(ColKey col_key, T value)
{
    return where().equal(col_key, value).find_all();
}

TableView Table::find_all_int(ColKey col_key, int64_t value)
{
    return find_all<int64_t>(col_key, value);
}

TableView Table::find_all_int(ColKey col_key, int64_t value) const
{
    return const_cast<Table*>(this)->find_all<int64_t>(col_key, value);
}

TableView Table::find_all_bool(ColKey col_key, bool value)
{
    return find_all<bool>(col_key, value);
}

TableView Table::find_all_bool(ColKey col_key, bool value) const
{
    return const_cast<Table*>(this)->find_all<int64_t>(col_key, value);
}


TableView Table::find_all_float(ColKey col_key, float value)
{
    return find_all<float>(col_key, value);
}

TableView Table::find_all_float(ColKey col_key, float value) const
{
    return const_cast<Table*>(this)->find_all<float>(col_key, value);
}

TableView Table::find_all_double(ColKey col_key, double value)
{
    return find_all<double>(col_key, value);
}

TableView Table::find_all_double(ColKey col_key, double value) const
{
    return const_cast<Table*>(this)->find_all<double>(col_key, value);
}

TableView Table::find_all_string(ColKey col_key, StringData value)
{
    return where().equal(col_key, value).find_all();
}

TableView Table::find_all_string(ColKey col_key, StringData value) const
{
    return const_cast<Table*>(this)->find_all_string(col_key, value);
}

TableView Table::find_all_binary(ColKey, BinaryData)
{
    throw Exception(ErrorCodes::IllegalOperation, "Table::find_all_binary not supported");
}

TableView Table::find_all_binary(ColKey col_key, BinaryData value) const
{
    return const_cast<Table*>(this)->find_all_binary(col_key, value);
}

TableView Table::find_all_null(ColKey col_key)
{
    return where().equal(col_key, null{}).find_all();
}

TableView Table::find_all_null(ColKey col_key) const
{
    return const_cast<Table*>(this)->find_all_null(col_key);
}

TableView Table::find_all_fulltext(ColKey col_key, StringData terms) const
{
    return where().fulltext(col_key, terms).find_all();
}

TableView Table::get_sorted_view(ColKey col_key, bool ascending)
{
    TableView tv = where().find_all();
    tv.sort(col_key, ascending);
    return tv;
}

TableView Table::get_sorted_view(ColKey col_key, bool ascending) const
{
    return const_cast<Table*>(this)->get_sorted_view(col_key, ascending);
}

TableView Table::get_sorted_view(SortDescriptor order)
{
    TableView tv = where().find_all();
    tv.sort(std::move(order));
    return tv;
}

TableView Table::get_sorted_view(SortDescriptor order) const
{
    return const_cast<Table*>(this)->get_sorted_view(std::move(order));
}

util::Logger* Table::get_logger() const noexcept
{
    return *m_repl ? (*m_repl)->get_logger() : nullptr;
}

// Called after a commit. Table will effectively contain the same as before,
// but now with new refs from the file
void Table::update_from_parent() noexcept
{
    // There is no top for sub-tables sharing spec
    if (m_top.is_attached()) {
        m_top.update_from_parent();
        m_spec.update_from_parent();
        m_clusters.update_from_parent();
        m_index_refs.update_from_parent();
        for (auto&& index : m_index_accessors) {
            if (index != nullptr) {
                index->update_from_parent();
            }
        }

        m_opposite_table.update_from_parent();
        m_opposite_column.update_from_parent();
        if (m_top.size() > top_position_for_flags) {
            uint64_t flags = m_top.get_as_ref_or_tagged(top_position_for_flags).get_as_int();
            m_table_type = Type(flags & table_type_mask);
        }
        else {
            m_table_type = Type::TopLevel;
        }
        if (m_tombstones)
            m_tombstones->update_from_parent();

        refresh_content_version();
        m_has_any_embedded_objects.reset();
        if (m_top.size() > top_position_for_interners) {
            if (m_top.get_as_ref(top_position_for_interners))
                m_interner_data.update_from_parent();
            else
                m_interner_data.detach();
        }
        refresh_string_interners(false);
    }
    m_alloc.bump_storage_version();
}

void Table::schema_to_json(std::ostream& out) const
{
    out << "{";
    auto name = get_name();
    out << "\"name\":\"" << name << "\"";
    if (this->m_primary_key_col) {
        out << ",";
        out << "\"primaryKey\":\"" << this->get_column_name(m_primary_key_col) << "\"";
    }
    out << ",\"tableType\":\"" << this->get_table_type() << "\"";
    out << ",\"properties\":[";
    auto col_keys = get_column_keys();
    int sz = int(col_keys.size());
    for (int i = 0; i < sz; ++i) {
        auto col_key = col_keys[i];
        name = get_column_name(col_key);
        auto type = col_key.get_type();
        out << "{";
        out << "\"name\":\"" << name << "\"";
        if (this->is_link_type(type)) {
            out << ",\"type\":\"object\"";
            name = this->get_opposite_table(col_key)->get_name();
            out << ",\"objectType\":\"" << name << "\"";
        }
        else {
            out << ",\"type\":\"" << get_data_type_name(DataType(type)) << "\"";
        }
        if (col_key.is_list()) {
            out << ",\"isArray\":true";
        }
        else if (col_key.is_set()) {
            out << ",\"isSet\":true";
        }
        else if (col_key.is_dictionary()) {
            out << ",\"isMap\":true";
            auto key_type = get_dictionary_key_type(col_key);
            out << ",\"keyType\":\"" << get_data_type_name(key_type) << "\"";
        }
        if (col_key.is_nullable()) {
            out << ",\"isOptional\":true";
        }
        auto index_type = search_index_type(col_key);
        if (index_type == IndexType::General) {
            out << ",\"isIndexed\":true";
        }
        if (index_type == IndexType::Fulltext) {
            out << ",\"isFulltextIndexed\":true";
        }
        out << "}";
        if (i < sz - 1) {
            out << ",";
        }
    }
    out << "]}";
}

bool Table::operator==(const Table& t) const
{
    if (size() != t.size()) {
        return false;
    }
    // Check columns
    for (auto ck : this->get_column_keys()) {
        auto name = get_column_name(ck);
        auto other_ck = t.get_column_key(name);
        auto attrs = ck.get_attrs();
        if (search_index_type(ck) != t.search_index_type(other_ck))
            return false;

        if (!other_ck || other_ck.get_attrs() != attrs) {
            return false;
        }
    }
    auto pk_col = get_primary_key_column();
    for (auto o : *this) {
        Obj other_o;
        if (pk_col) {
            auto pk = o.get_any(pk_col);
            other_o = t.get_object_with_primary_key(pk);
        }
        else {
            other_o = t.get_object(o.get_key());
        }
        if (!(other_o && o == other_o))
            return false;
    }

    return true;
}


void Table::flush_for_commit()
{
    if (m_top.is_attached() && m_top.size() >= top_position_for_version) {
        if (!m_top.is_read_only()) {
            ++m_in_file_version_at_transaction_boundary;
            auto rot_version = RefOrTagged::make_tagged(m_in_file_version_at_transaction_boundary);
            m_top.set(top_position_for_version, rot_version);
        }
    }
}

void Table::refresh_content_version()
{
    REALM_ASSERT(m_top.is_attached());
    if (m_top.size() >= top_position_for_version) {
        // we have versioning info in the file. Use this to conditionally
        // bump the version counter:
        auto rot_version = m_top.get_as_ref_or_tagged(top_position_for_version);
        REALM_ASSERT(rot_version.is_tagged());
        if (m_in_file_version_at_transaction_boundary != rot_version.get_as_int()) {
            m_in_file_version_at_transaction_boundary = rot_version.get_as_int();
            bump_content_version();
        }
    }
    else {
        // assume the worst:
        bump_content_version();
    }
}


// Called when Group is moved to another version - either a rollback or an advance.
// The content of the table is potentially different, so make no assumptions.
void Table::refresh_accessor_tree(bool writable)
{
    REALM_ASSERT(m_cookie == cookie_initialized);
    REALM_ASSERT(m_top.is_attached());
    m_top.init_from_parent();
    m_spec.init_from_parent();
    REALM_ASSERT(m_top.size() > top_position_for_pk_col);
    m_clusters.init_from_parent();
    m_index_refs.init_from_parent();
    m_opposite_table.init_from_parent();
    m_opposite_column.init_from_parent();
    auto rot_pk_key = m_top.get_as_ref_or_tagged(top_position_for_pk_col);
    m_primary_key_col = rot_pk_key.is_tagged() ? ColKey(rot_pk_key.get_as_int()) : ColKey();
    if (m_top.size() > top_position_for_flags) {
        auto rot_flags = m_top.get_as_ref_or_tagged(top_position_for_flags);
        m_table_type = Type(rot_flags.get_as_int() & table_type_mask);
    }
    else {
        m_table_type = Type::TopLevel;
    }
    if (m_top.size() > top_position_for_tombstones && m_top.get_as_ref(top_position_for_tombstones)) {
        // Tombstones exists
        if (!m_tombstones) {
            m_tombstones = std::make_unique<ClusterTree>(this, m_alloc, size_t(top_position_for_tombstones));
        }
        m_tombstones->init_from_parent();
    }
    else {
        m_tombstones = nullptr;
    }
    if (writable) {
        while (m_top.size() < top_position_for_interners)
            m_top.add(0);
    }
    if (m_top.size() > top_position_for_interners) {
        if (m_top.get_as_ref(top_position_for_interners))
            m_interner_data.init_from_parent();
        else
            m_interner_data.detach();
    }
    refresh_content_version();
    bump_storage_version();
    build_column_mapping();
    refresh_string_interners(writable);
    refresh_index_accessors();
}

void Table::refresh_string_interners(bool writable)
{
    if (writable) {
        // if we're in a write transaction, make sure interner arrays are created which will allow
        // string interners to expand with their own data when "learning"
        while (m_top.size() <= top_position_for_interners) {
            m_top.add(0);
        }
    }
    if (m_top.size() > top_position_for_interners && m_top.get_as_ref(top_position_for_interners))
        m_interner_data.update_from_parent();
    else
        m_interner_data.detach();
    if (writable) {
        if (!m_interner_data.is_attached()) {
            m_interner_data.create(NodeHeader::type_HasRefs);
            m_interner_data.update_parent();
        }
    }
    // bring string interners in line with underlying data.
    // Precondition: we rely on the col keys in m_leaf_ndx2colkey[] being up to date.
    for (size_t idx = 0; idx < m_leaf_ndx2colkey.size(); ++idx) {
        auto col_key = m_leaf_ndx2colkey[idx];
        if (col_key == ColKey()) {
            // deleted column, we really don't want a string interner for this
            if (idx < m_string_interners.size() && m_string_interners[idx])
                m_string_interners[idx].reset();
            continue;
        }
        if (!needs_string_interner(col_key))
            continue;

        REALM_ASSERT_DEBUG(col_key.get_index().val == idx);
        // maintain sufficient size of interner arrays to cover all columns
        while (idx >= m_string_interners.size()) {
            m_string_interners.push_back({});
        }
        while (writable && idx >= m_interner_data.size()) { // m_interner_data.is_attached() per above
            m_interner_data.add(0);
        }
        if (m_string_interners[idx]) {
            // existing interner
            m_string_interners[idx]->update_from_parent(writable);
        }
        else {
            // new interner. Note: if not in a writable state, the interner will not have a valid
            // underlying data array. The interner will be set in a state, where it cannot "learn",
            // and searches will not find any matching interned strings.
            m_string_interners[idx] = std::make_unique<StringInterner>(m_alloc, m_interner_data, col_key, writable);
        }
    }
    if (m_string_interners.size() > m_leaf_ndx2colkey.size()) {
        // remove any string interners which are no longer reachable,
        // e.g. after a rollback
        m_string_interners.resize(m_leaf_ndx2colkey.size());
    }
}

void Table::refresh_index_accessors()
{
    // Refresh search index accessors

    // First eliminate any index accessors for eliminated last columns
    size_t col_ndx_end = m_leaf_ndx2colkey.size();
    m_index_accessors.resize(col_ndx_end);

    // Then eliminate/refresh/create accessors within column range
    // we can not use for_each_column() here, since the columns may have changed
    // and the index accessor vector is not updated correspondingly.
    for (size_t col_ndx = 0; col_ndx < col_ndx_end; col_ndx++) {
        ref_type ref = m_index_refs.get_as_ref(col_ndx);

        if (ref == 0) {
            // accessor drop
            m_index_accessors[col_ndx].reset();
        }
        else {
            auto attr = m_spec.get_column_attr(m_leaf_ndx2spec_ndx[col_ndx]);
            bool fulltext = attr.test(col_attr_FullText_Indexed);
            auto col_key = m_leaf_ndx2colkey[col_ndx];
            ClusterColumn virtual_col(&m_clusters, col_key, fulltext ? IndexType::Fulltext : IndexType::General);

            if (m_index_accessors[col_ndx]) { // still there, refresh:
                m_index_accessors[col_ndx]->refresh_accessor_tree(virtual_col);
            }
            else { // new index!
                m_index_accessors[col_ndx] =
                    std::make_unique<StringIndex>(ref, &m_index_refs, col_ndx, virtual_col, get_alloc());
            }
        }
    }
}

bool Table::is_cross_table_link_target() const noexcept
{
    auto is_cross_link = [this](ColKey col_key) {
        auto t = col_key.get_type();
        // look for a backlink with a different target than ourselves
        return (t == col_type_BackLink && get_opposite_table_key(col_key) != get_key())
                   ? IteratorControl::Stop
                   : IteratorControl::AdvanceToNext;
    };
    return for_each_backlink_column(is_cross_link);
}

// LCOV_EXCL_START ignore debug functions

void Table::verify() const
{
#ifdef REALM_DEBUG
    if (m_top.is_attached())
        m_top.verify();
    m_spec.verify();
    m_clusters.verify();
    if (nb_unresolved())
        m_tombstones->verify();
#endif
}

#ifdef REALM_DEBUG
MemStats Table::stats() const
{
    MemStats mem_stats;
    m_top.stats(mem_stats);
    return mem_stats;
}
#endif // LCOV_EXCL_STOP ignore debug functions

Obj Table::create_object(ObjKey key, const FieldValues& values)
{
    if (is_embedded())
        throw IllegalOperation(util::format("Explicit creation of embedded object not allowed in: %1", get_name()));
    if (m_primary_key_col)
        throw IllegalOperation(util::format("Table has primary key: %1", get_name()));
    if (key == null_key) {
        GlobalKey object_id = allocate_object_id_squeezed();
        key = object_id.get_local_key(get_sync_file_id());
        // Check if this key collides with an already existing object
        // This could happen if objects were at some point created with primary keys,
        // but later primary key property was removed from the schema.
        while (m_clusters.is_valid(key)) {
            object_id = allocate_object_id_squeezed();
            key = object_id.get_local_key(get_sync_file_id());
        }
        if (auto repl = get_repl())
            repl->create_object(this, object_id);
    }

    REALM_ASSERT(key.value >= 0);

    Obj obj = m_clusters.insert(key, values); // repl->set()

    return obj;
}

Obj Table::create_linked_object()
{
    REALM_ASSERT(is_embedded());

    GlobalKey object_id = allocate_object_id_squeezed();
    ObjKey key = object_id.get_local_key(get_sync_file_id());
    REALM_ASSERT(key.value >= 0);

    if (auto repl = get_repl())
        repl->create_linked_object(this, key);

    Obj obj = m_clusters.insert(key, {});

    return obj;
}

Obj Table::create_object(GlobalKey object_id, const FieldValues& values)
{
    if (is_embedded())
        throw IllegalOperation(util::format("Explicit creation of embedded object not allowed in: %1", get_name()));
    if (m_primary_key_col)
        throw IllegalOperation(util::format("Table has primary key: %1", get_name()));
    ObjKey key = object_id.get_local_key(get_sync_file_id());

    if (auto repl = get_repl())
        repl->create_object(this, object_id);

    try {
        Obj obj = m_clusters.insert(key, values);
        // Check if tombstone exists
        if (m_tombstones && m_tombstones->is_valid(key.get_unresolved())) {
            auto unres_key = key.get_unresolved();
            // Copy links over
            auto tombstone = m_tombstones->get(unres_key);
            obj.assign_pk_and_backlinks(tombstone);
            // If tombstones had no links to it, it may still be alive
            if (m_tombstones->is_valid(unres_key)) {
                CascadeState state(CascadeState::Mode::None);
                m_tombstones->erase(unres_key, state);
            }
        }

        return obj;
    }
    catch (const KeyAlreadyUsed&) {
        return m_clusters.get(key);
    }
}

Obj Table::create_object_with_primary_key(const Mixed& primary_key, FieldValues&& field_values, UpdateMode mode,
                                          bool* did_create)
{
    auto primary_key_col = get_primary_key_column();
    if (is_embedded() || !primary_key_col)
        throw InvalidArgument(ErrorCodes::UnexpectedPrimaryKey,
                              util::format("Table has no primary key: %1", get_name()));

    DataType type = DataType(primary_key_col.get_type());

    if (primary_key.is_null() && !primary_key_col.is_nullable()) {
        throw InvalidArgument(
            ErrorCodes::PropertyNotNullable,
            util::format("Primary key for class %1 cannot be NULL", Group::table_name_to_class_name(get_name())));
    }

    if (!(primary_key.is_null() && primary_key_col.get_attrs().test(col_attr_Nullable)) &&
        primary_key.get_type() != type) {
        throw InvalidArgument(ErrorCodes::TypeMismatch, util::format("Wrong primary key type for class %1",
                                                                     Group::table_name_to_class_name(get_name())));
    }

    REALM_ASSERT(type == type_String || type == type_ObjectId || type == type_Int || type == type_UUID);

    if (did_create)
        *did_create = false;

    // Check for existing object
    if (ObjKey key = m_index_accessors[primary_key_col.get_index().val]->find_first(primary_key)) {
        if (mode == UpdateMode::never) {
            throw ObjectAlreadyExists(this->get_class_name(), primary_key);
        }
        auto obj = m_clusters.get(key);
        for (auto& val : field_values) {
            if (mode == UpdateMode::all || obj.get_any(val.col_key) != val.value) {
                obj.set_any(val.col_key, val.value, val.is_default);
            }
        }
        return obj;
    }

    ObjKey unres_key;
    if (m_tombstones) {
        // Check for potential tombstone
        GlobalKey object_id{primary_key};
        ObjKey object_key = global_to_local_object_id_hashed(object_id);

        ObjKey key = object_key.get_unresolved();
        if (auto obj = m_tombstones->try_get_obj(key)) {
            auto existing_pk_value = obj.get_any(primary_key_col);

            // If the primary key is the same, the object should be resurrected below
            if (existing_pk_value == primary_key) {
                unres_key = key;
            }
        }
    }

    ObjKey key = get_next_valid_key();

    auto repl = get_repl();
    if (repl) {
        repl->create_object_with_primary_key(this, key, primary_key);
    }
    if (did_create) {
        *did_create = true;
    }

    field_values.insert(primary_key_col, primary_key);
    Obj ret = m_clusters.insert(key, field_values);

    // Check if unresolved exists
    if (unres_key) {
        if (Replication* repl = get_repl()) {
            if (auto logger = repl->would_log(util::Logger::Level::debug)) {
                logger->log(LogCategory::object, util::Logger::Level::debug, "Cancel tombstone on '%1': %2",
                            get_class_name(), unres_key);
            }
        }

        auto tombstone = m_tombstones->get(unres_key);
        ret.assign_pk_and_backlinks(tombstone);
        // If tombstones had no links to it, it may still be alive
        if (m_tombstones->is_valid(unres_key)) {
            CascadeState state(CascadeState::Mode::None);
            m_tombstones->erase(unres_key, state);
        }
    }
    if (is_asymmetric() && repl && repl->get_history_type() == Replication::HistoryType::hist_SyncClient) {
        get_parent_group()->m_tables_to_clear.insert(this->m_key);
    }
    return ret;
}

ObjKey Table::find_primary_key(Mixed primary_key) const
{
    auto primary_key_col = get_primary_key_column();
    REALM_ASSERT(primary_key_col);
    DataType type = DataType(primary_key_col.get_type());
    REALM_ASSERT((primary_key.is_null() && primary_key_col.get_attrs().test(col_attr_Nullable)) ||
                 primary_key.get_type() == type);

    if (auto&& index = m_index_accessors[primary_key_col.get_index().val]) {
        return index->find_first(primary_key);
    }

    // This must be file format 11, 20 or 21 as those are the ones we can open in read-only mode
    // so try the old algorithm
    GlobalKey object_id{primary_key};
    ObjKey object_key = global_to_local_object_id_hashed(object_id);

    // Check if existing
    if (auto obj = m_clusters.try_get_obj(object_key)) {
        auto existing_pk_value = obj.get_any(primary_key_col);

        if (existing_pk_value == primary_key) {
            return object_key;
        }
    }
    return {};
}

ObjKey Table::get_objkey_from_primary_key(const Mixed& primary_key)
{
    // Check if existing
    if (auto key = find_primary_key(primary_key)) {
        return key;
    }

    // Object does not exist - create tombstone
    GlobalKey object_id{primary_key};
    ObjKey object_key = global_to_local_object_id_hashed(object_id);
    return get_or_create_tombstone(object_key, m_primary_key_col, primary_key).get_key();
}

ObjKey Table::get_objkey_from_global_key(GlobalKey global_key)
{
    REALM_ASSERT(!m_primary_key_col);
    auto object_key = global_key.get_local_key(get_sync_file_id());

    // Check if existing
    if (m_clusters.is_valid(object_key)) {
        return object_key;
    }

    return get_or_create_tombstone(object_key, {}, {}).get_key();
}

ObjKey Table::get_objkey(GlobalKey global_key) const
{
    ObjKey key;
    REALM_ASSERT(!m_primary_key_col);
    uint32_t max = std::numeric_limits<uint32_t>::max();
    if (global_key.hi() <= max && global_key.lo() <= max) {
        key = global_key.get_local_key(get_sync_file_id());
    }
    if (key && !is_valid(key)) {
        key = realm::null_key;
    }
    return key;
}

GlobalKey Table::get_object_id(ObjKey key) const
{
    auto col = get_primary_key_column();
    if (col) {
        const Obj obj = get_object(key);
        auto val = obj.get_any(col);
        return {val};
    }
    else {
        return {key, get_sync_file_id()};
    }
    return {};
}

Obj Table::get_object_with_primary_key(Mixed primary_key) const
{
    auto primary_key_col = get_primary_key_column();
    REALM_ASSERT(primary_key_col);
    DataType type = DataType(primary_key_col.get_type());
    REALM_ASSERT((primary_key.is_null() && primary_key_col.get_attrs().test(col_attr_Nullable)) ||
                 primary_key.get_type() == type);
    ObjKey k = m_index_accessors[primary_key_col.get_index().val]->find_first(primary_key);
    return k ? m_clusters.get(k) : Obj{};
}

Mixed Table::get_primary_key(ObjKey key) const
{
    auto primary_key_col = get_primary_key_column();
    REALM_ASSERT(primary_key_col);
    if (key.is_unresolved()) {
        REALM_ASSERT(m_tombstones);
        return m_tombstones->get(key).get_any(primary_key_col);
    }
    else {
        return m_clusters.get(key).get_any(primary_key_col);
    }
}

GlobalKey Table::allocate_object_id_squeezed()
{
    // m_client_file_ident will be zero if we haven't been in contact with
    // the server yet.
    auto peer_id = get_sync_file_id();
    auto sequence = allocate_sequence_number();
    return GlobalKey{peer_id, sequence};
}

namespace {

/// Calculate optimistic local ID that may collide with others. It is up to
/// the caller to ensure that collisions are detected and that
/// allocate_local_id_after_collision() is called to obtain a non-colliding
/// ID.
inline ObjKey get_optimistic_local_id_hashed(GlobalKey global_id)
{
#if REALM_EXERCISE_OBJECT_ID_COLLISION
    const uint64_t optimistic_mask = 0xff;
#else
    const uint64_t optimistic_mask = 0x3fffffffffffffff;
#endif
    static_assert(!(optimistic_mask >> 62), "optimistic Object ID mask must leave the 63rd and 64th bit zero");
    return ObjKey{int64_t(global_id.lo() & optimistic_mask)};
}

inline ObjKey make_tagged_local_id_after_hash_collision(uint64_t sequence_number)
{
    REALM_ASSERT(!(sequence_number >> 62));
    return ObjKey{int64_t(0x4000000000000000 | sequence_number)};
}

} // namespace

ObjKey Table::global_to_local_object_id_hashed(GlobalKey object_id) const
{
    ObjKey optimistic = get_optimistic_local_id_hashed(object_id);

    if (ref_type collision_map_ref = to_ref(m_top.get(top_position_for_collision_map))) {
        Allocator& alloc = m_top.get_alloc();
        Array collision_map{alloc};
        collision_map.init_from_ref(collision_map_ref); // Throws

        Array hi{alloc};
        hi.init_from_ref(to_ref(collision_map.get(s_collision_map_hi))); // Throws

        // Entries are ordered by hi,lo
        size_t found = hi.find_first(object_id.hi());
        if (found != npos && uint64_t(hi.get(found)) == object_id.hi()) {
            Array lo{alloc};
            lo.init_from_ref(to_ref(collision_map.get(s_collision_map_lo))); // Throws
            size_t candidate = lo.find_first(object_id.lo(), found);
            if (candidate != npos && uint64_t(hi.get(candidate)) == object_id.hi()) {
                Array local_id{alloc};
                local_id.init_from_ref(to_ref(collision_map.get(s_collision_map_local_id))); // Throws
                return ObjKey{local_id.get(candidate)};
            }
        }
    }

    return optimistic;
}

ObjKey Table::allocate_local_id_after_hash_collision(GlobalKey incoming_id, GlobalKey colliding_id,
                                                     ObjKey colliding_local_id)
{
    // Possible optimization: Cache these accessors
    Allocator& alloc = m_top.get_alloc();
    Array collision_map{alloc};
    Array hi{alloc};
    Array lo{alloc};
    Array local_id{alloc};

    collision_map.set_parent(&m_top, top_position_for_collision_map);
    hi.set_parent(&collision_map, s_collision_map_hi);
    lo.set_parent(&collision_map, s_collision_map_lo);
    local_id.set_parent(&collision_map, s_collision_map_local_id);

    ref_type collision_map_ref = to_ref(m_top.get(top_position_for_collision_map));
    if (collision_map_ref) {
        collision_map.init_from_parent(); // Throws
    }
    else {
        MemRef mem = Array::create_empty_array(Array::type_HasRefs, false, alloc); // Throws
        collision_map.init_from_mem(mem);                                          // Throws
        collision_map.update_parent();

        ref_type lo_ref = Array::create_array(Array::type_Normal, false, 0, 0, alloc).get_ref();       // Throws
        ref_type hi_ref = Array::create_array(Array::type_Normal, false, 0, 0, alloc).get_ref();       // Throws
        ref_type local_id_ref = Array::create_array(Array::type_Normal, false, 0, 0, alloc).get_ref(); // Throws
        collision_map.add(lo_ref);                                                                     // Throws
        collision_map.add(hi_ref);                                                                     // Throws
        collision_map.add(local_id_ref);                                                               // Throws
    }

    hi.init_from_parent();       // Throws
    lo.init_from_parent();       // Throws
    local_id.init_from_parent(); // Throws

    size_t num_entries = hi.size();
    REALM_ASSERT(lo.size() == num_entries);
    REALM_ASSERT(local_id.size() == num_entries);

    auto lower_bound_object_id = [&](GlobalKey object_id) -> size_t {
        size_t i = hi.lower_bound_int(int64_t(object_id.hi()));
        while (i < num_entries && uint64_t(hi.get(i)) == object_id.hi() && uint64_t(lo.get(i)) < object_id.lo())
            ++i;
        return i;
    };

    auto insert_collision = [&](GlobalKey object_id, ObjKey new_local_id) {
        size_t i = lower_bound_object_id(object_id);
        if (i != num_entries) {
            GlobalKey existing{uint64_t(hi.get(i)), uint64_t(lo.get(i))};
            if (existing == object_id) {
                REALM_ASSERT(new_local_id.value == local_id.get(i));
                return;
            }
        }
        hi.insert(i, int64_t(object_id.hi()));
        lo.insert(i, int64_t(object_id.lo()));
        local_id.insert(i, new_local_id.value);
        ++num_entries;
    };

    auto sequence_number_for_local_id = allocate_sequence_number();
    ObjKey new_local_id = make_tagged_local_id_after_hash_collision(sequence_number_for_local_id);
    insert_collision(incoming_id, new_local_id);
    insert_collision(colliding_id, colliding_local_id);

    return new_local_id;
}

Obj Table::get_or_create_tombstone(ObjKey key, ColKey pk_col, Mixed pk_val)
{
    auto unres_key = key.get_unresolved();

    ensure_graveyard();
    auto tombstone = m_tombstones->try_get_obj(unres_key);
    if (tombstone) {
        if (pk_col) {
            auto existing_pk_value = tombstone.get_any(pk_col);
            // It may just be the same object
            if (existing_pk_value != pk_val) {
                // We have a collision - create new ObjKey
                key = allocate_local_id_after_hash_collision({pk_val}, {existing_pk_value}, key);
                return get_or_create_tombstone(key, pk_col, pk_val);
            }
        }
        return tombstone;
    }
    if (Replication* repl = get_repl()) {
        if (auto logger = repl->would_log(util::Logger::Level::debug)) {
            logger->log(LogCategory::object, util::Logger::Level::debug,
                        "Create tombstone for object '%1' with primary key %2 : %3", get_class_name(), pk_val,
                        unres_key);
        }
    }
    return m_tombstones->insert(unres_key, {{pk_col, pk_val}});
}

void Table::free_local_id_after_hash_collision(ObjKey key)
{
    if (ref_type collision_map_ref = to_ref(m_top.get(top_position_for_collision_map))) {
        if (key.is_unresolved()) {
            // Keys will always be inserted as resolved
            key = key.get_unresolved();
        }
        // Possible optimization: Cache these accessors
        Array collision_map{m_alloc};
        Array local_id{m_alloc};

        collision_map.set_parent(&m_top, top_position_for_collision_map);
        local_id.set_parent(&collision_map, s_collision_map_local_id);
        collision_map.init_from_ref(collision_map_ref);
        local_id.init_from_parent();
        auto ndx = local_id.find_first(key.value);
        if (ndx != realm::npos) {
            Array hi{m_alloc};
            Array lo{m_alloc};

            hi.set_parent(&collision_map, s_collision_map_hi);
            lo.set_parent(&collision_map, s_collision_map_lo);
            hi.init_from_parent();
            lo.init_from_parent();

            hi.erase(ndx);
            lo.erase(ndx);
            local_id.erase(ndx);
            if (hi.size() == 0) {
                free_collision_table();
            }
        }
    }
}

void Table::free_collision_table()
{
    if (ref_type collision_map_ref = to_ref(m_top.get(top_position_for_collision_map))) {
        Array::destroy_deep(collision_map_ref, m_alloc);
        m_top.set(top_position_for_collision_map, 0);
    }
}

void Table::create_objects(size_t number, std::vector<ObjKey>& keys)
{
    while (number--) {
        keys.push_back(create_object().get_key());
    }
}

void Table::create_objects(const std::vector<ObjKey>& keys)
{
    for (auto k : keys) {
        create_object(k);
    }
}

void Table::dump_objects()
{
    m_clusters.dump_objects();
    if (nb_unresolved())
        m_tombstones->dump_objects();
}

void Table::remove_object(ObjKey key)
{
    Group* g = get_parent_group();

    if (has_any_embedded_objects() || (g && g->has_cascade_notification_handler())) {
        CascadeState state(CascadeState::Mode::Strong, g);
        state.m_to_be_deleted.emplace_back(m_key, key);
        m_clusters.nullify_incoming_links(key, state);
        remove_recursive(state);
    }
    else {
        CascadeState state(CascadeState::Mode::None, g);
        if (g) {
            m_clusters.nullify_incoming_links(key, state);
        }
        m_clusters.erase(key, state);
    }
}

ObjKey Table::invalidate_object(ObjKey key)
{
    if (is_embedded())
        throw IllegalOperation("Deletion of embedded object not allowed");
    REALM_ASSERT(!key.is_unresolved());

    Obj tombstone;
    auto obj = get_object(key);
    if (obj.has_backlinks(false)) {
        // If the object has backlinks, we should make a tombstone
        // and make inward links point to it,
        if (auto primary_key_col = get_primary_key_column()) {
            auto pk = obj.get_any(primary_key_col);
            GlobalKey object_id{pk};
            auto unres_key = global_to_local_object_id_hashed(object_id);
            tombstone = get_or_create_tombstone(unres_key, primary_key_col, pk);
        }
        else {
            tombstone = get_or_create_tombstone(key, {}, {});
        }
        tombstone.assign_pk_and_backlinks(obj);
    }

    remove_object(key);

    return tombstone.get_key();
}

void Table::remove_object_recursive(ObjKey key)
{
    size_t table_ndx = get_index_in_group();
    if (table_ndx != realm::npos) {
        CascadeState state(CascadeState::Mode::All, get_parent_group());
        state.m_to_be_deleted.emplace_back(m_key, key);
        nullify_links(state);
        remove_recursive(state);
    }
    else {
        // No links in freestanding table
        CascadeState state(CascadeState::Mode::None);
        m_clusters.erase(key, state);
    }
}

Table::Iterator Table::begin() const
{
    return Iterator(m_clusters, 0);
}

Table::Iterator Table::end() const
{
    return Iterator(m_clusters, size());
}

TableRef _impl::TableFriend::get_opposite_link_table(const Table& table, ColKey col_key)
{
    TableRef ret;
    if (col_key) {
        return table.get_opposite_table(col_key);
    }
    return ret;
}

const uint64_t Table::max_num_columns;

void Table::build_column_mapping()
{
    // build column mapping from spec
    // TODO: Optimization - Don't rebuild this for every change
    m_spec_ndx2leaf_ndx.clear();
    m_leaf_ndx2spec_ndx.clear();
    m_leaf_ndx2colkey.clear();
    size_t num_spec_cols = m_spec.get_column_count();
    m_spec_ndx2leaf_ndx.resize(num_spec_cols);
    for (size_t spec_ndx = 0; spec_ndx < num_spec_cols; ++spec_ndx) {
        ColKey col_key = m_spec.get_key(spec_ndx);
        unsigned leaf_ndx = col_key.get_index().val;
        if (leaf_ndx >= m_leaf_ndx2colkey.size()) {
            m_leaf_ndx2colkey.resize(leaf_ndx + 1);
            m_leaf_ndx2spec_ndx.resize(leaf_ndx + 1, -1);
        }
        m_spec_ndx2leaf_ndx[spec_ndx] = ColKey::Idx{leaf_ndx};
        m_leaf_ndx2spec_ndx[leaf_ndx] = spec_ndx;
        m_leaf_ndx2colkey[leaf_ndx] = col_key;
    }
}

ColKey Table::generate_col_key(ColumnType tp, ColumnAttrMask attr)
{
    REALM_ASSERT(!attr.test(col_attr_Indexed));
    REALM_ASSERT(!attr.test(col_attr_Unique)); // Must not be encoded into col_key

    int64_t col_seq_number = m_top.get_as_ref_or_tagged(top_position_for_column_key).get_as_int();
    unsigned upper = unsigned(col_seq_number ^ get_key().value);

    // reuse lowest available leaf ndx:
    unsigned lower = unsigned(m_leaf_ndx2colkey.size());
    // look for an unused entry:
    for (unsigned idx = 0; idx < lower; ++idx) {
        if (m_leaf_ndx2colkey[idx] == ColKey()) {
            lower = idx;
            break;
        }
    }
    return ColKey(ColKey::Idx{lower}, tp, attr, upper);
}

Table::BacklinkOrigin Table::find_backlink_origin(StringData origin_table_name,
                                                  StringData origin_col_name) const noexcept
{
    BacklinkOrigin ret;
    auto f = [&](ColKey backlink_col_key) {
        auto origin_table = get_opposite_table(backlink_col_key);
        auto origin_link_col = get_opposite_column(backlink_col_key);
        if (origin_table->get_name() == origin_table_name &&
            origin_table->get_column_name(origin_link_col) == origin_col_name) {
            ret = BacklinkOrigin{{origin_table, origin_link_col}};
            return IteratorControl::Stop;
        }
        return IteratorControl::AdvanceToNext;
    };
    this->for_each_backlink_column(f);
    return ret;
}

Table::BacklinkOrigin Table::find_backlink_origin(ColKey backlink_col) const noexcept
{
    try {
        TableKey linked_table_key = get_opposite_table_key(backlink_col);
        ColKey linked_column_key = get_opposite_column(backlink_col);
        if (linked_table_key == m_key) {
            return {{m_own_ref, linked_column_key}};
        }
        else {
            Group* current_group = get_parent_group();
            if (current_group) {
                ConstTableRef linked_table_ref = current_group->get_table(linked_table_key);
                return {{linked_table_ref, linked_column_key}};
            }
        }
    }
    catch (...) {
        // backlink column not found, returning empty optional
    }
    return {};
}

std::vector<std::pair<TableKey, ColKey>> Table::get_incoming_link_columns() const noexcept
{
    std::vector<std::pair<TableKey, ColKey>> origins;
    auto f = [&](ColKey backlink_col_key) {
        auto origin_table_key = get_opposite_table_key(backlink_col_key);
        auto origin_link_col = get_opposite_column(backlink_col_key);
        origins.emplace_back(origin_table_key, origin_link_col);
        return IteratorControl::AdvanceToNext;
    };
    this->for_each_backlink_column(f);
    return origins;
}

ColKey Table::get_primary_key_column() const
{
    return m_primary_key_col;
}

void Table::set_primary_key_column(ColKey col_key)
{
    if (col_key == m_primary_key_col) {
        return;
    }

    if (Replication* repl = get_repl()) {
        if (repl->get_history_type() == Replication::HistoryType::hist_SyncClient) {
            throw RuntimeError(
                ErrorCodes::BrokenInvariant,
                util::format("Cannot change primary key property in '%1' when realm is synchronized", get_name()));
        }
    }

    REALM_ASSERT_RELEASE(col_key.value >= 0); // Just to be sure. We have an issue where value seems to be -1

    if (col_key) {
        check_column(col_key);
        validate_column_is_unique(col_key);
        do_set_primary_key_column(col_key);
    }
    else {
        do_set_primary_key_column(col_key);
    }
}


void Table::do_set_primary_key_column(ColKey col_key)
{
    if (col_key) {
        auto spec_ndx = leaf_ndx2spec_ndx(col_key.get_index());
        auto attr = m_spec.get_column_attr(spec_ndx);
        if (attr.test(col_attr_FullText_Indexed)) {
            throw InvalidColumnKey("primary key cannot have a full text index");
        }
    }

    if (m_primary_key_col) {
        // If the search index has not been set explicitly on current pk col, we remove it again
        auto spec_ndx = leaf_ndx2spec_ndx(m_primary_key_col.get_index());
        auto attr = m_spec.get_column_attr(spec_ndx);
        if (!attr.test(col_attr_Indexed)) {
            remove_search_index(m_primary_key_col);
        }
    }

    if (col_key) {
        m_top.set(top_position_for_pk_col, RefOrTagged::make_tagged(col_key.value));
        do_add_search_index(col_key, IndexType::General);
    }
    else {
        m_top.set(top_position_for_pk_col, 0);
    }

    m_primary_key_col = col_key;
}

bool Table::contains_unique_values(ColKey col) const
{
    if (search_index_type(col) == IndexType::General) {
        auto search_index = get_search_index(col);
        return !search_index->has_duplicate_values();
    }
    else {
        TableView tv = where().find_all();
        tv.distinct(col);
        return tv.size() == size();
    }
}

void Table::validate_column_is_unique(ColKey col) const
{
    if (!contains_unique_values(col)) {
        throw MigrationFailed(util::format("Primary key property '%1.%2' has duplicate values after migration.",
                                           get_class_name(), get_column_name(col)));
    }
}

void Table::validate_primary_column()
{
    if (ColKey col = get_primary_key_column()) {
        validate_column_is_unique(col);
    }
}

ObjKey Table::get_next_valid_key()
{
    ObjKey key;
    do {
        key = ObjKey(allocate_sequence_number());
    } while (m_clusters.is_valid(key));

    return key;
}

namespace {
template <class T>
typename util::RemoveOptional<T>::type remove_optional(T val)
{
    return val;
}
template <>
int64_t remove_optional<Optional<int64_t>>(Optional<int64_t> val)
{
    return *val;
}
template <>
bool remove_optional<Optional<bool>>(Optional<bool> val)
{
    return *val;
}
template <>
ObjectId remove_optional<Optional<ObjectId>>(Optional<ObjectId> val)
{
    return *val;
}
template <>
UUID remove_optional<Optional<UUID>>(Optional<UUID> val)
{
    return *val;
}
} // namespace

template <class F, class T>
void Table::change_nullability(ColKey key_from, ColKey key_to, bool throw_on_null)
{
    Allocator& allocator = this->get_alloc();
    bool from_nullability = is_nullable(key_from);
    auto func = [&](Cluster* cluster) {
        size_t sz = cluster->node_size();

        typename ColumnTypeTraits<F>::cluster_leaf_type from_arr(allocator);
        typename ColumnTypeTraits<T>::cluster_leaf_type to_arr(allocator);
        cluster->init_leaf(key_from, &from_arr);
        cluster->init_leaf(key_to, &to_arr);

        for (size_t i = 0; i < sz; i++) {
            if (from_nullability && from_arr.is_null(i)) {
                if (throw_on_null) {
                    throw RuntimeError(ErrorCodes::BrokenInvariant,
                                       util::format("Objects in '%1' has null value(s) in property '%2'", get_name(),
                                                    get_column_name(key_from)));
                }
                else {
                    to_arr.set(i, ColumnTypeTraits<T>::cluster_leaf_type::default_value(false));
                }
            }
            else {
                auto v = remove_optional(from_arr.get(i));
                to_arr.set(i, v);
            }
        }
    };

    m_clusters.update(func);
}

template <class F, class T>
void Table::change_nullability_list(ColKey key_from, ColKey key_to, bool throw_on_null)
{
    Allocator& allocator = this->get_alloc();
    bool from_nullability = is_nullable(key_from);
    auto func = [&](Cluster* cluster) {
        size_t sz = cluster->node_size();

        ArrayInteger from_arr(allocator);
        ArrayInteger to_arr(allocator);
        cluster->init_leaf(key_from, &from_arr);
        cluster->init_leaf(key_to, &to_arr);

        for (size_t i = 0; i < sz; i++) {
            ref_type ref_from = to_ref(from_arr.get(i));
            ref_type ref_to = to_ref(to_arr.get(i));
            REALM_ASSERT(!ref_to);

            if (ref_from) {
                BPlusTree<F> from_list(allocator);
                BPlusTree<T> to_list(allocator);
                from_list.init_from_ref(ref_from);
                to_list.create();
                size_t n = from_list.size();
                for (size_t j = 0; j < n; j++) {
                    auto v = from_list.get(j);
                    if (!from_nullability || aggregate_operations::valid_for_agg(v)) {
                        to_list.add(remove_optional(v));
                    }
                    else {
                        if (throw_on_null) {
                            throw RuntimeError(ErrorCodes::BrokenInvariant,
                                               util::format("Objects in '%1' has null value(s) in list property '%2'",
                                                            get_name(), get_column_name(key_from)));
                        }
                        else {
                            to_list.add(ColumnTypeTraits<T>::cluster_leaf_type::default_value(false));
                        }
                    }
                }
                to_arr.set(i, from_ref(to_list.get_ref()));
            }
        }
    };

    m_clusters.update(func);
}

void Table::convert_column(ColKey from, ColKey to, bool throw_on_null)
{
    realm::DataType type_id = get_column_type(from);
    bool _is_list = is_list(from);
    if (_is_list) {
        switch (type_id) {
            case type_Int:
                if (is_nullable(from)) {
                    change_nullability_list<Optional<int64_t>, int64_t>(from, to, throw_on_null);
                }
                else {
                    change_nullability_list<int64_t, Optional<int64_t>>(from, to, throw_on_null);
                }
                break;
            case type_Float:
                change_nullability_list<float, float>(from, to, throw_on_null);
                break;
            case type_Double:
                change_nullability_list<double, double>(from, to, throw_on_null);
                break;
            case type_Bool:
                change_nullability_list<Optional<bool>, Optional<bool>>(from, to, throw_on_null);
                break;
            case type_String:
                change_nullability_list<StringData, StringData>(from, to, throw_on_null);
                break;
            case type_Binary:
                change_nullability_list<BinaryData, BinaryData>(from, to, throw_on_null);
                break;
            case type_Timestamp:
                change_nullability_list<Timestamp, Timestamp>(from, to, throw_on_null);
                break;
            case type_ObjectId:
                if (is_nullable(from)) {
                    change_nullability_list<Optional<ObjectId>, ObjectId>(from, to, throw_on_null);
                }
                else {
                    change_nullability_list<ObjectId, Optional<ObjectId>>(from, to, throw_on_null);
                }
                break;
            case type_Decimal:
                change_nullability_list<Decimal128, Decimal128>(from, to, throw_on_null);
                break;
            case type_UUID:
                if (is_nullable(from)) {
                    change_nullability_list<Optional<UUID>, UUID>(from, to, throw_on_null);
                }
                else {
                    change_nullability_list<UUID, Optional<UUID>>(from, to, throw_on_null);
                }
                break;
            case type_Link:
            case type_TypedLink:
                // Can't have lists of these types
            case type_Mixed:
                // These types are no longer supported at all
                REALM_UNREACHABLE();
                break;
        }
    }
    else {
        switch (type_id) {
            case type_Int:
                if (is_nullable(from)) {
                    change_nullability<Optional<int64_t>, int64_t>(from, to, throw_on_null);
                }
                else {
                    change_nullability<int64_t, Optional<int64_t>>(from, to, throw_on_null);
                }
                break;
            case type_Float:
                change_nullability<float, float>(from, to, throw_on_null);
                break;
            case type_Double:
                change_nullability<double, double>(from, to, throw_on_null);
                break;
            case type_Bool:
                change_nullability<Optional<bool>, Optional<bool>>(from, to, throw_on_null);
                break;
            case type_String:
                change_nullability<StringData, StringData>(from, to, throw_on_null);
                break;
            case type_Binary:
                change_nullability<BinaryData, BinaryData>(from, to, throw_on_null);
                break;
            case type_Timestamp:
                change_nullability<Timestamp, Timestamp>(from, to, throw_on_null);
                break;
            case type_ObjectId:
                if (is_nullable(from)) {
                    change_nullability<Optional<ObjectId>, ObjectId>(from, to, throw_on_null);
                }
                else {
                    change_nullability<ObjectId, Optional<ObjectId>>(from, to, throw_on_null);
                }
                break;
            case type_Decimal:
                change_nullability<Decimal128, Decimal128>(from, to, throw_on_null);
                break;
            case type_UUID:
                if (is_nullable(from)) {
                    change_nullability<Optional<UUID>, UUID>(from, to, throw_on_null);
                }
                else {
                    change_nullability<UUID, Optional<UUID>>(from, to, throw_on_null);
                }
                break;
            case type_TypedLink:
            case type_Link:
                // Always nullable, so can't convert
            case type_Mixed:
                // These types are no longer supported at all
                REALM_UNREACHABLE();
                break;
        }
    }
}


ColKey Table::set_nullability(ColKey col_key, bool nullable, bool throw_on_null)
{
    if (col_key.is_nullable() == nullable)
        return col_key;

    check_column(col_key);

    auto index_type = search_index_type(col_key);
    std::string column_name(get_column_name(col_key));
    auto type = col_key.get_type();
    auto attr = col_key.get_attrs();
    bool is_pk_col = (col_key == m_primary_key_col);
    if (nullable) {
        attr.set(col_attr_Nullable);
    }
    else {
        attr.reset(col_attr_Nullable);
    }

    ColKey new_col = generate_col_key(type, attr);
    do_insert_root_column(new_col, type, "__temporary");

    try {
        convert_column(col_key, new_col, throw_on_null);
    }
    catch (...) {
        // remove any partially filled column
        remove_column(new_col);
        throw;
    }

    if (is_pk_col) {
        // If we go from non nullable to nullable, no values change,
        // so it is safe to preserve the pk column. Otherwise it is not
        // safe as a null entry might have been converted to default value.
        do_set_primary_key_column(nullable ? new_col : ColKey{});
    }

    erase_root_column(col_key);
    m_spec.rename_column(colkey2spec_ndx(new_col), column_name);

    if (index_type != IndexType::None)
        do_add_search_index(new_col, index_type);

    return new_col;
}

bool Table::has_any_embedded_objects()
{
    if (!m_has_any_embedded_objects) {
        m_has_any_embedded_objects = false;
        for_each_public_column([&](ColKey col_key) {
            auto target_table_key = get_opposite_table_key(col_key);
            if (target_table_key && is_link_type(col_key.get_type())) {
                auto target_table = get_parent_group()->get_table_unchecked(target_table_key);
                if (target_table->is_embedded()) {
                    m_has_any_embedded_objects = true;
                    return IteratorControl::Stop; // early out
                }
            }
            return IteratorControl::AdvanceToNext;
        });
    }
    return *m_has_any_embedded_objects;
}

void Table::set_opposite_column(ColKey col_key, TableKey opposite_table, ColKey opposite_column)
{
    m_opposite_table.set(col_key.get_index().val, opposite_table.value);
    m_opposite_column.set(col_key.get_index().val, opposite_column.value);
}

ColKey Table::find_backlink_column(ColKey origin_col_key, TableKey origin_table) const
{
    for (size_t i = 0; i < m_opposite_column.size(); i++) {
        if (m_opposite_column.get(i) == origin_col_key.value && m_opposite_table.get(i) == origin_table.value) {
            return m_spec.get_key(m_leaf_ndx2spec_ndx[i]);
        }
    }

    return {};
}

ColKey Table::find_or_add_backlink_column(ColKey origin_col_key, TableKey origin_table)
{
    ColKey backlink_col_key = find_backlink_column(origin_col_key, origin_table);

    if (!backlink_col_key) {
        backlink_col_key = do_insert_root_column(ColKey{}, col_type_BackLink, "");
        set_opposite_column(backlink_col_key, origin_table, origin_col_key);

        if (Replication* repl = get_repl())
            repl->typed_link_change(get_parent_group()->get_table_unchecked(origin_table), origin_col_key,
                                    m_key); // Throws
    }

    return backlink_col_key;
}

TableKey Table::get_opposite_table_key(ColKey col_key) const
{
    return TableKey(int32_t(m_opposite_table.get(col_key.get_index().val)));
}

bool Table::links_to_self(ColKey col_key) const
{
    return get_opposite_table_key(col_key) == m_key;
}

TableRef Table::get_opposite_table(ColKey col_key) const
{
    if (auto k = get_opposite_table_key(col_key)) {
        return get_parent_group()->get_table(k);
    }
    return {};
}

ColKey Table::get_opposite_column(ColKey col_key) const
{
    return ColKey(m_opposite_column.get(col_key.get_index().val));
}

ColKey Table::find_opposite_column(ColKey col_key) const
{
    for (size_t i = 0; i < m_opposite_column.size(); i++) {
        if (m_opposite_column.get(i) == col_key.value) {
            return m_spec.get_key(m_leaf_ndx2spec_ndx[i]);
        }
    }
    return ColKey();
}

ref_type Table::typed_write(ref_type ref, _impl::ArrayWriterBase& out) const
{
    REALM_ASSERT(ref == m_top.get_mem().get_ref());
    if (out.only_modified && m_alloc.is_read_only(ref))
        return ref;
    out.table = this;
    // ignore ref from here, just use Tables own accessors
    TempArray dest(m_top.size());
    for (unsigned j = 0; j < m_top.size(); ++j) {
        RefOrTagged rot = m_top.get_as_ref_or_tagged(j);
        if (rot.is_tagged() || (rot.is_ref() && rot.get_as_ref() == 0)) {
            dest.set(j, rot);
        }
        else {
            ref_type new_ref;
            if (j == 2) {
                // only do type driven write for clustertree
                new_ref = m_clusters.typed_write(rot.get_as_ref(), out);
            }
            else {
                // rest is handled using untyped approach
                Array a(m_alloc);
                a.init_from_ref(rot.get_as_ref());
                new_ref = a.write(out, true, out.only_modified, false);
            }
            dest.set_as_ref(j, new_ref);
        }
    }
    return dest.write(out);
}

void Table::typed_print(std::string prefix, ref_type ref) const
{
    REALM_ASSERT(ref == m_top.get_mem().get_ref());
    std::cout << prefix << "Table with key = " << m_key << " " << NodeHeader::header_to_string(m_top.get_header())
              << " {" << std::endl;
    for (unsigned j = 0; j < m_top.size(); ++j) {
        auto pref = prefix + "  " + to_string(j) + ":\t";
        auto rot = m_top.get_as_ref_or_tagged(j);
        if (rot.is_ref() && rot.get_as_ref()) {
            if (j == 0) {
                m_spec.typed_print(pref);
            }
            else if (j == 2) {
                m_clusters.typed_print(pref);
            }
            else {
                Array a(m_alloc);
                a.init_from_ref(rot.get_as_ref());
                std::cout << pref;
                a.typed_print(pref);
            }
        }
    }
    std::cout << prefix << "}" << std::endl;
}

StringInterner* Table::get_string_interner(ColKey::Idx idx) const
{
<<<<<<< HEAD
    const auto idx = col_key.get_index().val;
    if (idx < m_string_interners.size())
        return m_string_interners[idx].get();
    return nullptr;
=======
    REALM_ASSERT(idx.val < m_string_interners.size());
    auto interner = m_string_interners[idx.val].get();
    REALM_ASSERT(interner);
    return interner;
>>>>>>> 264aae42
}<|MERGE_RESOLUTION|>--- conflicted
+++ resolved
@@ -3560,15 +3560,8 @@
 
 StringInterner* Table::get_string_interner(ColKey::Idx idx) const
 {
-<<<<<<< HEAD
-    const auto idx = col_key.get_index().val;
-    if (idx < m_string_interners.size())
-        return m_string_interners[idx].get();
+    const auto index = idx.val;
+    if (index < m_string_interners.size())
+        return m_string_interners[index].get();
     return nullptr;
-=======
-    REALM_ASSERT(idx.val < m_string_interners.size());
-    auto interner = m_string_interners[idx.val].get();
-    REALM_ASSERT(interner);
-    return interner;
->>>>>>> 264aae42
 }