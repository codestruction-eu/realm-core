--- conflicted
+++ resolved
@@ -1621,7 +1621,6 @@
     }
 }
 
-<<<<<<< HEAD
 class DB::PageRefresher {
 public:
     PageRefresher(DB* db)
@@ -1675,7 +1674,7 @@
     std::thread m_thread;
     bool m_should_run = false;
 };
-=======
+
 bool DB::other_writers_waiting_for_lock() const
 {
     SharedInfo* info = m_file_map.get_addr();
@@ -1687,7 +1686,6 @@
     return next_ticket > next_served + 1;
 }
 
->>>>>>> 22afcc02
 class DB::AsyncCommitHelper {
 public:
     AsyncCommitHelper(DB* db)
