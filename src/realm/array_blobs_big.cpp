#include <algorithm>

#ifdef _WIN32
#include <win32/types.h>
#endif

#include <realm/array_blobs_big.hpp>
#include <realm/column.hpp>


using namespace realm;


void ArrayBigBlobs::add(BinaryData value, bool add_zero_term)
{
    REALM_ASSERT(value.size() == 0 || value.data());

    if (value.is_null()) {
        Array::add(0); // Throws
    }
    else {
        ArrayBlob new_blob(m_alloc);
        new_blob.create(); // Throws
        new_blob.add(value.data(), value.size(), add_zero_term); // Throws
        Array::add(static_cast<int64_t>(new_blob.get_ref())); // Throws
    }
}


void ArrayBigBlobs::set(std::size_t ndx, BinaryData value, bool add_zero_term)
{
    REALM_ASSERT_3(ndx, <, size());
    REALM_ASSERT(value.size() == 0 || value.data());

    ArrayBlob blob(m_alloc);
    ref_type ref = get_as_ref(ndx);

    if (ref == 0 && value.is_null()) {
        return;
    }
    else if (ref == 0 && value.data() != nullptr) {
        ArrayBlob new_blob(m_alloc);
        new_blob.create(); // Throws
        new_blob.add(value.data(), value.size(), add_zero_term); // Throws
        ref = new_blob.get_ref();
        Array::set_as_ref(ndx, ref);
        return;
    }
    else if (ref != 0 && value.data() != nullptr) {
        blob.init_from_ref(ref);
        blob.set_parent(this, ndx);
        blob.clear(); // Throws
        blob.add(value.data(), value.size(), add_zero_term); // Throws
        return;
    }
    else if (ref != 0 && value.is_null()) {
        Array::destroy(ref, get_alloc()); // Shallow
        Array::set(ndx, 0);
        return;
    }
    REALM_ASSERT(false);
}


void ArrayBigBlobs::insert(size_t ndx, BinaryData value, bool add_zero_term)
{
    REALM_ASSERT_3(ndx, <=, size());
    REALM_ASSERT(value.size() == 0 || value.data());

    if (value.is_null()) {
        Array::insert(ndx, 0); // Throws
    }
    else {
        ArrayBlob new_blob(m_alloc);
        new_blob.create(); // Throws
        new_blob.add(value.data(), value.size(), add_zero_term); // Throws

        Array::insert(ndx, int64_t(new_blob.get_ref())); // Throws
    }
}


size_t ArrayBigBlobs::count(BinaryData value, bool is_string,
                            size_t begin, size_t end) const REALM_NOEXCEPT
{
    size_t num_matches = 0;

    size_t begin_2 = begin;
    for (;;) {
        size_t ndx = find_first(value, is_string, begin_2, end);
        if (ndx == not_found)
            break;
        ++num_matches;
        begin_2 = ndx + 1;
    }

    return num_matches;
}


size_t ArrayBigBlobs::find_first(BinaryData value, bool is_string,
                                 size_t begin, size_t end) const REALM_NOEXCEPT
{
    if (end == npos)
        end = m_size;
    REALM_ASSERT(begin <= m_size && end <= m_size && begin <= end);

    // When strings are stored as blobs, they are always zero-terminated
    // but the value we get as input might not be.
    size_t value_size = value.size();
    size_t full_size = is_string ? value_size+1 : value_size;

    if (value.is_null()) {
        for (size_t i = begin; i != end; ++i) {
            ref_type ref = get_as_ref(i);
            if (ref == 0)
                return i;
        }
    }
    else {
        for (size_t i = begin; i != end; ++i) {
            ref_type ref = get_as_ref(i);
            if (ref) {
                const char* blob_header = get_alloc().translate(ref);
                size_t blob_size = get_size_from_header(blob_header);
                if (blob_size == full_size) {
                    const char* blob_value = ArrayBlob::get(blob_header, 0);
<<<<<<< HEAD
                    if (equal(blob_value, blob_value + value_size, value.data()))
=======
                    if (std::equal(blob_value, blob_value + value_size, value.data()))
>>>>>>> 72d7e253
                        return i;
                }
            }
        }
    }

    return not_found;
}


void ArrayBigBlobs::find_all(Column& result, BinaryData value, bool is_string, size_t add_offset,
                             size_t begin, size_t end)
{
    size_t begin_2 = begin;
    for (;;) {
        size_t ndx = find_first(value, is_string, begin_2, end);
        if (ndx == not_found)
            break;
        result.add(add_offset + ndx); // Throws
        begin_2 = ndx + 1;
    }
}


ref_type ArrayBigBlobs::bptree_leaf_insert(size_t ndx, BinaryData value, bool add_zero_term,
                                           TreeInsertBase& state)
{
    size_t leaf_size = size();
    REALM_ASSERT_3(leaf_size, <=, REALM_MAX_BPNODE_SIZE);
    if (leaf_size < ndx)
        ndx = leaf_size;
    if (REALM_LIKELY(leaf_size < REALM_MAX_BPNODE_SIZE)) {
        insert(ndx, value, add_zero_term);
        return 0; // Leaf was not split
    }

    // Split leaf node
    ArrayBigBlobs new_leaf(m_alloc, m_nullable);
    new_leaf.create(); // Throws
    if (ndx == leaf_size) {
        new_leaf.add(value, add_zero_term);
        state.m_split_offset = ndx;
    }
    else {
        for (size_t i = ndx; i != leaf_size; ++i) {
            ref_type blob_ref = Array::get_as_ref(i);
            new_leaf.Array::add(blob_ref);
        }
        Array::truncate(ndx); // Avoiding destruction of transferred blobs
        add(value, add_zero_term);
        state.m_split_offset = ndx + 1;
    }
    state.m_split_size = leaf_size + 1;
    return new_leaf.get_ref();
}


#ifdef REALM_DEBUG

void ArrayBigBlobs::Verify() const
{
    REALM_ASSERT(has_refs());
    for (size_t i = 0; i < size(); ++i) {
        ref_type blob_ref = Array::get_as_ref(i);
        // 0 is used to indicate realm::null()
        if (blob_ref != 0) {
            ArrayBlob blob(m_alloc);
            blob.init_from_ref(blob_ref);
            blob.Verify();
        }
    }
}

void ArrayBigBlobs::to_dot(std::ostream& out, bool, StringData title) const
{
    ref_type ref = get_ref();

    out << "subgraph cluster_binary" << ref << " {" << std::endl;
    out << " label = \"ArrayBinary";
    if (title.size() != 0)
        out << "\\n'" << title << "'";
    out << "\";" << std::endl;

    Array::to_dot(out, "big_blobs_leaf");

    for (size_t i = 0; i < size(); ++i) {
        ref_type blob_ref = Array::get_as_ref(i);
        ArrayBlob blob(m_alloc);
        blob.init_from_ref(blob_ref);
        blob.set_parent(const_cast<ArrayBigBlobs*>(this), i);
        blob.to_dot(out);
    }

    out << "}" << std::endl;

    to_dot_parent_edge(out);
}

#endif<|MERGE_RESOLUTION|>--- conflicted
+++ resolved
@@ -125,11 +125,7 @@
                 size_t blob_size = get_size_from_header(blob_header);
                 if (blob_size == full_size) {
                     const char* blob_value = ArrayBlob::get(blob_header, 0);
-<<<<<<< HEAD
-                    if (equal(blob_value, blob_value + value_size, value.data()))
-=======
                     if (std::equal(blob_value, blob_value + value_size, value.data()))
->>>>>>> 72d7e253
                         return i;
                 }
             }
