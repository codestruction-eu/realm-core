--- conflicted
+++ resolved
@@ -199,20 +199,11 @@
     {
         return m_offset;
     }
-<<<<<<< HEAD
-    virtual ref_type typed_write(ref_type ref, _impl::ArrayWriterBase& out, const Table& table, bool deep,
-                                 bool only_modified, bool compress) const = 0;
-
-    virtual void typed_print(std::string prefix, const Table& table) const
-    {
-        static_cast<void>(table);
-=======
     virtual ref_type typed_write(ref_type ref, _impl::ArrayWriterBase& out) const = 0;
 
     virtual void typed_print(std::string prefix) const
     {
         static_cast<void>(get_owning_table());
->>>>>>> 549c7073
         std::cout << "ClusterNode as ";
         Array::typed_print(prefix);
     }
@@ -330,14 +321,8 @@
 
     void verify() const;
     void dump_objects(int64_t key_offset, std::string lead) const override;
-<<<<<<< HEAD
-    virtual ref_type typed_write(ref_type ref, _impl::ArrayWriterBase& out, const Table& table, bool deep,
-                                 bool only_modified, bool compress) const override;
-    virtual void typed_print(std::string prefix, const Table& table) const override;
-=======
     virtual ref_type typed_write(ref_type ref, _impl::ArrayWriterBase& out) const override;
     virtual void typed_print(std::string prefix) const override;
->>>>>>> 549c7073
     static void remove_backlinks(const Table* origin_table, ObjKey origin_key, ColKey col,
                                  const std::vector<ObjKey>& keys, CascadeState& state);
     static void remove_backlinks(const Table* origin_table, ObjKey origin_key, ColKey col,
