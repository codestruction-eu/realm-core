/*************************************************************************
 *
 * Copyright 2016 Realm Inc.
 *
 * Licensed under the Apache License, Version 2.0 (the "License");
 * you may not use this file except in compliance with the License.
 * You may obtain a copy of the License at
 *
 * http://www.apache.org/licenses/LICENSE-2.0
 *
 * Unless required by applicable law or agreed to in writing, software
 * distributed under the License is distributed on an "AS IS" BASIS,
 * WITHOUT WARRANTIES OR CONDITIONS OF ANY KIND, either express or implied.
 * See the License for the specific language governing permissions and
 * limitations under the License.
 *
 **************************************************************************/

#ifndef REALM_CLUSTER_HPP
#define REALM_CLUSTER_HPP

#include <realm/keys.hpp>
#include <realm/mixed.hpp>
#include <realm/array.hpp>
#include <realm/array_unsigned.hpp>
#include <realm/data_type.hpp>
#include <realm/column_type_traits.hpp>

namespace realm {

class Spec;
class Table;
class Obj;
class Cluster;
class ClusterNodeInner;
class ClusterTree;
class ColumnAttrMask;
class CascadeState;

struct FieldValue {
    FieldValue(ColKey k, Mixed val, bool is_default = false) noexcept
        : col_key(k)
        , value(val)
        , is_default(is_default)
    {
    }
    ColKey col_key;
    Mixed value;
    bool is_default;
};

class FieldValues {
public:
    FieldValues() {}
    FieldValues(std::initializer_list<FieldValue>);
    void insert(ColKey k, Mixed val, bool is_default = false);
    auto begin() const noexcept
    {
        return m_values.begin();
    }
    auto end() const noexcept
    {
        return m_values.end();
    }
    auto begin() noexcept
    {
        return m_values.begin();
    }
    auto end() noexcept
    {
        return m_values.end();
    }

private:
    std::vector<FieldValue> m_values;
};

class ClusterNode : public Array {
public:
    // This structure is used to bring information back to the upper nodes when
    // inserting new objects or finding existing ones.
    struct State {
        int64_t split_key;          // When a node is split, this variable holds the value of the
                                    // first key in the new node. (Relative to the key offset)
        MemRef mem;                 // MemRef to the Cluster holding the new/found object
        size_t index = realm::npos; // The index within the Cluster at which the object is stored.

        operator bool() const
        {
            return index != realm::npos;
        }
    };

    struct IteratorState {
        IteratorState(Cluster& leaf)
            : m_current_leaf(leaf)
        {
        }
        IteratorState(const IteratorState&);
        void clear();
        void init(State&, ObjKey);

        Cluster& m_current_leaf;
        int64_t m_key_offset = 0;
        size_t m_current_index = 0;
    };

    ClusterNode(uint64_t offset, Allocator& allocator, const ClusterTree& tree_top)
        : Array(allocator)
        , m_tree_top(tree_top)
        , m_keys(allocator)
        , m_offset(offset)
    {
        m_keys.set_parent(this, 0);
    }
    virtual ~ClusterNode() {}
    void init_from_parent()
    {
        ref_type ref = get_ref_from_parent();
        char* header = m_alloc.translate(ref);
        init(MemRef(header, ref, m_alloc));
    }
    int64_t get_key_value(size_t ndx) const
    {
        return m_keys.get(ndx);
    }

    const Table* get_owning_table() const noexcept;

    virtual void update_from_parent() noexcept = 0;
    virtual bool is_leaf() const = 0;
    virtual int get_sub_tree_depth() const = 0;
    virtual size_t node_size() const = 0;
    /// Number of elements in this subtree
    virtual size_t get_tree_size() const = 0;
    /// Last key in this subtree
    virtual int64_t get_last_key_value() const = 0;
    virtual void ensure_general_form() = 0;

    /// Initialize node from 'mem'
    virtual void init(MemRef mem) = 0;
    /// Descend the tree from the root and copy-on-write the leaf
    /// This will update all parents accordingly
    virtual MemRef ensure_writeable(ObjKey k) = 0;
    /// A leaf cluster has got a new ref. Descend the tree from the root,
    /// find the leaf and update the ref in the parent node
    virtual void update_ref_in_parent(ObjKey k, ref_type ref) = 0;

    /// Init and potentially Insert a column
    virtual void insert_column(ColKey col) = 0;
    /// Clear and potentially Remove a column
    virtual void remove_column(ColKey col) = 0;
    /// Return number of columns created. To be used by upgrade logic
    virtual size_t nb_columns() const
    {
        return realm::npos;
    }
    /// Create a new object identified by 'key' and update 'state' accordingly
    /// Return reference to new node created (if any)
    virtual ref_type insert(ObjKey k, const FieldValues& init_values, State& state) = 0;
    /// Locate object identified by 'key' and update 'state' accordingly
    void get(ObjKey key, State& state) const;
    /// Locate object identified by 'key' and update 'state' accordingly
    /// Returns `false` if the object doesn't not exist.
    virtual bool try_get(ObjKey key, State& state) const noexcept = 0;
    /// Locate object identified by 'ndx' and update 'state' accordingly
    virtual ObjKey get(size_t ndx, State& state) const = 0;
    /// Return the index at which key is stored
    virtual size_t get_ndx(ObjKey key, size_t ndx) const noexcept = 0;

    /// Erase element identified by 'key'
    virtual size_t erase(ObjKey key, CascadeState& state) = 0;

    /// Nullify links pointing to element identified by 'key'
    virtual void nullify_incoming_links(ObjKey key, CascadeState& state) = 0;

    /// Move elements from position 'ndx' to 'new_node'. The new node is supposed
    /// to be a sibling positioned right after this one. All key values must
    /// be subtracted 'key_adj'
    virtual void move(size_t ndx, ClusterNode* new_leaf, int64_t key_adj) = 0;

    virtual void dump_objects(int64_t key_offset, std::string lead) const = 0;

    ObjKey get_real_key(size_t ndx) const
    {
        return ObjKey(get_key_value(ndx) + m_offset);
    }
    const ArrayUnsigned* get_key_array() const
    {
        return m_keys.is_attached() ? &m_keys : nullptr;
    }
    void set_offset(uint64_t offs)
    {
        m_offset = offs;
    }
    uint64_t get_offset() const
    {
        return m_offset;
    }
    virtual ref_type typed_write(ref_type ref, _impl::ArrayWriterBase& out, const Table& table, bool deep,
                                 bool only_modified, bool compress) const = 0;

    virtual void typed_print(std::string prefix, const Table& table) const
    {
        static_cast<void>(table);
        std::cout << "ClusterNode as ";
        Array::typed_print(prefix);
    }

protected:
#if REALM_MAX_BPNODE_SIZE > 256
    static constexpr int node_shift_factor = 8;
#else
    static constexpr int node_shift_factor = 2;
#endif

    static constexpr size_t cluster_node_size = 1 << node_shift_factor;

    class ClusterKeyArray : public ArrayUnsigned {
    public:
        using ArrayUnsigned::ArrayUnsigned;

        uint64_t get(size_t ndx) const
        {
            return is_attached() ? ArrayUnsigned::get(ndx) : uint64_t(ndx);
        }
    };

    const ClusterTree& m_tree_top;
    ClusterKeyArray m_keys;
    uint64_t m_offset;
};

class Cluster : public ClusterNode {
public:
    Cluster(uint64_t offset, Allocator& allocator, const ClusterTree& tree_top)
        : ClusterNode(offset, allocator, tree_top)
    {
    }
    ~Cluster() override;

    static MemRef create_empty_cluster(Allocator& alloc);

    void create(); // Note: leaf columns - may include holes
    void init(MemRef mem) override;
    void update_from_parent() noexcept override;

    bool is_writeable() const
    {
        return !Array::is_read_only();
    }
    MemRef ensure_writeable(ObjKey k) override;
    void update_ref_in_parent(ObjKey, ref_type ref) override;

    bool is_leaf() const override
    {
        return true;
    }
    int get_sub_tree_depth() const override
    {
        return 0;
    }
    static size_t node_size_from_header(Allocator& alloc, const char* header);
    size_t node_size() const override
    {
        if (!is_attached()) {
            return 0;
        }
        return m_keys.is_attached() ? m_keys.size() : get_size_in_compact_form();
    }
    size_t get_tree_size() const override
    {
        return node_size();
    }
    int64_t get_last_key_value() const override
    {
        auto sz = node_size();
        return sz ? get_key_value(sz - 1) : -1;
    }
    size_t lower_bound_key(ObjKey key) const
    {
        if (m_keys.is_attached()) {
            return m_keys.lower_bound(uint64_t(key.value));
        }
        else {
            size_t sz = size_t(Array::get(0)) >> 1;
            if (key.value < 0)
                return 0;
            if (size_t(key.value) > sz)
                return sz;
        }
        return size_t(key.value);
    }

    void adjust_keys(int64_t offset)
    {
        ensure_general_form();
        m_keys.adjust(0, m_keys.size(), offset);
    }

    ColKey get_col_key(size_t ndx_in_parent) const;

    void ensure_general_form() override;
    void insert_column(ColKey col) override; // Does not move columns!
    void remove_column(ColKey col) override; // Does not move columns - may leave a 'hole'
    size_t nb_columns() const override
    {
        return size() - s_first_col_index;
    }
    ref_type insert(ObjKey k, const FieldValues& init_values, State& state) override;
    bool try_get(ObjKey k, State& state) const noexcept override;
    ObjKey get(size_t, State& state) const override;
    size_t get_ndx(ObjKey key, size_t ndx) const noexcept override;
    size_t erase(ObjKey k, CascadeState& state) override;
    void nullify_incoming_links(ObjKey key, CascadeState& state) override;
    void upgrade_string_to_enum(ColKey col, ArrayString& keys);

    void init_leaf(ColKey col, ArrayPayload* leaf) const;
    void add_leaf(ColKey col, ref_type ref);

    void verify() const;
    void dump_objects(int64_t key_offset, std::string lead) const override;
<<<<<<< HEAD
    static void remove_backlinks(const Table* origin_table, ObjKey origin_key, ColKey col,
                                 const std::vector<ObjKey>& keys, CascadeState& state);
    static void remove_backlinks(const Table* origin_table, ObjKey origin_key, ColKey col,
                                 const std::vector<ObjLink>& links, CascadeState& state);
=======
    virtual ref_type typed_write(ref_type ref, _impl::ArrayWriterBase& out, const Table& table, bool deep,
                                 bool only_modified, bool compress) const override;
    virtual void typed_print(std::string prefix, const Table& table) const override;
>>>>>>> cc3ae93e

private:
    friend class ClusterTree;

    static constexpr size_t s_key_ref_or_size_index = 0;
    static constexpr size_t s_first_col_index = 1;

    size_t get_size_in_compact_form() const
    {
        return size_t(Array::get(s_key_ref_or_size_index)) >> 1; // Size is stored as tagged value
    }
    void insert_row(size_t ndx, ObjKey k, const FieldValues& init_values);
    void move(size_t ndx, ClusterNode* new_node, int64_t key_adj) override;
    template <class T>
    void do_create(ColKey col);
    template <class T>
    void do_insert_column(ColKey col, bool nullable);
    template <class T>
    void do_insert_row(size_t ndx, ColKey col, Mixed init_val, bool nullable);
    template <class T>
    void do_move(size_t ndx, ColKey col, Cluster* to);
    template <class T>
    void do_erase(size_t ndx, ColKey col);
    void do_remove_backlinks(ObjKey origin_key, ColKey col, const std::vector<ObjKey>& keys,
                             CascadeState& state) const
    {
        remove_backlinks(get_owning_table(), origin_key, col, keys, state);
    }
    void do_remove_backlinks(ObjKey origin_key, ColKey col, const std::vector<ObjLink>& links,
                             CascadeState& state) const
    {
        remove_backlinks(get_owning_table(), origin_key, col, links, state);
    }
    void do_erase_key(size_t ndx, ColKey col, CascadeState& state);
    void do_insert_key(size_t ndx, ColKey col, Mixed init_val, ObjKey origin_key);
    void do_insert_link(size_t ndx, ColKey col, Mixed init_val, ObjKey origin_key);
    void do_insert_mixed(size_t ndx, ColKey col_key, Mixed init_value, ObjKey origin_key);
    template <class T>
    void set_spec(T&, ColKey::Idx) const;
    template <class ArrayType>
    void verify(ref_type ref, size_t index, util::Optional<size_t>& sz) const;
};

} // namespace realm

#endif /* SRC_REALM_CLUSTER_HPP_ */<|MERGE_RESOLUTION|>--- conflicted
+++ resolved
@@ -320,16 +320,13 @@
 
     void verify() const;
     void dump_objects(int64_t key_offset, std::string lead) const override;
-<<<<<<< HEAD
+    virtual ref_type typed_write(ref_type ref, _impl::ArrayWriterBase& out, const Table& table, bool deep,
+                                 bool only_modified, bool compress) const override;
+    virtual void typed_print(std::string prefix, const Table& table) const override;
     static void remove_backlinks(const Table* origin_table, ObjKey origin_key, ColKey col,
                                  const std::vector<ObjKey>& keys, CascadeState& state);
     static void remove_backlinks(const Table* origin_table, ObjKey origin_key, ColKey col,
                                  const std::vector<ObjLink>& links, CascadeState& state);
-=======
-    virtual ref_type typed_write(ref_type ref, _impl::ArrayWriterBase& out, const Table& table, bool deep,
-                                 bool only_modified, bool compress) const override;
-    virtual void typed_print(std::string prefix, const Table& table) const override;
->>>>>>> cc3ae93e
 
 private:
     friend class ClusterTree;
