/*************************************************************************
 *
 * TIGHTDB CONFIDENTIAL
 * __________________
 *
 *  [2011] - [2012] TightDB Inc
 *  All Rights Reserved.
 *
 * NOTICE:  All information contained herein is, and remains
 * the property of TightDB Incorporated and its suppliers,
 * if any.  The intellectual and technical concepts contained
 * herein are proprietary to TightDB Incorporated
 * and its suppliers and may be covered by U.S. and Foreign Patents,
 * patents in process, and are protected by trade secret or copyright law.
 * Dissemination of this information or reproduction of this material
 * is strictly forbidden unless prior written permission is obtained
 * from TightDB Incorporated.
 *
 **************************************************************************/

#ifndef TIGHTDB_GROUP_HPP
#define TIGHTDB_GROUP_HPP

#include <string>
#include <vector>

#include <tightdb/util/features.h>
#include <tightdb/exceptions.hpp>
#include <tightdb/impl/output_stream.hpp>
#include <tightdb/table.hpp>
#include <tightdb/table_basic_fwd.hpp>
#include <tightdb/alloc_slab.hpp>

namespace tightdb {


// Pre-declarations
class SharedGroup;


class Group: private Table::Parent {
public:
    /// Construct a free-standing group. This group instance will be
    /// in the attached state, but neither associated with a file, nor
    /// with an external memory buffer.
    Group();

    enum OpenMode {
        /// Open in read-only mode. Fail if the file does not already exist.
        mode_ReadOnly,
        /// Open in read/write mode. Create the file if it doesn't exist.
        mode_ReadWrite,
        /// Open in read/write mode. Fail if the file does not already exist.
        mode_ReadWriteNoCreate
    };

    /// Equivalent to calling open(const std::string&, OpenMode) on an
    /// unattached group accessor.
    explicit Group(const std::string& file, OpenMode = mode_ReadOnly);

    /// Equivalent to calling open(BinaryData, bool) on an unattached
    /// group accessor. Note that if this constructor throws, the
    /// ownership of the memory buffer will remain with the caller,
    /// regardless of whether \a take_ownership is set to `true` or
    /// `false`.
    explicit Group(BinaryData, bool take_ownership = true);

    struct unattached_tag {};

    /// Create a Group instance in its unattached state. It may then
    /// be attached to a database file later by calling one of the
    /// open() methods. You may test whether this instance is
    /// currently in its attached state by calling
    /// is_attached(). Calling any other method (except the
    /// destructor) while in the unattached state has undefined
    /// behavior.
    Group(unattached_tag) TIGHTDB_NOEXCEPT;

    ~Group() TIGHTDB_NOEXCEPT TIGHTDB_OVERRIDE;

    /// Attach this Group instance to the specified database file.
    ///
    /// By default, the specified file is opened in read-only mode
    /// (mode_ReadOnly). This allows opening a file even when the
    /// caller lacks permission to write to that file. The opened
    /// group may still be modified freely, but the changes cannot be
    /// written back to the same file using the commit() function. An
    /// attempt to do that, will cause an exception to be thrown. When
    /// opening in read-only mode, it is an error if the specified
    /// file does not already exist in the file system.
    ///
    /// Alternatively, the file can be opened in read/write mode
    /// (mode_ReadWrite). This allows use of the commit() function,
    /// but, of course, it also requires that the caller has
    /// permission to write to the specified file. When opening in
    /// read-write mode, an attempt to create the specified file will
    /// be made, if it does not already exist in the file system.
    ///
    /// In any case, if the file already exists, it must contain a
    /// valid TightDB database. In many cases invalidity will be
    /// detected and cause the InvalidDatabase exception to be thrown,
    /// but you should not rely on it.
    ///
    /// Note that changes made to the database via a Group instance
    /// are not automatically committed to the specified file. You
    /// may, however, at any time, explicitly commit your changes by
    /// calling the commit() method, provided that the specified
    /// open-mode is not mode_ReadOnly. Alternatively, you may call
    /// write() to write the entire database to a new file. Writing
    /// the database to a new file does not end, or in any other way
    /// change the association between the Group instance and the file
    /// that was specified in the call to open().
    ///
    /// A file that is passed to Group::open(), may not be modified by
    /// a third party until after the Group object is
    /// destroyed. Behavior is undefined if a file is modified by a
    /// third party while any Group object is associated with it.
    ///
    /// Calling open() on a Group instance that is already in the
    /// attached state has undefined behavior.
    ///
    /// Accessing a TightDB database file through manual construction
    /// of a Group object does not offer any level of thread safety or
    /// transaction safety. When any of those kinds of safety are a
    /// concern, consider using a SharedGroup instead. When accessing
    /// a database file in read/write mode through a manually
    /// constructed Group object, it is entirely the responsibility of
    /// the application that the file is not accessed in any way by a
    /// third party during the life-time of that group object. It is,
    /// on the other hand, safe to concurrently access a database file
    /// by multiple manually created Group objects, as long as all of
    /// them are opened in read-only mode, and there is no other party
    /// that modifies the file concurrently.
    ///
    /// Do not call this function on a group instance that is managed
    /// by a shared group. Doing so will result in undefined behavior.
    ///
    /// Even if this function throws, it may have the side-effect of
    /// creating the specified file, and the file may get left behind
    /// in an invalid state. Of course, this can only happen if
    /// read/write mode (mode_ReadWrite) was requested, and the file
    /// did not already exist.
    ///
    /// \param file File system path to a TightDB database file.
    ///
    /// \param mode Specifying a mode that is not mode_ReadOnly
    /// requires that the specified file can be opened in read/write
    /// mode. In general there is no reason to open a group in
    /// read/write mode unless you want to be able to call
    /// Group::commit().
    ///
    /// \throw util::File::AccessError If the file could not be
    /// opened. If the reason corresponds to one of the exception
    /// types that are derived from util::File::AccessError, the
    /// derived exception type is thrown. Note that InvalidDatabase is
    /// among these derived exception types.
    void open(const std::string& file, OpenMode mode = mode_ReadOnly);

    /// Attach this Group instance to the specified memory buffer.
    ///
    /// This is similar to constructing a group from a file except
    /// that in this case the database is assumed to be stored in the
    /// specified memory buffer.
    ///
    /// If \a take_ownership is `true`, you pass the ownership of the
    /// specified buffer to the group. In this case the buffer will
    /// eventually be freed using std::free(), so the buffer you pass,
    /// must have been allocated using std::malloc().
    ///
    /// On the other hand, if \a take_ownership is set to `false`, it
    /// is your responsibility to keep the memory buffer alive during
    /// the lifetime of the group, and in case the buffer needs to be
    /// deallocated afterwards, that is your responsibility too.
    ///
    /// If this function throws, the ownership of the memory buffer
    /// will remain with the caller, regardless of whether \a
    /// take_ownership is set to `true` or `false`.
    ///
    /// Calling open() on a Group instance that is already in the
    /// attached state has undefined behavior.
    ///
    /// Do not call this function on a group instance that is managed
    /// by a shared group. Doing so will result in undefined behavior.
    ///
    /// \throw InvalidDatabase If the specified buffer does not appear
    /// to contain a valid database.
    void open(BinaryData, bool take_ownership = true);

    /// A group may be created in the unattached state, and then later
    /// attached to a file with a call to open(). Calling any method
    /// other than open(), and is_attached() on an unattached instance
    /// results in undefined behavior.
    bool is_attached() const TIGHTDB_NOEXCEPT;

    /// Returns true if, and only if the number of tables in this
    /// group is zero.
    bool is_empty() const TIGHTDB_NOEXCEPT;

    /// Returns the number of tables in this group.
    std::size_t size() const;

    /// Get the name of the table at the specified index within this
    /// group.
    StringData get_table_name(std::size_t table_ndx) const;

    /// Check whether this group has a table with the specified name.
    bool has_table(StringData name) const;

    /// Check whether this group has a table with the specified name
    /// and a dynamic type that matches the specified static type.
    ///
    /// \tparam T An instance of the BasicTable<> class template.
    template<class T> bool has_table(StringData name) const;

    //@{
    /// Get the table with the specified name (or at the specified
    /// idnex) from this group.
    ///
    /// The non-const versions of this function, that take a name as
    /// argument, will create a table with the specified name if one
    /// does not already exist. The other versions will not.
    ///
    /// It is an error to call one of the const-qualified versions for
    /// a table that does not already exist. The same is true for the
    /// versions taking and index as argument. Doing so will result in
    /// undefined behavior.
    ///
    /// The non-template versions will return dynamically typed table
    /// accessors, while the template versions will return statically
    /// typed accessors.
    ///
    /// It is an error to call one of the templated versions for a
    /// table whose dynamic type does not match the specified static
    /// type. Doing so will result in undefined behavior.
    ///
    /// New tables created by non-template versions will have no
    /// columns initially. New tables created by template versions
    /// will have a dynamic type (set of columns) that matches the
    /// specifed static type.
    ///
    /// \tparam T An instance of the BasicTable<> class template.
    TableRef      get_table(std::size_t table_ndx);
    ConstTableRef get_table(std::size_t table_ndx) const;
    TableRef      get_table(StringData name);
    TableRef      get_table(StringData name, bool& was_created);
    ConstTableRef get_table(StringData name) const;
    template<class T> typename T::Ref      get_table(StringData name);
    template<class T> typename T::ConstRef get_table(StringData name) const;
    //@}


    // Serialization

    /// Write this database to the specified output stream.
    void write(std::ostream&) const;

    /// Write this database to a new file. It is an error to specify a
    /// file that already exists. This is to protect against
    /// overwriting a database file that is currently open, which
    /// would cause undefined behaviour.
    ///
    /// \param file A filesystem path.
    ///
    /// \throw util::File::AccessError If the file could not be
    /// opened. If the reason corresponds to one of the exception
    /// types that are derived from util::File::AccessError, the
    /// derived exception type is thrown. In particular,
    /// util::File::Exists will be thrown if the file exists already.
    void write(const std::string& file) const;

    /// Write this database to a memory buffer.
    ///
    /// Ownership of the returned buffer is transferred to the
    /// caller. The memory will have been allocated using
    /// std::malloc().
    BinaryData write_to_mem() const;

    /// Commit changes to the attached file. This requires that the
    /// attached file is opened in read/write mode.
    ///
    /// Calling this function on an unattached group, a free-standing
    /// group, a group whose attached file is opened in read-only
    /// mode, a group that is attached to a memory buffer, or a group
    /// that is managed by a shared group, is an error and will result
    /// in undefined behavior.
    ///
    /// Table accesors will remain valid across the commit. Note that
    /// this is not the case when working with proper transactions.
    void commit();

    // Conversion
    template<class S> void to_json(S& out) const;
    void to_string(std::ostream& out) const;

    /// Compare two groups for equality. Two groups are equal if, and
    /// only if, they contain the same tables in the same order, that
    /// is, for each table T at index I in one of the groups, there is
    /// a table at index I in the other group that is equal to T.
    bool operator==(const Group&) const;

    /// Compare two groups for inequality. See operator==().
    bool operator!=(const Group& g) const { return !(*this == g); }

#ifdef TIGHTDB_ENABLE_REPLICATION
    class TransactAdvancer;
    void advance_transact(ref_type new_top_ref, std::size_t new_file_size,
                          const BinaryData* logs_begin, const BinaryData* logs_end);
    void mark_all_table_accessors_dirty();
#endif

#ifdef TIGHTDB_DEBUG
    void Verify() const; // Uncapitalized 'verify' cannot be used due to conflict with macro in Obj-C
    void print() const;
    void print_free() const;
    MemStats stats();
    void enable_mem_diagnostics(bool enable = true) { m_alloc.enable_debug(enable); }
    void to_dot(std::ostream&) const;
    void to_dot() const; // To std::cerr (for GDB)
    void to_dot(const char* file_path) const;
#else
    void Verify() const {}
#endif

private:
    SlabAlloc m_alloc;

<<<<<<< HEAD
    // Underlying array structure.
=======
    // Underlying array structure. Third slot in m_top is the "logical file
    // size".
>>>>>>> cf9b6b48
    Array m_top;
    Array m_tables;            // 2nd slot in m_top
    ArrayString m_table_names; // 1st slot in m_top
    Array m_free_positions;    // 4th slot in m_top (optional)
    Array m_free_lengths;      // 5th slot in m_top (optional)
    Array m_free_versions;     // 6th slot in m_top (optional)

    typedef std::vector<Table*> table_accessors;
    mutable table_accessors m_table_accessors;
    const bool m_is_shared;
    bool m_is_attached;

    struct shared_tag {};
    Group(shared_tag) TIGHTDB_NOEXCEPT;

    // FIXME: Implement a proper copy constructor (fairly trivial).
    Group(const Group&); // Disable copying

    void init_array_parents() TIGHTDB_NOEXCEPT;
    void detach() TIGHTDB_NOEXCEPT;
    void detach_but_retain_data() TIGHTDB_NOEXCEPT;
    void complete_detach() TIGHTDB_NOEXCEPT;

    /// Add or clear array nodes for free-space tracking.
    void reset_freespace_tracking();

    void reattach_from_retained_data();
    bool may_reattach_if_same_version() const TIGHTDB_NOEXCEPT;

    /// Recursively update refs stored in all cached array
    /// accessors. This includes cached array accessors in any
    /// currently attached table accessors. This ensures that the
    /// group instance itself, as well as any attached table accessor
    /// that exists across Group::commit() will remain valid. This
    /// function is not appropriate for use in conjunction with
    /// commits via shared group.
    void update_refs(ref_type top_ref, std::size_t old_baseline) TIGHTDB_NOEXCEPT;

    /// Reinitialize group for a new read or write transaction.
    void init_for_transact(ref_type new_top_ref, std::size_t new_file_size);

    // Overriding method in ArrayParent
    void update_child_ref(std::size_t, ref_type) TIGHTDB_OVERRIDE;

    // Overriding method in ArrayParent
    ref_type get_child_ref(std::size_t) const TIGHTDB_NOEXCEPT TIGHTDB_OVERRIDE;

    // Overriding method in Table::Parent
    StringData get_child_name(std::size_t) const TIGHTDB_NOEXCEPT TIGHTDB_OVERRIDE;

    // Overriding method in Table::Parent
    void child_accessor_destroyed(Table*) TIGHTDB_NOEXCEPT TIGHTDB_OVERRIDE;

    class TableWriter;
    class DefaultTableWriter;

    static void write(std::ostream&, TableWriter&);

    /// Create a new underlying node structure and attach this
    /// accessor instance to it
    void create(bool add_free_versions);

    /// Attach this accessor instance to a preexisting underlying node
    /// structure.
    void init_from_ref(ref_type top_ref) TIGHTDB_NOEXCEPT;

    typedef void (*SpecSetter)(Table&);
    Table* get_table_ptr(StringData name, SpecSetter, bool& was_created);

    Table* get_table_ptr(StringData name);
    const Table* get_table_ptr(StringData name) const;
    template<class T> T* get_table_ptr(StringData name);
    template<class T> const T* get_table_ptr(StringData name) const;

    Table* get_table_by_ndx(std::size_t ndx);
    const Table* get_table_by_ndx(std::size_t ndx) const;
    ref_type create_new_table(StringData name);
    Table* create_new_table_and_accessor(StringData name, SpecSetter);

    void detach_table_accessors() TIGHTDB_NOEXCEPT;

#ifdef TIGHTDB_DEBUG
    std::pair<ref_type, std::size_t>
    get_to_dot_parent(std::size_t ndx_in_parent) const TIGHTDB_OVERRIDE;
#endif

#ifdef TIGHTDB_ENABLE_REPLICATION
    friend class Replication;
    Replication* get_replication() const TIGHTDB_NOEXCEPT { return m_alloc.get_replication(); }
    void set_replication(Replication* r) TIGHTDB_NOEXCEPT { m_alloc.set_replication(r); }
#endif

    friend class Table;
    friend class GroupWriter;
    friend class SharedGroup;
    friend class LangBindHelper;
};





// Implementation

inline Group::Group():
    m_alloc(), // Throws
    m_top(m_alloc), m_tables(m_alloc), m_table_names(m_alloc), m_free_positions(m_alloc),
    m_free_lengths(m_alloc), m_free_versions(m_alloc), m_is_shared(false), m_is_attached(false)
{
    init_array_parents();
    m_alloc.attach_empty(); // Throws
    bool add_free_versions = false;
    create(add_free_versions); // Throws
}

inline Group::Group(const std::string& file, OpenMode mode):
    m_alloc(), // Throws
    m_top(m_alloc), m_tables(m_alloc), m_table_names(m_alloc), m_free_positions(m_alloc),
    m_free_lengths(m_alloc), m_free_versions(m_alloc), m_is_shared(false), m_is_attached(false)
{
    init_array_parents();
    open(file, mode); // Throws
}

inline Group::Group(BinaryData buffer, bool take_ownership):
    m_alloc(), // Throws
    m_top(m_alloc), m_tables(m_alloc), m_table_names(m_alloc), m_free_positions(m_alloc),
    m_free_lengths(m_alloc), m_free_versions(m_alloc), m_is_shared(false), m_is_attached(false)
{
    init_array_parents();
    open(buffer, take_ownership); // Throws
}

inline Group::Group(unattached_tag) TIGHTDB_NOEXCEPT:
    m_alloc(), // Throws
    m_top(m_alloc), m_tables(m_alloc), m_table_names(m_alloc), m_free_positions(m_alloc),
    m_free_lengths(m_alloc), m_free_versions(m_alloc), m_is_shared(false), m_is_attached(false)
{
    init_array_parents();
}

inline Group::Group(shared_tag) TIGHTDB_NOEXCEPT:
    m_alloc(), // Throws
    m_top(m_alloc), m_tables(m_alloc), m_table_names(m_alloc), m_free_positions(m_alloc),
    m_free_lengths(m_alloc), m_free_versions(m_alloc), m_is_shared(true), m_is_attached(false)
{
    init_array_parents();
}

inline void Group::init_array_parents() TIGHTDB_NOEXCEPT
{
    m_table_names.set_parent(&m_top, 0);
    m_tables.set_parent(&m_top, 1);
    // Third slot is "logical file size"
    m_free_positions.set_parent(&m_top, 3);
    m_free_lengths.set_parent(&m_top, 4);
    m_free_versions.set_parent(&m_top, 5);
    // Seventh slot is "database version" (a.k.a. transaction number)
}

inline bool Group::may_reattach_if_same_version() const TIGHTDB_NOEXCEPT
{
    return m_top.is_attached();
}

inline bool Group::is_attached() const TIGHTDB_NOEXCEPT
{
    return m_is_attached;
}

inline bool Group::is_empty() const TIGHTDB_NOEXCEPT
{
    if (!is_attached())
        return true;
    return m_table_names.is_empty();
}

inline std::size_t Group::size() const
{
    if (!is_attached())
        return 0;
    return m_table_names.size();
}

inline StringData Group::get_table_name(std::size_t table_ndx) const
{
    TIGHTDB_ASSERT(is_attached());
    TIGHTDB_ASSERT(table_ndx < m_table_names.size());
    return m_table_names.get(table_ndx);
}

inline bool Group::has_table(StringData name) const
{
    if (!is_attached())
        return false;
    std::size_t i = m_table_names.find_first(name);
    return i != not_found;
}

template<class T> inline bool Group::has_table(StringData name) const
{
    if (!is_attached())
        return false;
    std::size_t ndx = m_table_names.find_first(name);
    if (ndx == not_found)
        return false;
    const Table* table = get_table_by_ndx(ndx); // Throws
    return T::matches_dynamic_spec(_impl::TableFriend::get_spec(*table));
}

inline Table* Group::get_table_ptr(StringData name, SpecSetter spec_setter, bool& was_created)
{
    TIGHTDB_ASSERT(is_attached());
    std::size_t ndx = m_table_names.find_first(name);

    if (ndx != not_found) {
        Table* table = get_table_by_ndx(ndx); // Throws
        was_created = false;
        return table;
    }

    Table* table = create_new_table_and_accessor(name, spec_setter); // Throws
    was_created = true;
    return table;
}

inline Table* Group::get_table_ptr(StringData name)
{
    SpecSetter spec_setter = 0; // Do not add any columns
    bool was_created; // Dummy
    return get_table_ptr(name, spec_setter, was_created);
}

inline const Table* Group::get_table_ptr(StringData name) const
{
    TIGHTDB_ASSERT(is_attached());
    std::size_t ndx = m_table_names.find_first(name);
    if (ndx == not_found)
        return 0;
    return get_table_by_ndx(ndx); // Throws
}

template<class T> inline T* Group::get_table_ptr(StringData name)
{
    TIGHTDB_STATIC_ASSERT(IsBasicTable<T>::value, "Invalid table type");
    SpecSetter spec_setter = &T::set_dynamic_spec;
    bool was_created; // Dummy
    Table* table = get_table_ptr(name, spec_setter, was_created);
    TIGHTDB_ASSERT(T::matches_dynamic_spec(_impl::TableFriend::get_spec(*table)));
    return static_cast<T*>(table);
}

template<class T> inline const T* Group::get_table_ptr(StringData name) const
{
    TIGHTDB_STATIC_ASSERT(IsBasicTable<T>::value, "Invalid table type");
    const Table* table = get_table_ptr(name); // Throws
    TIGHTDB_ASSERT(!table || T::matches_dynamic_spec(_impl::TableFriend::get_spec(*table)));
    return static_cast<const T*>(table);
}

inline TableRef Group::get_table(std::size_t table_ndx)
{
    return get_table_by_ndx(table_ndx)->get_table_ref(); // Throws
}

inline ConstTableRef Group::get_table(std::size_t table_ndx) const
{
    return get_table_by_ndx(table_ndx)->get_table_ref(); // Throws
}

inline TableRef Group::get_table(StringData name)
{
    return get_table_ptr(name)->get_table_ref();
}

inline TableRef Group::get_table(StringData name, bool& was_created)
{
    SpecSetter spec_setter = 0;
    return get_table_ptr(name, spec_setter, was_created)->get_table_ref();
}

inline ConstTableRef Group::get_table(StringData name) const
{
    TIGHTDB_ASSERT(has_table(name));
    return get_table_ptr(name)->get_table_ref();
}

template<class T> inline typename T::Ref Group::get_table(StringData name)
{
    return get_table_ptr<T>(name)->get_table_ref();
}

template<class T> inline typename T::ConstRef Group::get_table(StringData name) const
{
    TIGHTDB_ASSERT(has_table<T>(name));
    return get_table_ptr<T>(name)->get_table_ref();
}

inline const Table* Group::get_table_by_ndx(std::size_t ndx) const
{
    return const_cast<Group*>(this)->get_table_by_ndx(ndx); // Throws
}

inline void Group::update_child_ref(std::size_t child_ndx, ref_type new_ref)
{
    m_tables.set(child_ndx, new_ref);
}

inline ref_type Group::get_child_ref(std::size_t child_ndx) const TIGHTDB_NOEXCEPT
{
    return m_tables.get_as_ref(child_ndx);
}

inline StringData Group::get_child_name(std::size_t child_ndx) const TIGHTDB_NOEXCEPT
{
    return m_table_names.get(child_ndx);
}

inline void Group::child_accessor_destroyed(Table*) TIGHTDB_NOEXCEPT
{
    // Ignore
}

class Group::TableWriter {
public:
    virtual std::size_t write_names(_impl::OutputStream&) = 0;
    virtual std::size_t write_tables(_impl::OutputStream&) = 0;
    virtual ~TableWriter() TIGHTDB_NOEXCEPT {}
};

template<class S> void Group::to_json(S& out) const
{
    if (!is_attached()) {
        out << "{}";
        return;
    }

    out << "{";

    for (std::size_t i = 0; i < m_tables.size(); ++i) {
        StringData name = m_table_names.get(i);
        ConstTableRef table = get_table(i);

        if (i) out << ",";
        out << "\"" << name << "\"";
        out << ":";
        table->to_json(out);
    }

    out << "}";
}


} // namespace tightdb

#endif // TIGHTDB_GROUP_HPP<|MERGE_RESOLUTION|>--- conflicted
+++ resolved
@@ -324,12 +324,8 @@
 private:
     SlabAlloc m_alloc;
 
-<<<<<<< HEAD
-    // Underlying array structure.
-=======
     // Underlying array structure. Third slot in m_top is the "logical file
     // size".
->>>>>>> cf9b6b48
     Array m_top;
     Array m_tables;            // 2nd slot in m_top
     ArrayString m_table_names; // 1st slot in m_top
