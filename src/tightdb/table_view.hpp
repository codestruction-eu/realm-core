/*************************************************************************
 *
 * TIGHTDB CONFIDENTIAL
 * __________________
 *
 *  [2011] - [2012] TightDB Inc
 *  All Rights Reserved.
 *
 * NOTICE:  All information contained herein is, and remains
 * the property of TightDB Incorporated and its suppliers,
 * if any.  The intellectual and technical concepts contained
 * herein are proprietary to TightDB Incorporated
 * and its suppliers and may be covered by U.S. and Foreign Patents,
 * patents in process, and are protected by trade secret or copyright law.
 * Dissemination of this information or reproduction of this material
 * is strictly forbidden unless prior written permission is obtained
 * from TightDB Incorporated.
 *
 **************************************************************************/
#ifndef TIGHTDB_TABLE_VIEW_HPP
#define TIGHTDB_TABLE_VIEW_HPP

#include <iostream>
#include "table.hpp"

namespace tightdb {


using std::size_t;
using std::time_t;


/**
 * Common base class for TableView and ConstTableView.
 */
class TableViewBase {
public:
    bool is_empty() const { return m_refs.is_empty(); }
    size_t size() const { return m_refs.Size(); }

    // Column information
    size_t      get_column_count() const;
    const char* get_column_name(size_t column_ndx) const;
    size_t      get_column_index(const char* name) const;
    ColumnType  get_column_type(size_t column_ndx) const;

    // Getting values
    int64_t     get_int(size_t column_ndx, size_t row_ndx) const;
    bool        get_bool(size_t column_ndx, size_t row_ndx) const;
    time_t      get_date(size_t column_ndx, size_t row_ndx) const;
    const char* get_string(size_t column_ndx, size_t row_ndx) const;
    BinaryData  get_binary(size_t column_ndx, size_t row_ndx) const;
    Mixed       get_mixed(size_t column_ndx, size_t row_ndx) const;
    ColumnType  get_mixed_type(size_t column_ndx, size_t row_ndx) const;

    // Subtables
    size_t      get_subtable_size(size_t column_ndx, size_t row_ndx) const;

    // Searching (Int and String)
    size_t find_first_int(size_t column_ndx, int64_t value) const;
    size_t find_first_bool(size_t column_ndx, bool value) const;
    size_t find_first_date(size_t column_ndx, time_t value) const;
    size_t find_first_string(size_t column_ndx, const char* value) const;
    // FIXME: Need: size_t find_first_binary(size_t column_ndx, const char* value, size_t len) const;

    // Aggregate functions
    int64_t sum(size_t column_ndx) const;
    int64_t maximum(size_t column_ndx) const;
    int64_t minimum(size_t column_ndx) const;

    // Sort the view according to the specified column and the specified direction.
    void sort(size_t column, bool ascending = true);

    // Get row index in the source table this view is "looking" at.
    size_t get_source_ndx(size_t row_ndx) const { return size_t(m_refs.Get(row_ndx)); }

protected:
    friend class Table;
    friend class Query;
    template <class R, class V> static R find_all_integer(V*, size_t, int64_t);
    template <class R, class V> static R find_all_string(V*, size_t, const char*);

    Table* m_table;
    Array m_refs;

    /**
     * Construct null view (no memory allocated).
     */
    TableViewBase(): m_table(0), m_refs(GetDefaultAllocator()) {}

    /**
     * Construct empty view, ready for addition of row indices.
     */
    TableViewBase(Table* parent): m_table(parent) {}

    /**
     * Copy constructor.
     */
    TableViewBase(const TableViewBase& tv): m_table(tv.m_table)
    {
        m_refs.Copy(tv.m_refs);
    }

    /**
     * Moving constructor.
     */
    TableViewBase(TableViewBase*);

    ~TableViewBase() { m_refs.Destroy(); }

    void move_assign(TableViewBase*);

    Array& get_ref_column() { return m_refs; }
    const Array& get_ref_column() const { return m_refs; }
<<<<<<< HEAD

private:
    size_t find_first_integer(size_t column_ndx, int64_t value) const;
=======
private:
    template <int function>int64_t aggregate(size_t column_ndx) const;
>>>>>>> 031050b6
};



class ConstTableView;



/**
 * A TableView gives read and write access to the parent table.
 *
 * A 'const TableView' cannot be changed (e.g. sorted), nor can the
 * parent table be modified through it.
 *
 * A TableView is both copyable and movable. Copying a TableView makes
 * a proper copy. Copying a temporary TableView is optimized away on
 * all modern compilers due to such things as 'return value
 * optimization'. Move semantics is accessed using the move()
 * function. For example, to efficiently return a non-temporary
 * TableView from a function, you would have to do something like
 * this:
 *
 * \code{.cpp}
 *
 *   tightdb::TableView func()
 *   {
 *      tightdb::TableView tv;
 *      return move(tv);
 *   }
 *
 * \endcode
 *
 * Note that move(tv) removes the contents from 'tv' and leaves it
 * truncated.
 *
 * FIXME: Add general documentation about move semantics, and refer to
 * it from here.
 */
class TableView: public TableViewBase {
public:
    TableView() {}
    TableView& operator=(TableView tv) { move_assign(&tv); return *this; }
    friend TableView move(TableView& tv) { return TableView(&tv); }

    // Subtables
    TableRef      get_subtable(size_t column_ndx, size_t row_ndx);
    ConstTableRef get_subtable(size_t column_ndx, size_t row_ndx) const;
    void          clear_subtable(size_t column_ndx, size_t row_ndx);

    // Setting values
    void set_int(size_t column_ndx, size_t row_ndx, int64_t value);
    void set_bool(size_t column_ndx, size_t row_ndx, bool value);
    void set_date(size_t column_ndx, size_t row_ndx, time_t value);
    template<class E> void set_enum(size_t column_ndx, size_t row_ndx, E value);
    void set_string(size_t column_ndx, size_t row_ndx, const char* value);
    void set_binary(size_t column_ndx, size_t row_ndx, const char* value, size_t len);
    void set_mixed(size_t column_ndx, size_t row_ndx, Mixed value);
    void add_int(size_t column_ndx, int64_t value);

    // Deleting
    void clear();
    void remove(size_t row_ndx);
    void remove_last() { if (!is_empty()) remove(size()-1); }

    // Searching (Int and String)
    TableView       find_all_int(size_t column_ndx, int64_t value);
    ConstTableView  find_all_int(size_t column_ndx, int64_t value) const;
    TableView       find_all_bool(size_t column_ndx, bool value);
    ConstTableView  find_all_bool(size_t column_ndx, bool value) const;
    TableView       find_all_date(size_t column_ndx, time_t value);
    ConstTableView  find_all_date(size_t column_ndx, time_t value) const;
    TableView       find_all_string(size_t column_ndx, const char *value);
    ConstTableView  find_all_string(size_t column_ndx, const char *value) const;
    // FIXME: Need: TableView find_all_binary(size_t column_ndx, const char* value, size_t len);
    // FIXME: Need: ConstTableView find_all_binary(size_t column_ndx, const char* value, size_t len) const;

    Table& get_parent() { return *m_table; }
    const Table& get_parent() const { return *m_table; }

private:
    friend class ConstTableView;
    friend class Table;
    friend class Query;
    friend class TableViewBase;

    TableView(Table& parent): TableViewBase(&parent) {}
    TableView(TableView* tv): TableViewBase(tv) {}

    TableView find_all_integer(size_t column_ndx, int64_t value);
    ConstTableView find_all_integer(size_t column_ndx, int64_t value) const;
};




/**
 * A ConstTableView gives read access to the parent table, but no
 * write access. The view itself, though, can be changed, for example,
 * it can be sorted.
 *
 * Note that methods are declared 'const' if, and only
 * if they leave the view unmodified, and this is irrespective of
 * whether they modify the parent table.
 *
 * A ConstTableView has both copy and move semantics. See TableView
 * for more on this.
 */
class ConstTableView: public TableViewBase {
public:
    ConstTableView() {}
    ConstTableView& operator=(ConstTableView tv) { move_assign(&tv); return *this; }
    friend ConstTableView move(ConstTableView& tv) { return ConstTableView(&tv); }

    ConstTableView(TableView tv): TableViewBase(&tv) {}
    ConstTableView& operator=(TableView tv) { move_assign(&tv); return *this; }

    // Getting values
    ConstTableRef get_subtable(size_t column_ndx, size_t row_ndx) const;

    // Searching (Int and String)
    ConstTableView find_all_int(size_t column_ndx, int64_t value) const;
    ConstTableView find_all_bool(size_t column_ndx, bool value) const;
    ConstTableView find_all_date(size_t column_ndx, time_t value) const;
    ConstTableView find_all_string(size_t column_ndx, const char *value) const;

   const Table& get_parent() const { return *m_table; }

private:
    friend class TableView;
    friend class Table;
    friend class Query;
    friend class TableViewBase;

    ConstTableView(const Table& parent): TableViewBase(const_cast<Table*>(&parent)) {}
    ConstTableView(ConstTableView* tv): TableViewBase(tv) {}

    ConstTableView find_all_integer(size_t column_ndx, int64_t value) const;
};


// ================================================================================================
// TableViewBase Implementation:

#define TIGHTDB_ASSERT_COLUMN(column_ndx)                                   \
    assert(m_table);                                                        \
    assert(column_ndx < m_table->get_column_count());

#define TIGHTDB_ASSERT_COLUMN_AND_TYPE(column_ndx, column_type)             \
    TIGHTDB_ASSERT_COLUMN(column_ndx)                                       \
    assert(m_table->get_column_type(column_ndx) == column_type);

#define TIGHTDB_ASSERT_INDEX(column_ndx, row_ndx)                           \
    TIGHTDB_ASSERT_COLUMN(column_ndx)                                       \
    assert(row_ndx < m_refs.Size());

#define TIGHTDB_ASSERT_INDEX_AND_TYPE(column_ndx, row_ndx, column_type)     \
    TIGHTDB_ASSERT_COLUMN_AND_TYPE(column_ndx, column_type)                 \
    assert(row_ndx < m_refs.Size());


inline TableViewBase::TableViewBase(TableViewBase* tv):
    m_table(tv->m_table),
    m_refs(tv->m_refs) // Note: This is a moving copy
{
    tv->m_table = 0;
}

inline void TableViewBase::move_assign(TableViewBase* tv)
{
    m_table = tv->m_table;
    tv->m_table = 0;
    m_refs.move_assign(tv->m_refs);
}


// Column information


inline size_t TableViewBase::get_column_count() const
{
    assert(m_table);
    return m_table->get_column_count();
}

inline const char* TableViewBase::get_column_name(size_t column_ndx) const
{
    assert(m_table);
    return m_table->get_column_name(column_ndx);
}

inline size_t TableViewBase::get_column_index(const char* name) const
{
    assert(m_table);
    return m_table->get_column_index(name);
}

inline ColumnType TableViewBase::get_column_type(size_t column_ndx) const
{
    assert(m_table);
    return m_table->get_column_type(column_ndx);
}


// Getters


inline int64_t TableViewBase::get_int(size_t column_ndx, size_t row_ndx) const
{
    TIGHTDB_ASSERT_INDEX(column_ndx, row_ndx);

    const size_t real_ndx = size_t(m_refs.Get(row_ndx));
    return m_table->get_int(column_ndx, real_ndx);
}

inline bool TableViewBase::get_bool(size_t column_ndx, size_t row_ndx) const
{
    TIGHTDB_ASSERT_INDEX_AND_TYPE(column_ndx, row_ndx, COLUMN_TYPE_BOOL);

    const size_t real_ndx = size_t(m_refs.Get(row_ndx));
    return m_table->get_bool(column_ndx, real_ndx);
}

inline time_t TableViewBase::get_date(size_t column_ndx, size_t row_ndx) const
{
    TIGHTDB_ASSERT_INDEX_AND_TYPE(column_ndx, row_ndx, COLUMN_TYPE_DATE);

    const size_t real_ndx = size_t(m_refs.Get(row_ndx));
    return m_table->get_date(column_ndx, real_ndx);
}

inline const char* TableViewBase::get_string(size_t column_ndx, size_t row_ndx) const
{
    TIGHTDB_ASSERT_INDEX_AND_TYPE(column_ndx, row_ndx, COLUMN_TYPE_STRING);

    const size_t real_ndx = size_t(m_refs.Get(row_ndx));
    return m_table->get_string(column_ndx, real_ndx);
}

inline BinaryData TableViewBase::get_binary(size_t column_ndx, size_t row_ndx) const
{
    TIGHTDB_ASSERT_INDEX_AND_TYPE(column_ndx, row_ndx, COLUMN_TYPE_BINARY);

    const size_t real_ndx = size_t(m_refs.Get(row_ndx));
    return m_table->get_binary(column_ndx, real_ndx);
}

inline Mixed TableViewBase::get_mixed(size_t column_ndx, size_t row_ndx) const
{
    TIGHTDB_ASSERT_INDEX_AND_TYPE(column_ndx, row_ndx, COLUMN_TYPE_MIXED);

    const size_t real_ndx = size_t(m_refs.Get(row_ndx));
    return m_table->get_mixed(column_ndx, real_ndx);
}

inline ColumnType TableViewBase::get_mixed_type(size_t column_ndx, size_t row_ndx) const
{
    TIGHTDB_ASSERT_INDEX_AND_TYPE(column_ndx, row_ndx, COLUMN_TYPE_MIXED);

    const size_t real_ndx = size_t(m_refs.Get(row_ndx));
    return m_table->get_mixed_type(column_ndx, real_ndx);
}

inline size_t TableViewBase::get_subtable_size(size_t column_ndx, size_t row_ndx) const
{
    TIGHTDB_ASSERT_INDEX_AND_TYPE(column_ndx, row_ndx, COLUMN_TYPE_TABLE);

    const size_t real_ndx = size_t(m_refs.Get(row_ndx));
    return m_table->get_subtable_size(column_ndx, real_ndx);
}


// Searching


inline size_t TableViewBase::find_first_int(size_t column_ndx, int64_t value) const
{
    TIGHTDB_ASSERT_COLUMN_AND_TYPE(column_ndx, COLUMN_TYPE_INT);
    return find_first_integer(column_ndx, value);
}

inline size_t TableViewBase::find_first_bool(size_t column_ndx, bool value) const
{
    TIGHTDB_ASSERT_COLUMN_AND_TYPE(column_ndx, COLUMN_TYPE_BOOL);
    return find_first_integer(column_ndx, value ? 1 : 0);
}

inline size_t TableViewBase::find_first_date(size_t column_ndx, time_t value) const
{
    TIGHTDB_ASSERT_COLUMN_AND_TYPE(column_ndx, COLUMN_TYPE_DATE);
    return find_first_integer(column_ndx, (int64_t)value);
}


template <class R, class V>
R TableViewBase::find_all_integer(V* view, size_t column_ndx, int64_t value)
{
    R tv(*view->m_table);
    for (size_t i = 0; i < view->m_refs.Size(); i++)
        if (view->get_int(column_ndx, i) == value)
            tv.get_ref_column().add(i);
    return move(tv);
}

template <class R, class V>
R TableViewBase::find_all_string(V* view, size_t column_ndx, const char* value)
{
    assert(view->m_table);
    assert(column_ndx < view->m_table->get_column_count());
    assert(view->m_table->get_column_type(column_ndx) == COLUMN_TYPE_STRING);

    R tv(*view->m_table);
    for (size_t i = 0; i < view->m_refs.Size(); i++)
        if (strcmp(view->get_string(column_ndx, i), value) == 0)
            tv.get_ref_column().add(i);
    return move(tv);
}


// TableView, ConstTableView implementation:


inline TableView TableView::find_all_string(size_t column_ndx, const char* value)
{
    return TableViewBase::find_all_string<TableView>(this, column_ndx, value);
}

inline ConstTableView TableView::find_all_string(size_t column_ndx, const char* value) const
{
    return TableViewBase::find_all_string<ConstTableView>(this, column_ndx, value);
}

inline ConstTableView ConstTableView::find_all_string(size_t column_ndx, const char* value) const
{
    return TableViewBase::find_all_string<ConstTableView>(this, column_ndx, value);
}


inline TableView TableView::find_all_integer(size_t column_ndx, int64_t value)
{
    return TableViewBase::find_all_integer<TableView>(this, column_ndx, value);
}

inline ConstTableView TableView::find_all_integer(size_t column_ndx, int64_t value) const
{
    return TableViewBase::find_all_integer<ConstTableView>(this, column_ndx, value);
}

inline ConstTableView ConstTableView::find_all_integer(size_t column_ndx, int64_t value) const
{
    return TableViewBase::find_all_integer<ConstTableView>(this, column_ndx, value);
}


inline TableView TableView::find_all_int(size_t column_ndx, int64_t value)
{
    TIGHTDB_ASSERT_COLUMN_AND_TYPE(column_ndx, COLUMN_TYPE_INT);
    return find_all_integer(column_ndx, value);
}

inline TableView TableView::find_all_bool(size_t column_ndx, bool value)
{
    TIGHTDB_ASSERT_COLUMN_AND_TYPE(column_ndx, COLUMN_TYPE_BOOL);
    return find_all_integer(column_ndx, value ? 1 : 0);
}

inline TableView TableView::find_all_date(size_t column_ndx, time_t value)
{
    TIGHTDB_ASSERT_COLUMN_AND_TYPE(column_ndx, COLUMN_TYPE_DATE);
    return find_all_integer(column_ndx, (int64_t)value);
}


inline ConstTableView TableView::find_all_int(size_t column_ndx, int64_t value) const
{
    TIGHTDB_ASSERT_COLUMN_AND_TYPE(column_ndx, COLUMN_TYPE_INT);
    return find_all_integer(column_ndx, value);
}

inline ConstTableView TableView::find_all_bool(size_t column_ndx, bool value) const
{
    TIGHTDB_ASSERT_COLUMN_AND_TYPE(column_ndx, COLUMN_TYPE_BOOL);
    return find_all_integer(column_ndx, value ? 1 : 0);
}

inline ConstTableView TableView::find_all_date(size_t column_ndx, time_t value) const
{
    TIGHTDB_ASSERT_COLUMN_AND_TYPE(column_ndx, COLUMN_TYPE_DATE);
    return find_all_integer(column_ndx, (int64_t)value);
}


inline ConstTableView ConstTableView::find_all_int(size_t column_ndx, int64_t value) const
{
    TIGHTDB_ASSERT_COLUMN_AND_TYPE(column_ndx, COLUMN_TYPE_INT);
    return find_all_integer(column_ndx, value);
}

inline ConstTableView ConstTableView::find_all_bool(size_t column_ndx, bool value) const
{
    TIGHTDB_ASSERT_COLUMN_AND_TYPE(column_ndx, COLUMN_TYPE_BOOL);
    return find_all_integer(column_ndx, value ? 1 : 0);
}

inline ConstTableView ConstTableView::find_all_date(size_t column_ndx, time_t value) const
{
    TIGHTDB_ASSERT_COLUMN_AND_TYPE(column_ndx, COLUMN_TYPE_DATE);
    return find_all_integer(column_ndx, (int64_t)value);
}


// Subtables


inline TableRef TableView::get_subtable(size_t column_ndx, size_t row_ndx)
{
    TIGHTDB_ASSERT_INDEX_AND_TYPE(column_ndx, row_ndx, COLUMN_TYPE_TABLE);

    const size_t real_ndx = size_t(m_refs.Get(row_ndx));
    return m_table->get_subtable(column_ndx, real_ndx);
}

inline ConstTableRef TableView::get_subtable(size_t column_ndx, size_t row_ndx) const
{
    TIGHTDB_ASSERT_INDEX_AND_TYPE(column_ndx, row_ndx, COLUMN_TYPE_TABLE);

    const size_t real_ndx = size_t(m_refs.Get(row_ndx));
    return m_table->get_subtable(column_ndx, real_ndx);
}

inline ConstTableRef ConstTableView::get_subtable(size_t column_ndx, size_t row_ndx) const
{
    TIGHTDB_ASSERT_INDEX_AND_TYPE(column_ndx, row_ndx, COLUMN_TYPE_TABLE);

    const size_t real_ndx = size_t(m_refs.Get(row_ndx));
    return m_table->get_subtable(column_ndx, real_ndx);
}

inline void TableView::clear_subtable(size_t column_ndx, size_t row_ndx)
{
    TIGHTDB_ASSERT_INDEX_AND_TYPE(column_ndx, row_ndx, COLUMN_TYPE_TABLE);

    const size_t real_ndx = size_t(m_refs.Get(row_ndx));
    return m_table->clear_subtable(column_ndx, real_ndx);
}


// Setters


inline void TableView::set_int(size_t column_ndx, size_t row_ndx, int64_t value)
{
    TIGHTDB_ASSERT_INDEX_AND_TYPE(column_ndx, row_ndx, COLUMN_TYPE_INT);

    const size_t real_ndx = size_t(m_refs.Get(row_ndx));
    m_table->set_int(column_ndx, real_ndx, value);
}

inline void TableView::set_bool(size_t column_ndx, size_t row_ndx, bool value)
{
    TIGHTDB_ASSERT_INDEX_AND_TYPE(column_ndx, row_ndx, COLUMN_TYPE_BOOL);

    const size_t real_ndx = size_t(m_refs.Get(row_ndx));
    m_table->set_bool(column_ndx, real_ndx, value);
}

inline void TableView::set_date(size_t column_ndx, size_t row_ndx, time_t value)
{
    TIGHTDB_ASSERT_INDEX_AND_TYPE(column_ndx, row_ndx, COLUMN_TYPE_DATE);

    const size_t real_ndx = size_t(m_refs.Get(row_ndx));
    m_table->set_date(column_ndx, real_ndx, value);
}

template<class E> inline void TableView::set_enum(size_t column_ndx, size_t row_ndx, E value)
{
    const size_t real_ndx = size_t(m_refs.Get(row_ndx));
    m_table->set_int(column_ndx, real_ndx, value);
}

inline void TableView::set_string(size_t column_ndx, size_t row_ndx, const char* value)
{
    TIGHTDB_ASSERT_INDEX_AND_TYPE(column_ndx, row_ndx, COLUMN_TYPE_STRING);

    const size_t real_ndx = size_t(m_refs.Get(row_ndx));
    m_table->set_string(column_ndx, real_ndx, value);
}

inline void TableView::set_binary(size_t column_ndx, size_t row_ndx, const char* value, size_t len)
{
    TIGHTDB_ASSERT_INDEX_AND_TYPE(column_ndx, row_ndx, COLUMN_TYPE_BINARY);

    const size_t real_ndx = size_t(m_refs.Get(row_ndx));
    m_table->set_binary(column_ndx, real_ndx, value, len);
}

inline void TableView::set_mixed(size_t column_ndx, size_t row_ndx, Mixed value)
{
    TIGHTDB_ASSERT_INDEX_AND_TYPE(column_ndx, row_ndx, COLUMN_TYPE_MIXED);

    const size_t real_ndx = size_t(m_refs.Get(row_ndx));
    m_table->set_mixed(column_ndx, real_ndx, value);
}

inline void TableView::add_int(size_t column_ndx, int64_t value)
{
    m_table->add_int(column_ndx, value);
}

} // namespace tightdb

#endif // TIGHTDB_TABLE_VIEW_HPP<|MERGE_RESOLUTION|>--- conflicted
+++ resolved
@@ -64,6 +64,7 @@
     // FIXME: Need: size_t find_first_binary(size_t column_ndx, const char* value, size_t len) const;
 
     // Aggregate functions
+    template <int function>int64_t aggregate(size_t column_ndx) const;
     int64_t sum(size_t column_ndx) const;
     int64_t maximum(size_t column_ndx) const;
     int64_t minimum(size_t column_ndx) const;
@@ -112,14 +113,9 @@
 
     Array& get_ref_column() { return m_refs; }
     const Array& get_ref_column() const { return m_refs; }
-<<<<<<< HEAD
 
 private:
     size_t find_first_integer(size_t column_ndx, int64_t value) const;
-=======
-private:
-    template <int function>int64_t aggregate(size_t column_ndx) const;
->>>>>>> 031050b6
 };
 
 
