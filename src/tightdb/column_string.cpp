#include <cstdlib>
#include <cstring>
#include <cstdio> // debug
#ifdef _MSC_VER
    #include <win32\types.h>
#endif

#include <tightdb/query_conditions.hpp>
#include <tightdb/column_string.hpp>
#include <tightdb/index_string.hpp>

namespace {

using namespace std;
using namespace tightdb;

ColumnDef GetTypeFromArray(size_t ref, Allocator& alloc)
{
    const uint8_t* const header = reinterpret_cast<uint8_t*>(alloc.Translate(ref));
    const bool isNode = (header[0] & 0x80) != 0;
    const bool hasRefs  = (header[0] & 0x40) != 0;

    if (isNode) return coldef_InnerNode;
    else if (hasRefs) return coldef_HasRefs;
    else return coldef_Normal;
}

}


namespace tightdb {

AdaptiveStringColumn::AdaptiveStringColumn(Allocator& alloc) : m_index(NULL)
{
    m_array = new ArrayString(NULL, 0, alloc);
}

AdaptiveStringColumn::AdaptiveStringColumn(size_t ref, ArrayParent* parent, size_t pndx, Allocator& alloc) : m_index(NULL)
{
    const ColumnDef type = GetTypeFromArray(ref, alloc);
    if (type == coldef_InnerNode) {
        m_array = new Array(ref, parent, pndx, alloc);
    }
    else if (type == coldef_HasRefs) {
        m_array = new ArrayStringLong(ref, parent, pndx, alloc);
    }
    else {
        m_array = new ArrayString(ref, parent, pndx, alloc);
    }
}

AdaptiveStringColumn::~AdaptiveStringColumn()
{
    delete m_array;
    if (m_index)
        delete m_index;
}

void AdaptiveStringColumn::Destroy()
{
    if (IsNode()) m_array->Destroy();
    else if (IsLongStrings()) {
        ((ArrayStringLong*)m_array)->Destroy();
    }
    else ((ArrayString*)m_array)->Destroy();

    if (m_index)
        m_index->Destroy();
}


void AdaptiveStringColumn::UpdateRef(size_t ref)
{
    TIGHTDB_ASSERT(GetTypeFromArray(ref, m_array->GetAllocator()) == coldef_InnerNode); // Can only be called when creating node

    if (IsNode()) m_array->UpdateRef(ref);
    else {
        ArrayParent *const parent = m_array->GetParent();
        const size_t pndx   = m_array->GetParentNdx();

        // Replace the string array with int array for node
        Array* array = new Array(ref, parent, pndx, m_array->GetAllocator());
        delete m_array;
        m_array = array;

        // Update ref in parent
        if (parent) parent->update_child_ref(pndx, ref);
    }
}

// Getter function for string index
static const char* GetString(void* column, size_t ndx)
{
    return ((AdaptiveStringColumn*)column)->Get(ndx);
}

StringIndex& AdaptiveStringColumn::CreateIndex()
{
    TIGHTDB_ASSERT(m_index == NULL);

    // Create new index
    m_index = new StringIndex(this, &GetString, m_array->GetAllocator());

    // Populate the index
    const size_t count = Size();
    for (size_t i = 0; i < count; ++i) {
        const char* const value = Get(i);
        m_index->Insert(i, value, true);
    }

    return *m_index;
}

void AdaptiveStringColumn::SetIndexRef(size_t ref, ArrayParent* parent, size_t pndx)
{
    TIGHTDB_ASSERT(!m_index);
    m_index = new StringIndex(ref, parent, pndx, this, &GetString, m_array->GetAllocator());
}

bool AdaptiveStringColumn::is_empty() const TIGHTDB_NOEXCEPT
{
    if (IsNode()) {
        const Array offsets = NodeGetOffsets();
        return offsets.is_empty();
    }
    else if (IsLongStrings()) {
        return (static_cast<ArrayStringLong*>(m_array))->is_empty();
    }
    else {
        return (static_cast<ArrayString*>(m_array))->is_empty();
    }
}

size_t AdaptiveStringColumn::Size() const TIGHTDB_NOEXCEPT
{
    if (IsNode())  {
        const Array offsets = NodeGetOffsets();
        const size_t size = offsets.is_empty() ? 0 : size_t(offsets.back());
        return size;
    }
    else if (IsLongStrings()) {
        return (static_cast<ArrayStringLong*>(m_array))->size();
    }
    else {
        return (static_cast<ArrayString*>(m_array))->size();
    }
}

void AdaptiveStringColumn::Clear()
{
    if (m_array->IsNode()) {
        // Revert to string array
        m_array->Destroy();
        Array* array = new ArrayString(m_array->GetParent(), m_array->GetParentNdx(), m_array->GetAllocator());
        delete m_array;
        m_array = array;
    }
    else if (IsLongStrings()) {
        (static_cast<ArrayStringLong*>(m_array))->Clear();
    }
    else (static_cast<ArrayString*>(m_array))->Clear();

    if (m_index)
        m_index->Clear();
}

void AdaptiveStringColumn::Resize(size_t ndx)
{
    TIGHTDB_ASSERT(!IsNode()); // currently only available on leaf level (used by b-tree code)

    if (IsLongStrings()) {
        (static_cast<ArrayStringLong*>(m_array))->Resize(ndx);
    }
    else (static_cast<ArrayString*>(m_array))->Resize(ndx);

}

void AdaptiveStringColumn::Set(size_t ndx, const char* value)
{
    TIGHTDB_ASSERT(ndx < Size());

    // Update index
    // (it is important here that we do it before actually setting
    //  the value, or the index would not be able to find the correct
    //  position to update (as it looks for the old value))
    if (m_index) {
        const char* const oldVal = Get(ndx);
        m_index->Set(ndx, oldVal, value);
    }

    TreeSet<const char*, AdaptiveStringColumn>(ndx, value);
}

void AdaptiveStringColumn::add(const char* value)
{
    Insert(Size(), value);
}

void AdaptiveStringColumn::Insert(size_t ndx, const char* value)
{
    TIGHTDB_ASSERT(ndx <= Size());

    TreeInsert<const char*, AdaptiveStringColumn>(ndx, value);

    if (m_index) {
        const bool isLast = (ndx+1 == Size());
        m_index->Insert(ndx, value, isLast);
    }
}

void AdaptiveStringColumn::fill(size_t count)
{
    TIGHTDB_ASSERT(is_empty());
    TIGHTDB_ASSERT(!m_index);

    // Fill column with default values
    // TODO: this is a very naive approach
    // we could speedup by creating full nodes directly
    for (size_t i = 0; i < count; ++i) {
        TreeInsert<const char*, AdaptiveStringColumn>(i, "");
    }

#ifdef TIGHTDB_DEBUG
    Verify();
#endif
}

void AdaptiveStringColumn::Delete(size_t ndx)
{
    TIGHTDB_ASSERT(ndx < Size());

    // Update index
    // (it is important here that we do it before actually setting
    //  the value, or the index would not be able to find the correct
    //  position to update (as it looks for the old value))
    if (m_index) {
        const char* const oldVal = Get(ndx);
        const bool isLast = (ndx == Size());
        m_index->Delete(ndx, oldVal, isLast);
    }

    TreeDelete<const char*, AdaptiveStringColumn>(ndx);
}

size_t AdaptiveStringColumn::count(const char* target) const
{
    TIGHTDB_ASSERT(target);

    if (m_index)
        return m_index->count(target);

    size_t count = 0;

    if (m_array->IsNode()) {
        const Array refs = NodeGetRefs();
        const size_t n = refs.size();

        for (size_t i = 0; i < n; ++i) {
            const size_t ref = refs.GetAsRef(i);
            const AdaptiveStringColumn col(ref, NULL, 0, m_array->GetAllocator());

            count += col.count(target);
        }
    }
    else {
        if (IsLongStrings())
            count += ((ArrayStringLong*)m_array)->count(target);
        else
            count +=((ArrayString*)m_array)->count(target);
    }

    return count;
}

size_t AdaptiveStringColumn::find_first(const char* value, size_t start, size_t end) const
{
    TIGHTDB_ASSERT(value);

    if (m_index && start == 0 && end == (size_t)-1)
        return m_index->find_first(value);

    return TreeFind<const char*, AdaptiveStringColumn, Equal>(value, start, end);
}


void AdaptiveStringColumn::find_all(Array &result, const char* value, size_t start, size_t end) const
{
    TIGHTDB_ASSERT(value);

    if (m_index && start == 0 && end == (size_t)-1)
        return m_index->find_all(result, value);

    TreeFindAll<const char*, AdaptiveStringColumn>(result, value, 0, start, end);
}

const char* AdaptiveStringColumn::LeafGet(size_t ndx) const TIGHTDB_NOEXCEPT
{
    if (IsLongStrings()) {
        return static_cast<ArrayStringLong*>(m_array)->Get(ndx);
    }
    else {
        return static_cast<ArrayString*>(m_array)->Get(ndx);
    }
}

void AdaptiveStringColumn::LeafSet(size_t ndx, const char* value)
{
    // Easy to set if the strings fit
    const size_t len = strlen(value);
    if (IsLongStrings()) {
        ((ArrayStringLong*)m_array)->Set(ndx, value, len);
        return;
    }
    else if (len < 16) {
        ((ArrayString*)m_array)->Set(ndx, value);
        return;
    }

    // Replace string array with long string array
    ArrayStringLong* const newarray = new ArrayStringLong((Array*)NULL, 0, m_array->GetAllocator());

    // Copy strings to new array
    ArrayString* const oldarray = (ArrayString*)m_array;
    for (size_t i = 0; i < oldarray->size(); ++i) {
        newarray->add(oldarray->Get(i));
    }
    newarray->Set(ndx, value, len);

    // Update parent to point to new array
    ArrayParent *const parent = oldarray->GetParent();
    if (parent) {
        const size_t pndx = oldarray->GetParentNdx();
        parent->update_child_ref(pndx, newarray->GetRef());
        newarray->SetParent(parent, pndx);
    }

    // Replace string array with long string array
    m_array = newarray;
    oldarray->Destroy();
    delete oldarray;
}

void AdaptiveStringColumn::LeafInsert(size_t ndx, const char* value)
{
    // Easy to insert if the strings fit
    const size_t len = strlen(value);
    if (IsLongStrings()) {
        ((ArrayStringLong*)m_array)->Insert(ndx, value, len);
        return;
    }
    else if (len < 16) {
        ((ArrayString*)m_array)->Insert(ndx, value);
        return;
    }

    // Replace string array with long string array
    ArrayStringLong* const newarray = new ArrayStringLong((Array*)NULL, 0, m_array->GetAllocator());

    // Copy strings to new array
    ArrayString* const oldarray = (ArrayString*)m_array;
    const size_t n = oldarray->size();
    for (size_t i=0; i<n; ++i) {
        newarray->add(oldarray->Get(i));
    }
    newarray->Insert(ndx, value, len);

    // Update parent to point to new array
    ArrayParent *const parent = oldarray->GetParent();
    if (parent) {
        const size_t pndx = oldarray->GetParentNdx();
        parent->update_child_ref(pndx, newarray->GetRef());
        newarray->SetParent(parent, pndx);
    }

    // Replace string array with long string array
    m_array = newarray;
    oldarray->Destroy();
    delete oldarray;
}

template<class F>
size_t AdaptiveStringColumn::LeafFind(const char* value, size_t start, size_t end) const
{
    if (IsLongStrings()) {
        return ((ArrayStringLong*)m_array)->find_first(value, start, end);
    }
    else {
        return ((ArrayString*)m_array)->find_first(value, start, end);
    }
}

void AdaptiveStringColumn::LeafFindAll(Array &result, const char* value, size_t add_offset, size_t start, size_t end) const
{
    if (IsLongStrings()) {
        return ((ArrayStringLong*)m_array)->find_all(result, value, add_offset, start, end);
    }
    else {
        return ((ArrayString*)m_array)->find_all(result, value, add_offset, start, end);
    }
}


void AdaptiveStringColumn::LeafDelete(size_t ndx)
{
    if (IsLongStrings()) {
        ((ArrayStringLong*)m_array)->Delete(ndx);
    }
    else {
        ((ArrayString*)m_array)->Delete(ndx);
    }
}

bool AdaptiveStringColumn::FindKeyPos(const char* target, size_t& pos) const
{
    const int len = (int)Size();
    bool found = false;
    ssize_t low  = -1;
    ssize_t high = len;

    // Binary search based on:
    // http://www.tbray.org/ongoing/When/200x/2003/03/22/Binary
    // Finds position of closest value BIGGER OR EQUAL to the target (for
    // lookups in indexes)
    while (high - low > 1) {
        const ssize_t probe = ((size_t)low + (size_t)high) >> 1;
        const char* v = Get(probe);

        const int cmp = strcmp(v, target);

        if (cmp < 0) low  = probe;
        else {
            high = probe;
            if (cmp == 0) found = true;
        }
    }

    pos = high;
    return found;
}

bool AdaptiveStringColumn::AutoEnumerate(size_t& ref_keys, size_t& ref_values) const
{
    AdaptiveStringColumn keys(m_array->GetAllocator());

    // Generate list of unique values (keys)
    const size_t count = Size();
    for (size_t i = 0; i < count; ++i) {
        const char* v = Get(i);

        // Insert keys in sorted order, ignoring duplicates
        size_t pos;
        if (!keys.FindKeyPos(v, pos)) {
            // Don't bother auto enumerating if there are too few duplicates
            if (keys.Size() > (count / 2)) {
                keys.Destroy(); // cleanup
                return false;
            }

            keys.Insert(pos, v);
        }
    }

    // Generate enumerated list of entries
    Column values(m_array->GetAllocator());
    for (size_t i = 0; i < count; ++i) {
        const char* v = Get(i);

        size_t pos;
        const bool res = keys.FindKeyPos(v, pos);  // todo/fixme, res isn't used
        TIGHTDB_ASSERT(res);
        (void)res;

        values.add(pos);
    }

    ref_keys   = keys.GetRef();
    ref_values = values.GetRef();
    return true;
}

bool AdaptiveStringColumn::Compare(const AdaptiveStringColumn& c) const
{
    const size_t n = Size();
    if (c.Size() != n) return false;
    for (size_t i=0; i<n; ++i) {
        const char* s1 = Get(i);
        const char* s2 = c.Get(i);
        if (strcmp(s1, s2) != 0) return false;
    }
    return true;
}


#ifdef TIGHTDB_DEBUG

<<<<<<< HEAD
void AdaptiveStringColumn::LeafToDot(ostream& out, const Array& array) const
=======
void AdaptiveStringColumn::Verify() const
{
    if (m_index) {
        m_index->verify_entries(*this);
    }
}

void AdaptiveStringColumn::LeafToDot(std::ostream& out, const Array& array) const
>>>>>>> d36eaa17
{
    const bool isLongStrings = array.HasRefs(); // HasRefs indicates long string array

    if (isLongStrings) {
        // ArrayStringLong has more members than Array, so we have to
        // really instantiate it (it is not enough with a cast)
        const size_t ref = array.GetRef();
        ArrayStringLong str_array(ref, (Array*)NULL, 0, array.GetAllocator());
        str_array.ToDot(out);
    }
    else {
        ((ArrayString&)array).ToDot(out);
    }
}

#endif // TIGHTDB_DEBUG

} // namespace tightdb<|MERGE_RESOLUTION|>--- conflicted
+++ resolved
@@ -493,9 +493,6 @@
 
 #ifdef TIGHTDB_DEBUG
 
-<<<<<<< HEAD
-void AdaptiveStringColumn::LeafToDot(ostream& out, const Array& array) const
-=======
 void AdaptiveStringColumn::Verify() const
 {
     if (m_index) {
@@ -503,8 +500,7 @@
     }
 }
 
-void AdaptiveStringColumn::LeafToDot(std::ostream& out, const Array& array) const
->>>>>>> d36eaa17
+void AdaptiveStringColumn::LeafToDot(ostream& out, const Array& array) const
 {
     const bool isLongStrings = array.HasRefs(); // HasRefs indicates long string array
 
