#include "testsettings.hpp"
#ifdef TEST_INDEX_STRING

#include <realm.hpp>
#include <realm/index_string.hpp>
#include <set>
#include "test.hpp"
#include "util/misc.hpp"

using namespace realm;
using namespace util;
using namespace realm;
using namespace realm::util;
using namespace realm::test_util;

// Test independence and thread-safety
// -----------------------------------
//
// All tests must be thread safe and independent of each other. This
// is required because it allows for both shuffling of the execution
// order and for parallelized testing.
//
// In particular, avoid using std::rand() since it is not guaranteed
// to be thread safe. Instead use the API offered in
// `test/util/random.hpp`.
//
// All files created in tests must use the TEST_PATH macro (or one of
// its friends) to obtain a suitable file system path. See
// `test/util/test_path.hpp`.
//
//
// Debugging and the ONLY() macro
// ------------------------------
//
// A simple way of disabling all tests except one called `Foo`, is to
// replace TEST(Foo) with ONLY(Foo) and then recompile and rerun the
// test suite. Note that you can also use filtering by setting the
// environment varible `UNITTEST_FILTER`. See `README.md` for more on
// this.
//
// Another way to debug a particular test, is to copy that test into
// `experiments/testcase.cpp` and then run `sh build.sh
// check-testcase` (or one of its friends) from the command line.


namespace {

// strings used by tests
const char s1[] = "John";
const char s2[] = "Brian";
const char s3[] = "Samantha";
const char s4[] = "Tom";
const char s5[] = "Johnathan";
const char s6[] = "Johnny";
const char s7[] = "Sam";

// integers used by integer index tests
const int64_t ints[] = {
    0x1111,
    0x11112222,
    0x11113333,
    0x1111333,
    0x111122223333ull,
    0x1111222233334ull,
    0x22223333,
    0x11112227,
    0x11112227,
    0x78923
};

} // anonymous namespace


TEST(StringIndex_IsEmpty)
{
    // Create a column with string values
    ref_type ref = AdaptiveStringColumn::create(Allocator::get_default());
    AdaptiveStringColumn col(Allocator::get_default(), ref);

    // Create a new index on column
    const StringIndex& ndx = *col.create_search_index();

    CHECK(ndx.is_empty());

    // Clean up
    col.destroy();
}

TEST(StringIndex_BuildIndex)
{
    // Create a column with string values
    ref_type ref = AdaptiveStringColumn::create(Allocator::get_default());
    AdaptiveStringColumn col(Allocator::get_default(), ref);

    col.add(s1);
    col.add(s2);
    col.add(s3);
    col.add(s4);
    col.add(s1); // duplicate value
    col.add(s5); // common prefix
    col.add(s6); // common prefix

    // Create a new index on column
    const StringIndex& ndx = *col.create_search_index();

    const size_t r1 = ndx.find_first(s1);
    const size_t r2 = ndx.find_first(s2);
    const size_t r3 = ndx.find_first(s3);
    const size_t r4 = ndx.find_first(s4);
    const size_t r5 = ndx.find_first(s5);
    const size_t r6 = ndx.find_first(s6);

    CHECK_EQUAL(0, r1);
    CHECK_EQUAL(1, r2);
    CHECK_EQUAL(2, r3);
    CHECK_EQUAL(3, r4);
    CHECK_EQUAL(5, r5);
    CHECK_EQUAL(6, r6);

    // Clean up
    col.destroy();
}

TEST(StringIndex_DeleteAll)
{
    // Create a column with string values
    ref_type ref = AdaptiveStringColumn::create(Allocator::get_default());
    AdaptiveStringColumn col(Allocator::get_default(), ref);

    col.add(s1);
    col.add(s2);
    col.add(s3);
    col.add(s4);
    col.add(s1); // duplicate value
    col.add(s5); // common prefix
    col.add(s6); // common prefix

    // Create a new index on column
    const StringIndex& ndx = *col.create_search_index();

    // Delete all entries
    // (reverse order to avoid ref updates)
    col.erase(6, 6 == col.size()-1);
    col.erase(5, 5 == col.size()-1);
    col.erase(4, 4 == col.size()-1);
    col.erase(3, 3 == col.size()-1);
    col.erase(2, 2 == col.size()-1);
    col.erase(1, 1 == col.size()-1);
    col.erase(0, 0 == col.size()-1);
#ifdef REALM_DEBUG
    CHECK(ndx.is_empty());
#else
    static_cast<void>(ndx);
#endif

    // Re-insert values
    col.add(s1);
    col.add(s2);
    col.add(s3);
    col.add(s4);
    col.add(s1); // duplicate value
    col.add(s5); // common prefix
    col.add(s6); // common prefix

    // Delete all entries
    // (in order to force constant ref updating)
    col.erase(0, 0 == col.size()-1);
    col.erase(0, 0 == col.size()-1);
    col.erase(0, 0 == col.size()-1);
    col.erase(0, 0 == col.size()-1);
    col.erase(0, 0 == col.size()-1);
    col.erase(0, 0 == col.size()-1);
    col.erase(0, 0 == col.size()-1);
#ifdef REALM_DEBUG
    CHECK(ndx.is_empty());
#else
    static_cast<void>(ndx);
#endif

    // Clean up
    col.destroy();
}

TEST(StringIndex_Delete)
{
    // Create a column with random values
    ref_type ref = AdaptiveStringColumn::create(Allocator::get_default());
    AdaptiveStringColumn col(Allocator::get_default(), ref);

    col.add(s1);
    col.add(s2);
    col.add(s3);
    col.add(s4);
    col.add(s1); // duplicate value

    // Create a new index on column
    const StringIndex& ndx = *col.create_search_index();

    // Delete first item (in index)
    col.erase(1, 1 == col.size()-1);

    CHECK_EQUAL(0, col.find_first(s1));
    CHECK_EQUAL(1, col.find_first(s3));
    CHECK_EQUAL(2, col.find_first(s4));
    CHECK_EQUAL(not_found, ndx.find_first(s2));

    // Delete last item (in index)
    col.erase(2, 2 == col.size()-1);

    CHECK_EQUAL(0, col.find_first(s1));
    CHECK_EQUAL(1, col.find_first(s3));
    CHECK_EQUAL(not_found, col.find_first(s4));
    CHECK_EQUAL(not_found, col.find_first(s2));

    // Delete middle item (in index)
    col.erase(1, 1 == col.size()-1);

    CHECK_EQUAL(0, col.find_first(s1));
    CHECK_EQUAL(not_found, col.find_first(s3));
    CHECK_EQUAL(not_found, col.find_first(s4));
    CHECK_EQUAL(not_found, col.find_first(s2));

    // Delete all items
    col.erase(0, 0 == col.size()-1);
    col.erase(0, 0 == col.size()-1);
#ifdef REALM_DEBUG
    CHECK(ndx.is_empty());
#endif

    // Clean up
    col.destroy();
}

TEST(StringIndex_MoveLastOver)
{
    ref_type ref = AdaptiveStringColumn::create(Allocator::get_default());
    AdaptiveStringColumn col(Allocator::get_default(), ref);

    col.add(s1);
    col.add(s2);
    col.add(s3);
    col.add(s4);
    col.add(s1); // duplicate value
    col.add(s1); // duplicate value

    col.create_search_index();

    {
        size_t index_ref;
        FindRes fr = col.find_all_indexref(s1, index_ref);
        CHECK_EQUAL(fr, FindRes_column);
        if (fr != FindRes_column)
            return;

        Column matches(Column::unattached_root_tag(), col.get_alloc());
        matches.get_root_array()->init_from_ref(index_ref);

        CHECK_EQUAL(3, matches.size());
        CHECK_EQUAL(0, matches.get(0));
        CHECK_EQUAL(4, matches.get(1));
        CHECK_EQUAL(5, matches.get(2));
    }

    // Remove a non-s1 row and change the order of the s1 rows
    col.move_last_over(1);

    {
        size_t index_ref;
        FindRes fr = col.find_all_indexref(s1, index_ref);
        CHECK_EQUAL(fr, FindRes_column);
        if (fr != FindRes_column)
            return;

        Column matches(Column::unattached_root_tag(), col.get_alloc());
        matches.get_root_array()->init_from_ref(index_ref);

        CHECK_EQUAL(3, matches.size());
        CHECK_EQUAL(0, matches.get(0));
        CHECK_EQUAL(1, matches.get(1));
        CHECK_EQUAL(4, matches.get(2));
    }

    // Move a s1 row over a s1 row
    col.move_last_over(1);

    {
        size_t index_ref;
        FindRes fr = col.find_all_indexref(s1, index_ref);
        CHECK_EQUAL(fr, FindRes_column);
        if (fr != FindRes_column)
            return;

        Column matches(Column::unattached_root_tag(), col.get_alloc());
        matches.get_root_array()->init_from_ref(index_ref);

        CHECK_EQUAL(2, matches.size());
        CHECK_EQUAL(0, matches.get(0));
        CHECK_EQUAL(1, matches.get(1));
    }

    col.destroy();
}

TEST(StringIndex_ClearEmpty)
{
    // Create a column with string values
    ref_type ref = AdaptiveStringColumn::create(Allocator::get_default());
    AdaptiveStringColumn col(Allocator::get_default(), ref);

    // Create a new index on column
    const StringIndex& ndx = *col.create_search_index();

    // Clear to remove all entries
    col.clear();
#ifdef REALM_DEBUG
    CHECK(ndx.is_empty());
#else
    static_cast<void>(ndx);
#endif

    // Clean up
    col.destroy();
}

TEST(StringIndex_Clear)
{
    // Create a column with string values
    ref_type ref = AdaptiveStringColumn::create(Allocator::get_default());
    AdaptiveStringColumn col(Allocator::get_default(), ref);

    col.add(s1);
    col.add(s2);
    col.add(s3);
    col.add(s4);
    col.add(s1); // duplicate value
    col.add(s5); // common prefix
    col.add(s6); // common prefix

    // Create a new index on column
    const StringIndex& ndx = *col.create_search_index();

    // Clear to remove all entries
    col.clear();
#ifdef REALM_DEBUG
    CHECK(ndx.is_empty());
#else
    static_cast<void>(ndx);
#endif

    // Re-insert values
    col.add(s1);
    col.add(s2);
    col.add(s3);
    col.add(s4);
    col.add(s1); // duplicate value
    col.add(s5); // common prefix
    col.add(s6); // common prefix

    const size_t r1 = ndx.find_first(s1);
    const size_t r2 = ndx.find_first(s2);
    const size_t r3 = ndx.find_first(s3);
    const size_t r4 = ndx.find_first(s4);
    const size_t r5 = ndx.find_first(s5);
    const size_t r6 = ndx.find_first(s6);

    CHECK_EQUAL(0, r1);
    CHECK_EQUAL(1, r2);
    CHECK_EQUAL(2, r3);
    CHECK_EQUAL(3, r4);
    CHECK_EQUAL(5, r5);
    CHECK_EQUAL(6, r6);

    // Clean up
    col.destroy();
}

TEST(StringIndex_Insert)
{
    // Create a column with random values
    ref_type ref = AdaptiveStringColumn::create(Allocator::get_default());
    AdaptiveStringColumn col(Allocator::get_default(), ref);

    col.add(s1);
    col.add(s2);
    col.add(s3);
    col.add(s4);
    col.add(s1); // duplicate value

    // Create a new index on column
    col.create_search_index();

    // Insert item in top of column
    col.insert(0, s5);

    CHECK_EQUAL(0, col.find_first(s5));
    CHECK_EQUAL(1, col.find_first(s1));
    CHECK_EQUAL(2, col.find_first(s2));
    CHECK_EQUAL(3, col.find_first(s3));
    CHECK_EQUAL(4, col.find_first(s4));
    //CHECK_EQUAL(5, ndx.find_first(s1)); // duplicate

    // Append item in end of column
    col.insert(6, s6);

    CHECK_EQUAL(0, col.find_first(s5));
    CHECK_EQUAL(1, col.find_first(s1));
    CHECK_EQUAL(2, col.find_first(s2));
    CHECK_EQUAL(3, col.find_first(s3));
    CHECK_EQUAL(4, col.find_first(s4));
    CHECK_EQUAL(6, col.find_first(s6));

    // Insert item in middle
    col.insert(3, s7);

    CHECK_EQUAL(0, col.find_first(s5));
    CHECK_EQUAL(1, col.find_first(s1));
    CHECK_EQUAL(2, col.find_first(s2));
    CHECK_EQUAL(3, col.find_first(s7));
    CHECK_EQUAL(4, col.find_first(s3));
    CHECK_EQUAL(5, col.find_first(s4));
    CHECK_EQUAL(7, col.find_first(s6));

    // Clean up
    col.destroy();
}

TEST(StringIndex_Set)
{
    // Create a column with random values
    ref_type ref = AdaptiveStringColumn::create(Allocator::get_default());
    AdaptiveStringColumn col(Allocator::get_default(), ref);

    col.add(s1);
    col.add(s2);
    col.add(s3);
    col.add(s4);
    col.add(s1); // duplicate value

    // Create a new index on column
    col.create_search_index();

    // Set top value
    col.set(0, s5);

    CHECK_EQUAL(0, col.find_first(s5));
    CHECK_EQUAL(1, col.find_first(s2));
    CHECK_EQUAL(2, col.find_first(s3));
    CHECK_EQUAL(3, col.find_first(s4));
    CHECK_EQUAL(4, col.find_first(s1));

    // Set bottom value
    col.set(4, s6);

    CHECK_EQUAL(not_found, col.find_first(s1));
    CHECK_EQUAL(0, col.find_first(s5));
    CHECK_EQUAL(1, col.find_first(s2));
    CHECK_EQUAL(2, col.find_first(s3));
    CHECK_EQUAL(3, col.find_first(s4));
    CHECK_EQUAL(4, col.find_first(s6));

    // Set middle value
    col.set(2, s7);

    CHECK_EQUAL(not_found, col.find_first(s3));
    CHECK_EQUAL(not_found, col.find_first(s1));
    CHECK_EQUAL(0, col.find_first(s5));
    CHECK_EQUAL(1, col.find_first(s2));
    CHECK_EQUAL(2, col.find_first(s7));
    CHECK_EQUAL(3, col.find_first(s4));
    CHECK_EQUAL(4, col.find_first(s6));

    // Clean up
    col.destroy();
}

TEST(StringIndex_Count)
{
    // Create a column with duplcate values
    ref_type ref = AdaptiveStringColumn::create(Allocator::get_default());
    AdaptiveStringColumn col(Allocator::get_default(), ref);

    col.add(s1);
    col.add(s2);
    col.add(s2);
    col.add(s3);
    col.add(s3);
    col.add(s3);
    col.add(s4);
    col.add(s4);
    col.add(s4);
    col.add(s4);

    // Create a new index on column
    col.create_search_index();

    // Counts
    const size_t c0 = col.count(s5);
    const size_t c1 = col.count(s1);
    const size_t c2 = col.count(s2);
    const size_t c3 = col.count(s3);
    const size_t c4 = col.count(s4);
    CHECK_EQUAL(0, c0);
    CHECK_EQUAL(1, c1);
    CHECK_EQUAL(2, c2);
    CHECK_EQUAL(3, c3);
    CHECK_EQUAL(4, c4);

    // Clean up
    col.destroy();
}

TEST(StringIndex_Distinct)
{
    // Create a column with duplcate values
    ref_type ref = AdaptiveStringColumn::create(Allocator::get_default());
    AdaptiveStringColumn col(Allocator::get_default(), ref);

    col.add(s1);
    col.add(s2);
    col.add(s2);
    col.add(s3);
    col.add(s3);
    col.add(s3);
    col.add(s4);
    col.add(s4);
    col.add(s4);
    col.add(s4);

    // Create a new index on column
    StringIndex& ndx = *col.create_search_index();

    // Get view of unique values
    // (sorted in alphabetical order, each ref to first match)
    ref_type results_ref = Column::create(Allocator::get_default());
    Column results(Allocator::get_default(), results_ref);
    ndx.distinct(results);

    CHECK_EQUAL(4, results.size());
    CHECK_EQUAL(1, results.get(0)); // s2 = Brian
    CHECK_EQUAL(0, results.get(1)); // s1 = John
    CHECK_EQUAL(3, results.get(2)); // s3 = Samantha
    CHECK_EQUAL(6, results.get(3)); // s4 = Tom

    // Clean up
    results.destroy();
    col.destroy();
}

TEST(StringIndex_FindAllNoCopy)
{
    // Create a column with duplcate values
    ref_type ref = AdaptiveStringColumn::create(Allocator::get_default());
    AdaptiveStringColumn col(Allocator::get_default(), ref);

    col.add(s1);
    col.add(s2);
    col.add(s2);
    col.add(s3);
    col.add(s3);
    col.add(s3);
    col.add(s4);
    col.add(s4);
    col.add(s4);
    col.add(s4);

    // Create a new index on column
    StringIndex& ndx = *col.create_search_index();

    size_t ref_2 = not_found;
    FindRes res1 = ndx.find_all(StringData("not there"), ref_2);
    CHECK_EQUAL(FindRes_not_found, res1);

    FindRes res2 = ndx.find_all(s1, ref_2);
    CHECK_EQUAL(FindRes_single, res2);
    CHECK_EQUAL(0, ref_2);

    FindRes res3 = ndx.find_all(s4, ref_2);
    CHECK_EQUAL(FindRes_column, res3);
    const Column results(Allocator::get_default(), ref_type(ref_2));
    CHECK_EQUAL(4, results.size());
    CHECK_EQUAL(6, results.get(0));
    CHECK_EQUAL(7, results.get(1));
    CHECK_EQUAL(8, results.get(2));
    CHECK_EQUAL(9, results.get(3));

    // Clean up
    col.destroy();
}


TEST(StringIndex_FindAllNoCopy2_Int)
{
    // Create a column with duplcate values
    ref_type ref = Column::create(Allocator::get_default());
    Column col(Allocator::get_default(), ref);

    for (size_t t = 0; t < sizeof(ints) / sizeof(ints[0]); t++)
        col.add(ints[t]);

    // Create a new index on column
    col.create_search_index();
    StringIndex& ndx = *col.get_search_index();
    size_t results = not_found;

    for (size_t t = 0; t < sizeof(ints) / sizeof(ints[0]); t++) {
        FindRes res = ndx.find_all(ints[t], results);

        size_t real = 0;
        for (size_t y = 0; y < sizeof(ints) / sizeof(ints[0]); y++) {
            if (ints[t] == ints[y])
                real++;
        }

        if (real == 1) {
            CHECK_EQUAL(res, FindRes_single);
            CHECK_EQUAL(ints[t], ints[results]);
        }
        else if (real > 1) {
            CHECK_EQUAL(FindRes_column, res);
            const Column results2(Allocator::get_default(), ref_type(results));
            CHECK_EQUAL(real, results2.size());
            for (size_t y = 0; y < real; y++)
                CHECK_EQUAL(ints[t], ints[results2.get(y)]);
        }
    }

    // Clean up
    col.destroy();
}


TEST(StringIndex_Count_Int)
{
    // Create a column with duplcate values
    ref_type ref = Column::create(Allocator::get_default());
    Column col(Allocator::get_default(), ref);

    for (size_t t = 0; t < sizeof(ints) / sizeof(ints[0]); t++)
        col.add(ints[t]);

    // Create a new index on column
    col.create_search_index();
    StringIndex& ndx = *col.get_search_index();

    for (size_t t = 0; t < sizeof(ints) / sizeof(ints[0]); t++) {
        size_t count = ndx.count(ints[t]);

        size_t real = 0;
        for (size_t y = 0; y < sizeof(ints) / sizeof(ints[0]); y++) {
            if (ints[t] == ints[y])
                real++;
        }
        
        CHECK_EQUAL(real, count);
    }
    // Clean up
    col.destroy();
}


TEST(StringIndex_Distinct_Int)
{
    // Create a column with duplcate values
    ref_type ref = Column::create(Allocator::get_default());
    Column col(Allocator::get_default(), ref);

    for (size_t t = 0; t < sizeof(ints) / sizeof(ints[0]); t++)
        col.add(ints[t]);

    // Create a new index on column
    col.create_search_index();

    
    StringIndex& ndx = *col.get_search_index();
    
    ref_type results_ref = Column::create(Allocator::get_default());
    Column results(Allocator::get_default(), results_ref);

    ndx.distinct(results);
    
    std::set<int64_t> s;    
    for (size_t t = 0; t < sizeof(ints) / sizeof(ints[0]); t++) {
        s.insert(ints[t]);
    }

    CHECK_EQUAL(s.size(), results.size());
    
    // Clean up
    col.destroy();
    results.destroy();
}


TEST(StringIndex_Set_Add_Erase_Insert_Int)
{
    ref_type ref = Column::create(Allocator::get_default());
    Column col(Allocator::get_default(), ref);

    col.add(1);
    col.add(2);
    col.add(3);
    col.add(2);

    // Create a new index on column
    col.create_search_index();
    StringIndex& ndx = *col.get_search_index();

    size_t f = ndx.find_first(int64_t(2));
    CHECK_EQUAL(1, f);

    col.set(1, 5);

    f = ndx.find_first(int64_t(2));
    CHECK_EQUAL(3, f);

    col.erase(1, false);

    f = ndx.find_first(int64_t(2));
    CHECK_EQUAL(2, f);

    col.insert(1, 5);

    f = ndx.find_first(int64_t(2));
    CHECK_EQUAL(3, f);

    col.add(7);
    col.set(4, 10);

    f = ndx.find_first(int64_t(10));
    CHECK_EQUAL(col.size() - 1, f);

    col.add(9);
    f = ndx.find_first(int64_t(9));
    CHECK_EQUAL(col.size() - 1, f);

    col.clear();
    f = ndx.find_first(int64_t(2));
    CHECK_EQUAL(not_found, f);

    // Clean up
    col.destroy();
}

TEST(StringIndex_FuzzyTest_Int)
{
    ref_type ref = Column::create(Allocator::get_default());
    Column col(Allocator::get_default(), ref);
    Random random(random_int<unsigned long>());
    const size_t n = static_cast<size_t>(1.2 * REALM_MAX_BPNODE_SIZE);

    col.create_search_index();

    for (size_t t = 0; t < n; ++t) {
        col.add(random.draw_int_max(0xffffffffffffffff));
    }

    for (size_t t = 0; t < n; ++t) {
        int64_t r;
        if (random.draw_bool())
            r = col.get(t);
        else
            r = random.draw_int_max(0xffffffffffffffff);

        size_t m = col.find_first(r);
        for (size_t t_2 = 0; t_2 < n; ++t_2) {
            if (col.get(t_2) == r) {
                CHECK_EQUAL(t_2, m);
                break;
            }
        }
    }
    col.destroy();
}


// Tests for a bug with strings containing zeroes
TEST(StringIndex_EmbeddedZeroes)
{
    // String index
    ref_type ref2 = AdaptiveStringColumn::create(Allocator::get_default());
    AdaptiveStringColumn col2(Allocator::get_default(), ref2);
    const StringIndex& ndx2 = *col2.create_search_index();

#if REALM_NULL_STRINGS == 1
    // FIXME: re-enable once embedded nuls work
    col2.add(StringData("\0", 1));
    col2.add(StringData("\1", 1));
    col2.add(StringData("\0\0", 2));
    col2.add(StringData("\0\1", 2));
    col2.add(StringData("\1\0", 2));

    CHECK_EQUAL(ndx2.find_first(StringData("\0", 1)), 0);
    CHECK_EQUAL(ndx2.find_first(StringData("\1", 1)), 1);
    CHECK_EQUAL(ndx2.find_first(StringData("\2", 1)), not_found);
    CHECK_EQUAL(ndx2.find_first(StringData("\0\0", 2)), 2);
    CHECK_EQUAL(ndx2.find_first(StringData("\0\1", 2)), 3);
    CHECK_EQUAL(ndx2.find_first(StringData("\1\0", 2)), 4);
    CHECK_EQUAL(ndx2.find_first(StringData("\1\0\0", 3)), not_found);
#else
    static_cast<void>(ndx2);
    CHECK_THROW_ANY(col2.add(StringData("\0", 1)));
#endif

    // Integer index (uses String index internally)
    int64_t v = 1ULL << 41;
    ref_type ref = Column::create(Allocator::get_default());
    Column col(Allocator::get_default(), ref);
    col.create_search_index();
    col.add(1ULL << 40);
    StringIndex& ndx = *col.get_search_index();
    size_t f = ndx.find_first(v);
    CHECK_EQUAL(f, not_found);

    col.destroy();
    col2.destroy();
}

#if REALM_NULL_STRINGS == 1
TEST(StringIndex_Null)
{
    // Create a column with string values
    ref_type ref = AdaptiveStringColumn::create(Allocator::get_default());
    AdaptiveStringColumn col(Allocator::get_default(), ref, true);

    col.add("");
    col.add(realm::null());

    const StringIndex& ndx = *col.create_search_index();

    const size_t r1 = ndx.find_first(realm::null());
    CHECK_EQUAL(r1, 1);

    col.destroy();
}
#endif

#if REALM_NULL_STRINGS == 1
TEST(StringIndex_Zero_Crash)
{
    // StringIndex could crash if strings ended with one or more 0-bytes
    Table table;
    table.add_column(type_String, "");
    table.add_empty_row(3);

    table.set_string(0, 0, StringData(""));
    table.set_string(0, 1, StringData("\0", 1));
    table.set_string(0, 2, StringData("\0\0", 2));
    table.add_search_index(0);

    size_t t;

    t = table.find_first_string(0, StringData(""));
    CHECK_EQUAL(0, t);

    t = table.find_first_string(0, StringData("\0", 1));
    CHECK_EQUAL(1, t);

    t = table.find_first_string(0, StringData("\0\0", 2));
    CHECK_EQUAL(2, t);
}
#endif

#if REALM_NULL_STRINGS == 1
TEST(StringIndex_Zero_Crash2)
{
    Random random(random_int<unsigned long>());

    for (size_t iter = 0; iter < 10 + TEST_DURATION * 100 ; iter++) {
        // StringIndex could crash if strings ended with one or more 0-bytes
        Table table;
        table.add_column(type_String, "", true);

        table.add_search_index(0);

        for (size_t i = 0; i < 100 + TEST_DURATION * 1000; i++) {
            unsigned char action = static_cast<unsigned char>(random.draw_int_max<unsigned int>(100));
            if (action == 0) {
//                table.remove_search_index(0);
                table.add_search_index(0);
            }
            else if (action > 48 && table.size() < 10) {
                // Generate string with equal probability of being empty, null, short, medium and long, and with 
                // their contents having equal proability of being either random or a duplicate of a previous 
                // string. When it's random, each char must have equal probability of being 0 or non-0e
                char buf[] = "This string is around 90 bytes long, which falls in the long-string type of Realm strings";
                char* buf1 = static_cast<char*>(malloc(sizeof(buf)));
                memcpy(buf1, buf, sizeof(buf));
                char buf2[] = "                                                                                         ";
                StringData sd;

                size_t len = random.draw_int_max<size_t>(3);
                if (len == 0)
                    len = 0;
                else if (len == 1)
                    len = 7;
                else if (len == 2)
                    len = 27;
                else
                    len = random.draw_int_max<size_t>(90);

                if (random.draw_int_max<int>(1) == 0) {
                    // duplicate string
                    sd = StringData(buf1, len);
                }
                else {
                    // random string
                    for (size_t t = 0; t < len; t++) {
                        if (random.draw_int_max<int>(100) > 20)
                            buf2[t] = 0;                        // zero byte
                        else
                            buf2[t] = static_cast<char>(random.draw_int<int>());  // random byte
                    }
                    // no generated string can equal "null" (our vector magic value for null) because 
                    // len == 4 is not possible
                    sd = StringData(buf2, len);
                }

                size_t pos = random.draw_int_max<size_t>(table.size());
                table.insert_empty_row(pos);
                table.set_string(0, pos, sd);
                free(buf1);
            }
            else if (table.size() > 0) {
                // delete
                size_t row = random.draw_int_max<size_t>(table.size() - 1);
                table.remove(row);
            }

            action = static_cast<unsigned char>(random.draw_int_max<unsigned int>(100));
            if (table.size() > 0) {
                // Search for value that exists
                size_t row = random.draw_int_max<size_t>(table.size() - 1);
                StringData sd = table.get_string(0, row);
                size_t t = table.find_first_string(0, sd);
                StringData sd2 = table.get_string(0, t);
                CHECK_EQUAL(sd, sd2);
            }

        }
    }
}
#endif

TEST(StringIndex_Integer_Increasing)
{
    const size_t rows = 2000 + 1000000 * TEST_DURATION;

    // StringIndex could crash if strings ended with one or more 0-bytes
    Table table;
    table.add_column(type_Int, "int");
    table.add_search_index(0);

<<<<<<< HEAD
    vector<int64_t> reference;
=======
    std::vector<int64_t> reference;
>>>>>>> 72d7e253

    for (size_t row = 0; row < rows; row++) {
        int64_t r = fastrand(0x100000);
        table.add_empty_row();
        table.set_int(0, row, r);
        reference.push_back(r);
    }

    std::sort(reference.begin(), reference.end());

    for (size_t row = 0; row < rows; row++) {
        int64_t v = table.get_int(0, row);
        size_t c = table.count_int(0, v);
        
        size_t start = std::lower_bound(reference.begin(), reference.end(), v) - reference.begin();
        size_t ref_count = 0;
        for (size_t t = start; t < reference.size(); t++) {
            if (reference[t] == v)
                ref_count++;
        }

        CHECK_EQUAL(c, ref_count);

    }


}

#endif // TEST_INDEX_STRING<|MERGE_RESOLUTION|>--- conflicted
+++ resolved
@@ -950,11 +950,7 @@
     table.add_column(type_Int, "int");
     table.add_search_index(0);
 
-<<<<<<< HEAD
-    vector<int64_t> reference;
-=======
     std::vector<int64_t> reference;
->>>>>>> 72d7e253
 
     for (size_t row = 0; row < rows; row++) {
         int64_t r = fastrand(0x100000);
