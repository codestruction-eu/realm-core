--- conflicted
+++ resolved
@@ -137,16 +137,7 @@
         CHECK(!table->get_string(0, 0).is_null());
 
         // Test that inserting null in non-nullable column will throw
-<<<<<<< HEAD
         CHECK_THROW_ANY(table->set_string(0, 0, realm::null()));
-=======
-        try {
-            table->set_string(0, 0, realm::null());
-            CHECK(false);
-        }
-        catch (...) {
-        }
->>>>>>> 72d7e253
     }
 
 }
