﻿<?xml version="1.0" encoding="utf-8"?>
<Project ToolsVersion="4.0" xmlns="http://schemas.microsoft.com/developer/msbuild/2003">
  <ItemGroup>
    <ClCompile Include="src\win32\pthread\pthread.c">
      <Filter>pthreads</Filter>
    </ClCompile>
    <ClCompile Include="test\testarrayblob.cpp">
      <Filter>test</Filter>
    </ClCompile>
    <ClCompile Include="test\testarraystring.cpp">
      <Filter>test</Filter>
    </ClCompile>
    <ClCompile Include="test\testarraystringlong.cpp">
      <Filter>test</Filter>
    </ClCompile>
    <ClCompile Include="test\testcolumn.cpp">
      <Filter>test</Filter>
    </ClCompile>
    <ClCompile Include="test\testcolumnbinary.cpp">
      <Filter>test</Filter>
    </ClCompile>
    <ClCompile Include="test\testcolumnmixed.cpp">
      <Filter>test</Filter>
    </ClCompile>
    <ClCompile Include="test\testcolumnstring.cpp">
      <Filter>test</Filter>
    </ClCompile>
    <ClCompile Include="test\testearraybinary.cpp">
      <Filter>test</Filter>
    </ClCompile>
    <ClCompile Include="test\testgroup.cpp">
      <Filter>test</Filter>
    </ClCompile>
    <ClCompile Include="test\testindex.cpp">
      <Filter>test</Filter>
    </ClCompile>
    <ClCompile Include="test\testtable.cpp">
      <Filter>test</Filter>
    </ClCompile>
    <ClCompile Include="test\main.cpp">
      <Filter>test</Filter>
    </ClCompile>
    <ClCompile Include="test\testalloc.cpp">
      <Filter>test</Filter>
    </ClCompile>
    <ClCompile Include="test\testarray.cpp">
      <Filter>test</Filter>
    </ClCompile>
    <ClCompile Include="test\large_tests\test_strings.cpp">
      <Filter>test\large_tests</Filter>
    </ClCompile>
    <ClCompile Include="test\large_tests\verified_integer.cpp">
      <Filter>test\large_tests</Filter>
    </ClCompile>
    <ClCompile Include="test\large_tests\verified_string.cpp">
      <Filter>test\large_tests</Filter>
    </ClCompile>
    <ClCompile Include="test\large_tests\test_column.cpp">
      <Filter>test\large_tests</Filter>
    </ClCompile>
    <ClCompile Include="test\testquery.cpp">
      <Filter>test</Filter>
    </ClCompile>
    <ClCompile Include="test\testtableview.cpp">
      <Filter>test</Filter>
    </ClCompile>
    <ClCompile Include="src\tightdb\column.cpp">
      <Filter>src</Filter>
    </ClCompile>
    <ClCompile Include="src\tightdb\column_binary.cpp">
      <Filter>src</Filter>
    </ClCompile>
    <ClCompile Include="src\tightdb\column_mixed.cpp">
      <Filter>src</Filter>
    </ClCompile>
    <ClCompile Include="src\tightdb\column_string.cpp">
      <Filter>src</Filter>
    </ClCompile>
    <ClCompile Include="src\tightdb\column_string_enum.cpp">
      <Filter>src</Filter>
    </ClCompile>
    <ClCompile Include="src\tightdb\column_table.cpp">
      <Filter>src</Filter>
    </ClCompile>
    <ClCompile Include="src\tightdb\group.cpp">
      <Filter>src</Filter>
    </ClCompile>
    <ClCompile Include="src\tightdb\group_shared.cpp">
      <Filter>src</Filter>
    </ClCompile>
    <ClCompile Include="src\tightdb\group_writer.cpp">
      <Filter>src</Filter>
    </ClCompile>
    <ClCompile Include="src\tightdb\index.cpp">
      <Filter>src</Filter>
    </ClCompile>
    <ClCompile Include="src\tightdb\query.cpp">
      <Filter>src</Filter>
    </ClCompile>
    <ClCompile Include="src\tightdb\spec.cpp">
      <Filter>src</Filter>
    </ClCompile>
    <ClCompile Include="src\tightdb\table.cpp">
      <Filter>src</Filter>
    </ClCompile>
    <ClCompile Include="src\tightdb\table_view.cpp">
      <Filter>src</Filter>
    </ClCompile>
    <ClCompile Include="src\tightdb\utf8.cpp">
      <Filter>src</Filter>
    </ClCompile>
    <ClCompile Include="src\tightdb\alloc.cpp">
      <Filter>src</Filter>
    </ClCompile>
    <ClCompile Include="src\tightdb\alloc_slab.cpp">
      <Filter>src</Filter>
    </ClCompile>
    <ClCompile Include="src\tightdb\array_binary.cpp">
      <Filter>src</Filter>
    </ClCompile>
    <ClCompile Include="src\tightdb\array_blob.cpp">
      <Filter>src</Filter>
    </ClCompile>
    <ClCompile Include="src\tightdb\array_string.cpp">
      <Filter>src</Filter>
    </ClCompile>
    <ClCompile Include="src\tightdb\array_string_long.cpp">
      <Filter>src</Filter>
    </ClCompile>
    <ClCompile Include="test\testshared.cpp">
      <Filter>test</Filter>
    </ClCompile>
    <ClCompile Include="src\tightdb\file.cpp">
      <Filter>src</Filter>
    </ClCompile>
    <ClCompile Include="src\tightdb\pthread_helpers.cpp">
      <Filter>src</Filter>
    </ClCompile>
    <ClCompile Include="src\tightdb\index_string.cpp">
      <Filter>src</Filter>
    </ClCompile>
    <ClCompile Include="src\tightdb\string_buffer.cpp">
      <Filter>src</Filter>
    </ClCompile>
<<<<<<< HEAD
=======
    <ClCompile Include="src\tightdb\lang_bind_helper.cpp">
      <Filter>src</Filter>
    </ClCompile>
    <ClCompile Include="src\tightdb\replication.cpp">
      <Filter>src</Filter>
    </ClCompile>
>>>>>>> 782bb754
    <ClCompile Include="test\testindexstring.cpp">
      <Filter>test</Filter>
    </ClCompile>
    <ClCompile Include="src\tightdb\terminate.cpp">
      <Filter>src</Filter>
    </ClCompile>
    <ClCompile Include="test\transactions.cpp">
      <Filter>test</Filter>
    </ClCompile>
    <ClCompile Include="test\testarrayfloat.cpp">
      <Filter>test</Filter>
    </ClCompile>
    <ClCompile Include="test\testcolumnfloat.cpp">
      <Filter>test</Filter>
    </ClCompile>
    <ClCompile Include="test\testtransactions_lasse.cpp">
      <Filter>test</Filter>
    </ClCompile>
    <ClCompile Include="src\tightdb\array.cpp">
      <Filter>src</Filter>
    </ClCompile>
    <ClCompile Include="test\performance\timer.cpp" />
    <ClCompile Include="src\tightdb\utilities.cpp">
      <Filter>test</Filter>
    </ClCompile>
  </ItemGroup>
  <ItemGroup>
    <ClInclude Include="src\win32\pthread\pthread.h">
      <Filter>pthreads</Filter>
    </ClInclude>
    <ClInclude Include="test\testsettings.hpp">
      <Filter>test</Filter>
    </ClInclude>
    <ClInclude Include="test\large_tests\verified_integer.hpp">
      <Filter>test\large_tests</Filter>
    </ClInclude>
    <ClInclude Include="test\large_tests\verified_string.hpp">
      <Filter>test\large_tests</Filter>
    </ClInclude>
    <ClInclude Include="src\tightdb\query_conditions.hpp">
      <Filter>src\include</Filter>
    </ClInclude>
    <ClInclude Include="src\tightdb\query_engine.hpp">
      <Filter>src\include</Filter>
    </ClInclude>
    <ClInclude Include="src\tightdb\spec.hpp">
      <Filter>src\include</Filter>
    </ClInclude>
    <ClInclude Include="src\tightdb\static_assert.hpp">
      <Filter>src\include</Filter>
    </ClInclude>
    <ClInclude Include="src\tightdb\table.hpp">
      <Filter>src\include</Filter>
    </ClInclude>
    <ClInclude Include="src\tightdb\table_accessors.hpp">
      <Filter>src\include</Filter>
    </ClInclude>
    <ClInclude Include="src\tightdb\table_basic.hpp">
      <Filter>src\include</Filter>
    </ClInclude>
    <ClInclude Include="src\tightdb\table_macros.hpp">
      <Filter>src\include</Filter>
    </ClInclude>
    <ClInclude Include="src\tightdb\table_ref.hpp">
      <Filter>src\include</Filter>
    </ClInclude>
    <ClInclude Include="src\tightdb\table_view.hpp">
      <Filter>src\include</Filter>
    </ClInclude>
    <ClInclude Include="src\tightdb\table_view_basic.hpp">
      <Filter>src\include</Filter>
    </ClInclude>
    <ClInclude Include="src\tightdb\tuple.hpp">
      <Filter>src\include</Filter>
    </ClInclude>
    <ClInclude Include="src\tightdb\type_list.hpp">
      <Filter>src\include</Filter>
    </ClInclude>
    <ClInclude Include="src\tightdb\utf8.hpp">
      <Filter>src\include</Filter>
    </ClInclude>
    <ClInclude Include="src\tightdb\utilities.hpp">
      <Filter>src\include</Filter>
    </ClInclude>
    <ClInclude Include="src\tightdb\alloc.hpp">
      <Filter>src\include</Filter>
    </ClInclude>
    <ClInclude Include="src\tightdb\alloc_slab.hpp">
      <Filter>src\include</Filter>
    </ClInclude>
    <ClInclude Include="src\tightdb\array.hpp">
      <Filter>src\include</Filter>
    </ClInclude>
    <ClInclude Include="src\tightdb\array_binary.hpp">
      <Filter>src\include</Filter>
    </ClInclude>
    <ClInclude Include="src\tightdb\array_blob.hpp">
      <Filter>src\include</Filter>
    </ClInclude>
    <ClInclude Include="src\tightdb\array_string.hpp">
      <Filter>src\include</Filter>
    </ClInclude>
    <ClInclude Include="src\tightdb\array_string_long.hpp">
      <Filter>src\include</Filter>
    </ClInclude>
    <ClInclude Include="src\tightdb\binary_data.hpp">
      <Filter>src\include</Filter>
    </ClInclude>
    <ClInclude Include="src\tightdb\unique_ptr.hpp">
      <Filter>src\include</Filter>
    </ClInclude>
    <ClInclude Include="src\tightdb\bind_ptr.hpp">
      <Filter>src\include</Filter>
    </ClInclude>
    <ClInclude Include="src\tightdb\column.hpp">
      <Filter>src\include</Filter>
    </ClInclude>
    <ClInclude Include="src\tightdb\column_binary.hpp">
      <Filter>src\include</Filter>
    </ClInclude>
    <ClInclude Include="src\tightdb\column_fwd.hpp">
      <Filter>src\include</Filter>
    </ClInclude>
    <ClInclude Include="src\tightdb\column_mixed.hpp">
      <Filter>src\include</Filter>
    </ClInclude>
    <ClInclude Include="src\tightdb\column_string.hpp">
      <Filter>src\include</Filter>
    </ClInclude>
    <ClInclude Include="src\tightdb\column_string_enum.hpp">
      <Filter>src\include</Filter>
    </ClInclude>
    <ClInclude Include="src\tightdb\column_table.hpp">
      <Filter>src\include</Filter>
    </ClInclude>
    <ClInclude Include="src\tightdb\column_tpl.hpp">
      <Filter>src\include</Filter>
    </ClInclude>
    <ClInclude Include="src\tightdb\column_type.hpp">
      <Filter>src\include</Filter>
    </ClInclude>
    <ClInclude Include="src\tightdb\config.h">
      <Filter>src\include</Filter>
    </ClInclude>
    <ClInclude Include="src\tightdb\date.hpp">
      <Filter>src\include</Filter>
    </ClInclude>
    <ClInclude Include="src\tightdb\group.hpp">
      <Filter>src\include</Filter>
    </ClInclude>
    <ClInclude Include="src\tightdb\group_shared.hpp">
      <Filter>src\include</Filter>
    </ClInclude>
    <ClInclude Include="src\tightdb\group_writer.hpp">
      <Filter>src\include</Filter>
    </ClInclude>
    <ClInclude Include="src\tightdb\index.hpp">
      <Filter>src\include</Filter>
    </ClInclude>
    <ClInclude Include="src\tightdb\lang_bind_helper.hpp">
      <Filter>src\include</Filter>
    </ClInclude>
    <ClInclude Include="src\tightdb\meta.hpp">
      <Filter>src\include</Filter>
    </ClInclude>
    <ClInclude Include="src\tightdb\mixed.hpp">
      <Filter>src\include</Filter>
    </ClInclude>
    <ClInclude Include="src\tightdb\query.hpp">
      <Filter>src\include</Filter>
    </ClInclude>
    <ClInclude Include="src\tightdb.hpp">
      <Filter>src\include</Filter>
    </ClInclude>
    <ClInclude Include="src\tightdb\index_string.hpp">
      <Filter>src\include</Filter>
    </ClInclude>
    <ClInclude Include="src\tightdb\overflow.hpp">
      <Filter>src\include</Filter>
    </ClInclude>
    <ClInclude Include="src\tightdb\replication.hpp">
      <Filter>src\include</Filter>
    </ClInclude>
    <ClInclude Include="src\tightdb\string_buffer.hpp">
      <Filter>src\include</Filter>
    </ClInclude>
    <ClInclude Include="src\tightdb\pthread_helpers.hpp">
      <Filter>src\include</Filter>
    </ClInclude>
    <ClInclude Include="src\tightdb\tightdb_nmmintrin.h">
      <Filter>src\include</Filter>
    </ClInclude>
    <ClInclude Include="test\pthread_test.hpp">
      <Filter>test</Filter>
    </ClInclude>
    <ClInclude Include="src\tightdb\array_basic.hpp">
      <Filter>src\include</Filter>
    </ClInclude>
    <ClInclude Include="src\tightdb\column_basic.hpp">
      <Filter>src\include</Filter>
    </ClInclude>
    <ClInclude Include="src\tightdb\array_basic_tpl.hpp">
      <Filter>src\include</Filter>
    </ClInclude>
    <ClInclude Include="src\tightdb\column_basic_tpl.hpp">
      <Filter>src\include</Filter>
    </ClInclude>
    <ClInclude Include="src\tightdb\column_mixed_tpl.hpp">
      <Filter>src\include</Filter>
    </ClInclude>
    <ClInclude Include="src\tightdb\safe_int_ops.hpp">
      <Filter>src\include</Filter>
    </ClInclude>
  </ItemGroup>
  <ItemGroup>
    <Filter Include="pthreads">
      <UniqueIdentifier>{b4eeb124-957f-4448-b620-3662238e268a}</UniqueIdentifier>
    </Filter>
    <Filter Include="test">
      <UniqueIdentifier>{d65594c9-e911-48b1-9f60-693bab72c732}</UniqueIdentifier>
    </Filter>
    <Filter Include="test\large_tests">
      <UniqueIdentifier>{3e451fa6-2e90-45e6-824f-68fe7042fbcf}</UniqueIdentifier>
    </Filter>
    <Filter Include="src">
      <UniqueIdentifier>{aa9470f4-4998-465f-8e58-85b31d962c13}</UniqueIdentifier>
    </Filter>
    <Filter Include="src\include">
      <UniqueIdentifier>{4436af4e-59db-4e36-9b8c-acb6e5d85aea}</UniqueIdentifier>
    </Filter>
  </ItemGroup>
</Project><|MERGE_RESOLUTION|>--- conflicted
+++ resolved
@@ -142,15 +142,9 @@
     <ClCompile Include="src\tightdb\string_buffer.cpp">
       <Filter>src</Filter>
     </ClCompile>
-<<<<<<< HEAD
-=======
     <ClCompile Include="src\tightdb\lang_bind_helper.cpp">
       <Filter>src</Filter>
     </ClCompile>
-    <ClCompile Include="src\tightdb\replication.cpp">
-      <Filter>src</Filter>
-    </ClCompile>
->>>>>>> 782bb754
     <ClCompile Include="test\testindexstring.cpp">
       <Filter>test</Filter>
     </ClCompile>
